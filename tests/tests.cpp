/* SPDX-License-Identifier: BSD-3-Clause
 * Copyright(c) 2021 Intel Corporation
 */

#include <gtest/gtest.h>
#include <x86intrin.h>

#include <future>
#include <string>
#include <thread>
#include <vector>

#include "../engine/kv_engine.hpp"
#include "../engine/pmem_allocator/pmem_allocator.hpp"
#include "../engine/utils/sync_point.hpp"
#include "kvdk/engine.hpp"
#include "test_util.h"

using namespace KVDK_NAMESPACE;
static const uint64_t str_pool_length = 1024000;

using SetOpsFunc =
    std::function<Status(const std::string& collection, const std::string& key,
                         const std::string& value)>;
using DeleteOpsFunc = std::function<Status(const std::string& collection,
                                           const std::string& key)>;

using GetOpsFunc = std::function<Status(
    const std::string& collection, const std::string& key, std::string* value)>;

enum Types { String, Sorted, Hash };

class EngineBasicTest : public testing::Test {
 protected:
  Engine* engine = nullptr;
  Configs configs;
  std::string db_path;
  std::string backup_path;
  std::string str_pool;

  virtual void SetUp() override {
    str_pool.resize(str_pool_length);
    random_str(&str_pool[0], str_pool_length);
    // No logs by default, for debug, set it to All
    configs.log_level = LogLevel::Debug;
    configs.pmem_file_size = (16ULL << 30);
    configs.populate_pmem_space = false;
    configs.hash_bucket_num = (1 << 10);
    configs.hash_bucket_size = 64;
    configs.pmem_segment_blocks = 8 * 1024;
    // For faster test, no interval so it would not block engine closing
    configs.background_work_interval = 0.1;
    configs.max_access_threads = 1;
    db_path = "/mnt/pmem0/kvdk-test-" + std::to_string(__rdtsc());
    backup_path = "/mnt/pmem0/kvdk-test-backup-" + std::to_string(__rdtsc());
    char cmd[1024];
    sprintf(cmd, "rm -rf %s && rm -rf %s\n", db_path.c_str(),
            backup_path.c_str());
    int res __attribute__((unused)) = system(cmd);
    config_option = OptionConfig::Default;
    cnt = 500;
  }

  virtual void TearDown() { Destroy(); }

  void AssignData(std::string& data, int len) {
    data.assign(str_pool.data() + (rand() % (str_pool_length - len)), len);
  }

  void Destroy() {
    // delete db_path
    char cmd[1024];
    sprintf(cmd, "rm -rf %s && rm -rf %s\n", db_path.c_str(),
            backup_path.c_str());
    int res __attribute__((unused)) = system(cmd);
  }

  bool ChangeConfig() {
    config_option++;
    if (config_option >= End) {
      return false;
    } else {
      ReCreateEngine();
      return engine != nullptr;
    }
  }

  void ReCreateEngine() {
    delete engine;
    engine = nullptr;
    Destroy();
    configs = CurrentConfigs();
    ASSERT_EQ(Engine::Open(db_path.c_str(), &engine, configs, stdout),
              Status::Ok);
  }

  void Reboot() {
    delete engine;
    engine = nullptr;
    ASSERT_EQ(Engine::Open(db_path.c_str(), &engine, configs, stdout),
              Status::Ok);
  }

  // Return the current configuration.
  Configs CurrentConfigs() {
    switch (config_option) {
      case MultiThread:
        configs.max_access_threads = 16;
        break;
      case OptRestore:
        configs.opt_large_sorted_collection_recovery = true;
        break;
      default:
        break;
    }
    return configs;
  }

  // Set/Get/Delete
  void TestGlobalCollection(const std::string& collection, SetOpsFunc SetFunc,
                            GetOpsFunc GetFunc, DeleteOpsFunc DeleteFunc,
                            Types type) {
    // Maybe having create collection for all collection types.
    if (type == Types::Sorted) {
      ASSERT_EQ(engine->CreateSortedCollection(collection), Status::Ok);
    }
    TestEmptyKey(collection, SetFunc, GetFunc, DeleteFunc);
    auto global_func = [=](uint64_t id) {
      this->CreateBasicOperationTest(collection, SetFunc, GetFunc, DeleteFunc,
                                     id);
    };
    LaunchNThreads(configs.max_access_threads, global_func);
  }

  void TestLocalUnorderedCollection(const std::string& collection) {
    auto UnorderedSetFunc = [&](const std::string& collection,
                                const std::string& key,
                                const std::string& value) -> Status {
      return engine->HSet(collection, key, value);
    };

    auto UnorderedGetFunc = [&](const std::string& collection,
                                const std::string& key,
                                std::string* value) -> Status {
      return engine->HGet(collection, key, value);
    };

    auto UnorderedDeleteFunc = [&](const std::string& collection,
                                   const std::string& key) -> Status {
      return engine->HDelete(collection, key);
    };

    auto Local_XSetXGetXDelete = [&](uint64_t id) {
      std::string thread_local_collection = collection + std::to_string(id);

      TestEmptyKey(thread_local_collection, UnorderedSetFunc, UnorderedGetFunc,
                   UnorderedDeleteFunc);

      CreateBasicOperationTest(thread_local_collection, UnorderedSetFunc,
                               UnorderedGetFunc, UnorderedDeleteFunc, id);
    };
    LaunchNThreads(configs.max_access_threads, Local_XSetXGetXDelete);
  }

  void TestGlobalSortedCollection(const std::string& collection,
                                  const SortedCollectionConfigs& s_configs) {
    auto SortedSetFunc = [&](const std::string& collection,
                             const std::string& key,
                             const std::string& value) -> Status {
      return engine->SSet(collection, key, value);
    };

    auto SortedGetFunc = [&](const std::string& collection,
                             const std::string& key,
                             std::string* value) -> Status {
      return engine->SGet(collection, key, value);
    };

    auto SortedDeleteFunc = [&](const std::string& collection,
                                const std::string& key) -> Status {
      return engine->SDelete(collection, key);
    };

    ASSERT_EQ(engine->CreateSortedCollection(collection, s_configs),
              Status::Ok);

    auto global_func = [=](uint64_t id) {
      this->CreateBasicOperationTest(collection, SortedSetFunc, SortedGetFunc,
                                     SortedDeleteFunc, id);
    };
    LaunchNThreads(configs.max_access_threads, global_func);
  }

  void TestLocalSortedCollection(Engine* engine, const std::string& collection,
                                 const SortedCollectionConfigs& s_configs) {
    auto SortedSetFunc = [&](const std::string& collection,
                             const std::string& key,
                             const std::string& value) -> Status {
      return engine->SSet(collection, key, value);
    };

    auto SortedGetFunc = [&](const std::string& collection,
                             const std::string& key,
                             std::string* value) -> Status {
      return engine->SGet(collection, key, value);
    };

    auto SortedDeleteFunc = [&](const std::string& collection,
                                const std::string& key) -> Status {
      return engine->SDelete(collection, key);
    };

    auto Local_XSetXGetXDelete = [&](uint64_t id) {
      std::string thread_local_collection = collection + std::to_string(id);
      ASSERT_EQ(
          engine->CreateSortedCollection(thread_local_collection, s_configs),
          Status::Ok);

      TestEmptyKey(thread_local_collection, SortedSetFunc, SortedGetFunc,
                   SortedDeleteFunc);

      CreateBasicOperationTest(thread_local_collection, SortedSetFunc,
                               SortedGetFunc, SortedDeleteFunc, id);
    };
    LaunchNThreads(configs.max_access_threads, Local_XSetXGetXDelete);
  }

  void TestSortedIterator(const std::string& collection,
                          bool is_local = false) {
    auto IteratingThrough = [&](uint32_t id) {
      int entries = 0;
      std::string new_collection = collection;
      if (is_local) {
        new_collection += std::to_string(id);
      }

      auto iter = engine->NewSortedIterator(new_collection);
      ASSERT_TRUE(iter != nullptr);
      // forward iterator
      iter->SeekToFirst();
      if (iter->Valid()) {
        ++entries;
        std::string prev = iter->Key();
        iter->Next();
        while (iter->Valid()) {
          ++entries;
          std::string k = iter->Key();
          iter->Next();
          ASSERT_EQ(true, k.compare(prev) > 0);
          prev = k;
        }
      }
      if (is_local) {
        ASSERT_EQ(cnt, entries);
      } else {
        ASSERT_EQ(cnt * configs.max_access_threads, entries);
      }

      // backward iterator
      iter->SeekToLast();
      if (iter->Valid()) {
        --entries;
        std::string next = iter->Key();
        iter->Prev();
        while (iter->Valid()) {
          --entries;
          std::string k = iter->Key();
          iter->Prev();
          ASSERT_EQ(true, k.compare(next) < 0);
          next = k;
        }
      }
      ASSERT_EQ(entries, 0);
      engine->ReleaseSortedIterator(iter);
    };
    LaunchNThreads(configs.max_access_threads, IteratingThrough);
  }

  void TestUnorderedIterator(const std::string& collection,
                             bool is_local = false) {
    auto IteratingThrough = [&](uint32_t id) {
      int entries = 0;
      std::string new_collection = collection;
      if (is_local) {
        new_collection += std::to_string(id);
      }

      auto iter = engine->NewUnorderedIterator(new_collection);
      ASSERT_TRUE(iter != nullptr);
      // forward iterator
      iter->SeekToFirst();
      if (iter->Valid()) {
        ++entries;
        std::string prev = iter->Key();
        iter->Next();
        while (iter->Valid()) {
          ++entries;
          std::string k = iter->Key();
          iter->Next();
          prev = k;
        }
      }
      if (is_local) {
        ASSERT_EQ(cnt, entries);
      } else {
        ASSERT_EQ(cnt * configs.max_access_threads, entries);
      }

      // backward iterator
      iter->SeekToLast();
      if (iter->Valid()) {
        --entries;
        std::string next = iter->Key();
        iter->Prev();
        while (iter->Valid()) {
          --entries;
          std::string k = iter->Key();
          iter->Prev();
          next = k;
        }
      }
      ASSERT_EQ(entries, 0);
    };
    LaunchNThreads(configs.max_access_threads, IteratingThrough);
  }

 private:
  void TestEmptyKey(const std::string& collection, SetOpsFunc SetFunc,
                    GetOpsFunc GetFunc, DeleteOpsFunc DeleteFunc) {
    std::string key, val, got_val;
    key = "", val = "val";
    ASSERT_EQ(SetFunc(collection, key, val), Status::Ok);
    ASSERT_EQ(GetFunc(collection, key, &got_val), Status::Ok);
    ASSERT_EQ(val, got_val);
    ASSERT_EQ(DeleteFunc(collection, key), Status::Ok);
    ASSERT_EQ(GetFunc(collection, key, &got_val), Status::NotFound);
    engine->ReleaseAccessThread();
  }

  void CreateBasicOperationTest(const std::string& collection,
                                SetOpsFunc SetFunc, GetOpsFunc GetFunc,
                                DeleteOpsFunc DeleteFunc, uint32_t id) {
    std::string val1, val2, got_val1, got_val2;
    int t_cnt = cnt;
    while (t_cnt--) {
      std::string key1(std::string(id + 1, 'a') + std::to_string(t_cnt));
      std::string key2(std::string(id + 1, 'b') + std::to_string(t_cnt));
      AssignData(val1, fast_random_64() % 1024);
      AssignData(val2, fast_random_64() % 1024);

      // Set
      ASSERT_EQ(SetFunc(collection, key1, val1), Status::Ok);
      ASSERT_EQ(SetFunc(collection, key2, val2), Status::Ok);

      // Get
      ASSERT_EQ(GetFunc(collection, key1, &got_val1), Status::Ok);
      ASSERT_EQ(val1, got_val1);
      ASSERT_EQ(GetFunc(collection, key2, &got_val2), Status::Ok);
      ASSERT_EQ(val2, got_val2);

      // Delete
      ASSERT_EQ(DeleteFunc(collection, key1), Status::Ok);
      ASSERT_EQ(GetFunc(collection, key1, &got_val1), Status::NotFound);

      // Update
      AssignData(val2, fast_random_64() % 1024);
      ASSERT_EQ(SetFunc(collection, key2, val2), Status::Ok);
      ASSERT_EQ(GetFunc(collection, key2, &got_val2), Status::Ok);
      ASSERT_EQ(got_val2, val2);
    }
  }

 private:
  // Sequence of option configurations to try
  enum OptionConfig { Default, MultiThread, OptRestore, End };
  int config_option;
  int cnt;
};

TEST_F(EngineBasicTest, TestThreadManager) {
  int max_access_threads = 1;
  configs.max_access_threads = max_access_threads;
  ASSERT_EQ(Engine::Open(db_path.c_str(), &engine, configs, stdout),
            Status::Ok);
  std::string key("k");
  std::string val("value");
  ASSERT_EQ(engine->Set(key, val, WriteOptions()), Status::Ok);

  // Reach max access threads
  auto s = std::async(&Engine::Set, engine, key, val, WriteOptions());
  ASSERT_EQ(s.get(), Status::TooManyAccessThreads);
  // Manually release access thread
  engine->ReleaseAccessThread();
  s = std::async(&Engine::Set, engine, key, val, WriteOptions());
  ASSERT_EQ(s.get(), Status::Ok);
  // Release access thread on thread exits
  s = std::async(&Engine::Set, engine, key, val, WriteOptions());
  ASSERT_EQ(s.get(), Status::Ok);
  delete engine;
}

// Test iterator/backup/checkpoint on a snapshot
TEST_F(EngineBasicTest, TestBasicSnapshot) {
  uint32_t num_threads = 16;
  int count = 100;
  configs.max_access_threads = num_threads;
  ASSERT_EQ(Engine::Open(db_path.c_str(), &engine, configs, stdout),
            Status::Ok);

  std::string sorted_collection("sorted_collection");
  std::string sorted_collection_after_snapshot(
      "sorted_collection_after_snapshot");
  ASSERT_EQ(engine->CreateSortedCollection(sorted_collection), Status::Ok);

  bool snapshot_done(false);
  std::atomic_uint64_t set_finished_threads(0);
  SpinMutex spin;
  std::condition_variable_any cv;

  // Insert kv, then update/delete them and insert new kv after snapshot
  auto WriteThread = [&](uint32_t id) {
    int cnt = count;
    // Insert
    while (cnt--) {
      // Insert
      std::string key1(std::string(id + 1, 'a') + std::to_string(cnt));
      std::string key2(std::string(id + 1, 'b') + std::to_string(cnt));
      WriteOptions write_options;
      ASSERT_EQ(engine->Set(key1, key1, write_options), Status::Ok);
      ASSERT_EQ(engine->Set(key2, key2, write_options), Status::Ok);
      ASSERT_EQ(engine->SSet(sorted_collection, key1, key1), Status::Ok);
      ASSERT_EQ(engine->SSet(sorted_collection, key2, key2), Status::Ok);
    }
    // Wait snapshot done
    set_finished_threads.fetch_add(1);
    engine->ReleaseAccessThread();
    {
      std::unique_lock<SpinMutex> ul(spin);
      while (!snapshot_done) {
        cv.wait(ul);
      }
    }

    cnt = count * 10;
    // Update / Delete, and insert new
    while (cnt--) {
      std::string key1(std::string(id + 1, 'a') + std::to_string(cnt));
      std::string key2(std::string(id + 1, 'b') + std::to_string(cnt));
      std::string key3(std::string(id + 1, 'c') + std::to_string(cnt));
      ASSERT_EQ(engine->Set(key1, "updated " + key1), Status::Ok);
      ASSERT_EQ(engine->Delete(key1), Status::Ok);
      ASSERT_EQ(engine->Set(key3, key3), Status::Ok);
      ASSERT_EQ(engine->SSet(sorted_collection, key1, "updated " + key1),
                Status::Ok);
      ASSERT_EQ(engine->SDelete(sorted_collection, key2), Status::Ok);
      ASSERT_EQ(engine->SSet(sorted_collection, key3, key3), Status::Ok);
      ASSERT_EQ(engine->SSet(sorted_collection_after_snapshot, key1, key1), Ok);
    }
  };

  std::vector<std::thread> ths;
  for (size_t i = 0; i < num_threads; i++) {
    ths.emplace_back(std::thread(WriteThread, i));
  }
  // wait until all threads insert done
  while (set_finished_threads.load() != num_threads) {
    asm volatile("pause");
  }
  Snapshot* snapshot = engine->GetSnapshot(true);
  // Insert a new collection after snapshot
  ASSERT_EQ(engine->CreateSortedCollection(sorted_collection_after_snapshot),
            Status::Ok);
  {
    std::lock_guard<SpinMutex> ul(spin);
    snapshot_done = true;
    cv.notify_all();
  }
  engine->Backup(backup_path, snapshot);
  for (auto& t : ths) {
    t.join();
  }

  Iterator* snapshot_iter =
      engine->NewSortedIterator(sorted_collection, snapshot);
  uint64_t snapshot_iter_cnt = 0;
  snapshot_iter->SeekToFirst();
  while (snapshot_iter->Valid()) {
    ASSERT_TRUE(snapshot_iter->Valid());
    snapshot_iter_cnt++;
    ASSERT_EQ(snapshot_iter->Key(), snapshot_iter->Value());
    snapshot_iter->Next();
  }
  ASSERT_EQ(snapshot_iter_cnt, num_threads * count * 2);
  engine->ReleaseSortedIterator(snapshot_iter);

  snapshot_iter =
      engine->NewSortedIterator(sorted_collection_after_snapshot, snapshot);
  snapshot_iter->SeekToFirst();
  ASSERT_FALSE(snapshot_iter->Valid());
  engine->ReleaseSortedIterator(snapshot_iter);
  delete engine;

  std::vector<int> opt_restore_skiplists{0, 1};
  for (auto is_opt : opt_restore_skiplists) {
    configs.opt_large_sorted_collection_recovery = is_opt;
    Engine* backup_engine;

    ASSERT_EQ(
        Engine::Open(backup_path.c_str(), &backup_engine, configs, stdout),
        Status::Ok);

    configs.recover_to_checkpoint = true;
    ASSERT_EQ(Engine::Open(db_path.c_str(), &engine, configs, stdout),
              Status::Ok);

    // Test backup and checkpoint instance
    // All changes after snapshot should not be seen in backup and checkpoint
    // Writes on backup should work well
    for (uint32_t id = 0; id < num_threads; id++) {
      int cnt = count;
      std::string got_v1, got_v2, got_v3;
      while (cnt--) {
        std::string key1(std::string(id + 1, 'a') + std::to_string(cnt));
        std::string key2(std::string(id + 1, 'b') + std::to_string(cnt));
        std::string key3(std::string(id + 1, 'c') + std::to_string(cnt));

        ASSERT_EQ(backup_engine->Get(key1, &got_v1), Status::Ok);
        ASSERT_EQ(backup_engine->Get(key2, &got_v2), Status::Ok);
        ASSERT_EQ(backup_engine->Get(key3, &got_v3), Status::NotFound);
        ASSERT_EQ(got_v1, key1);
        ASSERT_EQ(got_v2, key2);
        ASSERT_EQ(engine->Get(key1, &got_v1), Status::Ok);
        ASSERT_EQ(engine->Get(key2, &got_v2), Status::Ok);
        ASSERT_EQ(engine->Get(key3, &got_v3), Status::NotFound);
        ASSERT_EQ(got_v1, key1);
        ASSERT_EQ(got_v2, key2);

        ASSERT_EQ(backup_engine->SGet(sorted_collection, key1, &got_v1),
                  Status::Ok);
        ASSERT_EQ(backup_engine->SGet(sorted_collection, key2, &got_v2),
                  Status::Ok);
        ASSERT_EQ(backup_engine->SGet(sorted_collection, key3, &got_v3),
                  Status::NotFound);
        ASSERT_EQ(got_v1, key1);
        ASSERT_EQ(got_v2, key2);
        ASSERT_EQ(backup_engine->SGet(sorted_collection_after_snapshot, key1,
                                      &got_v1),
                  Status::NotFound);
        ASSERT_EQ(engine->SGet(sorted_collection, key1, &got_v1), Status::Ok);
        ASSERT_EQ(engine->SGet(sorted_collection, key2, &got_v2), Status::Ok);
        ASSERT_EQ(engine->SGet(sorted_collection, key3, &got_v3),
                  Status::NotFound);
        ASSERT_EQ(got_v1, key1);
        ASSERT_EQ(got_v2, key2);
        ASSERT_EQ(engine->SGet(sorted_collection_after_snapshot, key1, &got_v1),
                  Status::NotFound);
      }
    }

    uint64_t backup_iter_cnt = 0;
    uint64_t checkpoint_iter_cnt = 0;
    auto backup_iter = backup_engine->NewSortedIterator(sorted_collection);
    auto checkpoint_iter = engine->NewSortedIterator(sorted_collection);
    backup_iter->SeekToFirst();
    checkpoint_iter->SeekToFirst();
    while (backup_iter->Valid()) {
      ASSERT_TRUE(checkpoint_iter->Valid());
      backup_iter_cnt++;
      checkpoint_iter_cnt++;
      ASSERT_EQ(backup_iter->Key(), backup_iter->Value());
      ASSERT_EQ(checkpoint_iter->Key(), checkpoint_iter->Value());
      ASSERT_EQ(checkpoint_iter->Key(), backup_iter->Key());
      backup_iter->Next();
      checkpoint_iter->Next();
    }
    ASSERT_EQ(backup_iter_cnt, num_threads * count * 2);
    ASSERT_EQ(checkpoint_iter_cnt, num_threads * count * 2);
    backup_engine->ReleaseSortedIterator(backup_iter);
    engine->ReleaseSortedIterator(checkpoint_iter);

    ASSERT_EQ(
        backup_engine->NewSortedIterator(sorted_collection_after_snapshot),
        nullptr);
    ASSERT_EQ(engine->NewSortedIterator(sorted_collection_after_snapshot),
              nullptr);

    delete engine;
    delete backup_engine;
  }
}

TEST_F(EngineBasicTest, TestBasicStringOperations) {
  auto StringSetFunc = [&](const std::string&, const std::string& key,
                           const std::string& value) -> Status {
    return engine->Set(key, value);
  };

  auto StringGetFunc = [&](const std::string&, const std::string& key,
                           std::string* value) -> Status {
    return engine->Get(key, value);
  };

  auto StringDeleteFunc = [&](const std::string&,
                              const std::string& key) -> Status {
    return engine->Delete(key);
  };

  ASSERT_EQ(Engine::Open(db_path.c_str(), &engine, configs, stdout),
            Status::Ok);
  do {
    TestGlobalCollection("global_string", StringSetFunc, StringGetFunc,
                         StringDeleteFunc, Types::String);
  } while (ChangeConfig());
  delete engine;
}

TEST_F(EngineBasicTest, TestStringModify) {
  auto num_plus = [](StringView value) {
    uint64_t num = std::stoul(std::string(value.data(), value.size()));
    return std::to_string(num + 1);
  };

  int num_threads = 16;
  int ops_per_thread = 1000;
  configs.max_access_threads = num_threads;

  ASSERT_EQ(Engine::Open(db_path.c_str(), &engine, configs, stdout),
            Status::Ok);
  std::string plus_key = "plus";
  std::string tmp_value;
  ASSERT_EQ(engine->Set(plus_key, "0", WriteOptions()), Status::Ok);
  ASSERT_EQ(engine->Modify("not_exist_key", &tmp_value, num_plus),
            Status::NotFound);
  engine->ReleaseAccessThread();

  auto modify = [&](int) {
    std::string modify_result;
    std::uint64_t prev_num = 0;
    for (int i = 0; i < ops_per_thread; i++) {
      ASSERT_EQ(engine->Modify(plus_key, &modify_result, num_plus), Status::Ok);
      std::uint64_t result_num = std::stoul(modify_result);
      ASSERT_TRUE(result_num > prev_num);
      prev_num = result_num;
    }
  };

  LaunchNThreads(num_threads, modify);
  std::string val;
  ASSERT_EQ(engine->Get(plus_key, &val), Status::Ok);
  ASSERT_EQ(std::stoi(val), ops_per_thread * num_threads);
  delete engine;
}

TEST_F(EngineBasicTest, TestBatchWrite) {
  size_t num_threads = 16;
  configs.max_access_threads = num_threads;
  ASSERT_EQ(Engine::Open(db_path.c_str(), &engine, configs, stdout),
            Status::Ok);
  size_t batch_size = 10;
  size_t count = 500;
  auto BatchSetDelete = [&](uint32_t id) {
    std::string key_prefix(std::string(id, 'a'));
    std::string got_val;
    WriteBatch batch;
    int cnt = count;
    while (cnt--) {
      for (size_t i = 0; i < batch_size; i++) {
        auto key = key_prefix + std::to_string(i) + std::to_string(cnt);
        auto val = std::to_string(i * id);
        batch.Put(key, val);
      }
      ASSERT_EQ(engine->BatchWrite(batch), Status::Ok);
      batch.Clear();
      for (size_t i = 0; i < batch_size; i++) {
        if ((i * cnt) % 2 == 1) {
          auto key = key_prefix + std::to_string(i) + std::to_string(cnt);
          auto val = std::to_string(i * id);
          ASSERT_EQ(engine->Get(key, &got_val), Status::Ok);
          ASSERT_EQ(got_val, val);
          batch.Delete(key);
        }
      }
      engine->BatchWrite(batch);
      batch.Clear();
    }
  };

  LaunchNThreads(num_threads, BatchSetDelete);

  delete engine;

  ASSERT_EQ(Engine::Open(db_path.c_str(), &engine, configs, stdout),
            Status::Ok);
  for (uint32_t id = 0; id < num_threads; id++) {
    std::string key_prefix(id, 'a');
    std::string got_val;
    int cnt = count;
    while (cnt--) {
      for (size_t i = 0; i < batch_size; i++) {
        auto key = key_prefix + std::to_string(i) + std::to_string(cnt);
        if ((i * cnt) % 2 == 1) {
          ASSERT_EQ(engine->Get(key, &got_val), Status::NotFound);
        } else {
          auto val = std::to_string(i * id);
          ASSERT_EQ(engine->Get(key, &got_val), Status::Ok);
          ASSERT_EQ(got_val, val);
        }
      }
    }
  }
  delete engine;
}

TEST_F(EngineBasicTest, TestLocalSortedCollection) {
  ASSERT_EQ(Engine::Open(db_path.c_str(), &engine, configs, stdout),
            Status::Ok);
  do {
    for (int index_with_hashtable : {0, 1}) {
      SortedCollectionConfigs s_configs;
      s_configs.index_with_hashtable = index_with_hashtable;
      TestLocalSortedCollection(engine,
                                "hash_index" +
                                    std::to_string(index_with_hashtable) +
                                    "thread_skiplist",
                                s_configs);
      TestSortedIterator("hash_index" + std::to_string(index_with_hashtable) +
                             "thread_skiplist",
                         true);
    }
  } while (ChangeConfig());

  delete engine;
}

TEST_F(EngineBasicTest, TestGlobalSortedCollection) {
  ASSERT_EQ(Engine::Open(db_path.c_str(), &engine, configs, stdout),
            Status::Ok);

  do {
    for (int index_with_hashtable : {0, 1}) {
      SortedCollectionConfigs s_configs;
      s_configs.index_with_hashtable = index_with_hashtable;
      std::string collection =
          std::to_string(index_with_hashtable) + "global_skiplist";
      TestGlobalSortedCollection(collection, s_configs);
      TestSortedIterator(collection, false);
    }
  } while (ChangeConfig());
  delete engine;
}

TEST_F(EngineBasicTest, TestSeek) {
  std::string val;
  ASSERT_EQ(Engine::Open(db_path.c_str(), &engine, configs, stdout),
            Status::Ok);

  // Test Seek
  std::string collection = "col1";
  ASSERT_EQ(engine->CreateSortedCollection(collection), Status::Ok);
  uint64_t z = 0;
  auto zero_filled_str = uint64_to_string(z);
  ASSERT_EQ(engine->SSet(collection, zero_filled_str, zero_filled_str),
            Status::Ok);
  ASSERT_EQ(engine->SGet(collection, zero_filled_str, &val), Status::Ok);
  auto iter = engine->NewSortedIterator(collection);
  ASSERT_NE(iter, nullptr);
  iter->Seek(zero_filled_str);
  ASSERT_TRUE(iter->Valid());

  // Test SeekToFirst
  collection.assign("col2");
  ASSERT_EQ(engine->CreateSortedCollection(collection), Status::Ok);
  ASSERT_EQ(engine->SSet(collection, "foo", "bar"), Status::Ok);
  ASSERT_EQ(engine->SGet(collection, "foo", &val), Status::Ok);
  ASSERT_EQ(engine->SDelete(collection, "foo"), Status::Ok);
  ASSERT_EQ(engine->SGet(collection, "foo", &val), Status::NotFound);
  ASSERT_EQ(engine->SSet(collection, "foo2", "bar2"), Status::Ok);
  engine->ReleaseSortedIterator(iter);
  iter = engine->NewSortedIterator(collection);
  ASSERT_NE(iter, nullptr);
  iter->SeekToFirst();
  ASSERT_TRUE(iter->Valid());
  ASSERT_EQ(iter->Value(), "bar2");
  engine->ReleaseSortedIterator(iter);
  delete engine;
}

TEST_F(EngineBasicTest, TestStringRestore) {
  size_t num_threads = 16;
  configs.max_access_threads = num_threads;
  ASSERT_EQ(Engine::Open(db_path.c_str(), &engine, configs, stdout),
            Status::Ok);
  // insert and delete some keys, then re-insert some deleted keys
  size_t count = 1000;
  auto SetupEngine = [&](uint32_t id) {
    std::string key_prefix(id, 'a');
    std::string got_val;
    for (size_t i = 1; i <= count; i++) {
      std::string key(key_prefix + std::to_string(i));
      std::string val(std::to_string(i));
      std::string update_val(std::to_string(i * 2));
      ASSERT_EQ(engine->Set(key, val), Status::Ok);
      if ((i * id) % 2 == 1) {
        ASSERT_EQ(engine->Delete(key), Status::Ok);
        if ((i * id) % 3 == 0) {
          // Update after delete
          ASSERT_EQ(engine->Set(key, update_val), Status::Ok);
          ASSERT_EQ(engine->Get(key, &got_val), Status::Ok);
          ASSERT_EQ(got_val, update_val);
        } else {
          ASSERT_EQ(engine->Get(key, &got_val), Status::NotFound);
        }
      } else {
        ASSERT_EQ(engine->Get(key, &got_val), Status::Ok);
        ASSERT_EQ(got_val, val);
      }
    }
  };

  LaunchNThreads(num_threads, SetupEngine);

  delete engine;

  // reopen and restore engine and try gets
  ASSERT_EQ(Engine::Open(db_path.c_str(), &engine, configs, stdout),
            Status::Ok);
  for (size_t id = 0; id < num_threads; id++) {
    std::string key_prefix(id, 'a');
    std::string got_val;
    for (size_t i = 1; i <= count; i++) {
      std::string key(key_prefix + std::to_string(i));
      std::string val(std::to_string(i));
      std::string updated_val(std::to_string(i * 2));
      Status s = engine->Get(key, &got_val);
      if ((i * id) % 3 == 0 &&
          (id * i) % 2 == 1) {  // deleted then updated ones
        ASSERT_EQ(s, Status::Ok);
        ASSERT_EQ(got_val, updated_val);
      } else if ((i * id) % 2 == 0) {  // not deleted ones
        ASSERT_EQ(s, Status::Ok);
        ASSERT_EQ(got_val, val);
      } else {  // deleted ones
        ASSERT_EQ(s, Status::NotFound);
      }
    }
  }
  delete engine;
}

TEST_F(EngineBasicTest, TestStringLargeValue) {
  configs.pmem_block_size = (1UL << 6);
  configs.pmem_segment_blocks = (1UL << 24);
  ASSERT_EQ(Engine::Open(db_path.c_str(), &engine, configs, stdout),
            Status::Ok);

  for (size_t sz = 1024; sz < (1UL << 30); sz *= 2) {
    std::string key{"large"};
    std::string value(sz, 'a');
    std::string sink;

    ASSERT_EQ(engine->Set(key, value), Status::Ok);
    ASSERT_EQ(engine->Get(key, &sink), Status::Ok);
    ASSERT_EQ(value, sink);
  }
  delete engine;
}

TEST_F(EngineBasicTest, TestSortedRestore) {
  size_t num_threads = 16;
  configs.max_access_threads = num_threads;
  for (int opt_large_sorted_collection_recovery : {0, 1}) {
    for (int index_with_hashtable : {0, 1}) {
      SortedCollectionConfigs s_configs;
      s_configs.index_with_hashtable = index_with_hashtable;
      ASSERT_EQ(Engine::Open(db_path.c_str(), &engine, configs, stdout),
                Status::Ok);
      // insert and delete some keys, then re-insert some deleted keys
      int count = 100;
      std::string global_skiplist =
          std::to_string(index_with_hashtable) + "skiplist";
      ASSERT_EQ(engine->CreateSortedCollection(global_skiplist, s_configs),
                Status::Ok);
      std::string thread_skiplist =
          std::to_string(index_with_hashtable) + "t_skiplist";
      auto SetupEngine = [&](uint32_t id) {
        std::string key_prefix(id, 'a');
        std::string got_val;
        std::string t_skiplist(thread_skiplist + std::to_string(id));
        ASSERT_EQ(engine->CreateSortedCollection(t_skiplist, s_configs),
                  Status::Ok);
        for (int i = 1; i <= count; i++) {
          auto key = key_prefix + std::to_string(i);
          auto overall_val = std::to_string(i);
          auto t_val = std::to_string(i * 2);
          ASSERT_EQ(engine->SSet(global_skiplist, key, overall_val),
                    Status::Ok);
          ASSERT_EQ(engine->SSet(t_skiplist, key, t_val), Status::Ok);
          ASSERT_EQ(engine->SGet(global_skiplist, key, &got_val), Status::Ok);
          ASSERT_EQ(got_val, overall_val);
          ASSERT_EQ(engine->SGet(t_skiplist, key, &got_val), Status::Ok);
          ASSERT_EQ(got_val, t_val);
          if (i % 2 == 1) {
            ASSERT_EQ(engine->SDelete(global_skiplist, key), Status::Ok);
            ASSERT_EQ(engine->SDelete(t_skiplist, key), Status::Ok);
            ASSERT_EQ(engine->SGet(global_skiplist, key, &got_val),
                      Status::NotFound);
            ASSERT_EQ(engine->SGet(t_skiplist, key, &got_val),
                      Status::NotFound);
          }
        }
      };

      LaunchNThreads(num_threads, SetupEngine);

      delete engine;
      GlobalLogger.Debug(
          "Restore with opt_large_sorted_collection_restore: %d\n",
          opt_large_sorted_collection_recovery);
      configs.max_access_threads = num_threads;
      configs.opt_large_sorted_collection_recovery =
          opt_large_sorted_collection_recovery;
      // reopen and restore engine and try gets
      ASSERT_EQ(Engine::Open(db_path.c_str(), &engine, configs, stdout),
                Status::Ok);
      for (size_t id = 0; id < num_threads; id++) {
        std::string t_skiplist(thread_skiplist + std::to_string(id));
        std::string key_prefix(id, 'a');
        std::string got_val;
        for (int i = 1; i <= count; i++) {
          std::string key(key_prefix + std::to_string(i));
          std::string overall_val(std::to_string(i));
          std::string t_val(std::to_string(i * 2));
          Status s = engine->SGet(global_skiplist, key, &got_val);
          if (i % 2 == 1) {
            ASSERT_EQ(s, Status::NotFound);
          } else {
            ASSERT_EQ(s, Status::Ok);
            ASSERT_EQ(got_val, overall_val);
          }
          s = engine->SGet(t_skiplist, key, &got_val);
          if (i % 2 == 1) {
            ASSERT_EQ(s, Status::NotFound);
          } else {
            ASSERT_EQ(s, Status::Ok);
            ASSERT_EQ(got_val, t_val);
          }
        }

        auto iter = engine->NewSortedIterator(t_skiplist);
        ASSERT_TRUE(iter != nullptr);
        int data_entries_scan = 0;
        iter->SeekToFirst();
        if (iter->Valid()) {
          data_entries_scan++;
          std::string prev = iter->Key();
          iter->Next();
          while (iter->Valid()) {
            data_entries_scan++;
            std::string k = iter->Key();
            iter->Next();
            ASSERT_TRUE(k.compare(prev) > 0);
            prev = k;
          }
        }
        ASSERT_EQ(data_entries_scan, count / 2);

        iter->SeekToLast();
        if (iter->Valid()) {
          data_entries_scan--;
          std::string next = iter->Key();
          iter->Prev();
          while (iter->Valid()) {
            data_entries_scan--;
            std::string k = iter->Key();
            iter->Prev();
            ASSERT_TRUE(k.compare(next) < 0);
            next = k;
          }
        }
        ASSERT_EQ(data_entries_scan, 0);
        engine->ReleaseSortedIterator(iter);
      }

      int data_entries_scan = 0;
      auto iter = engine->NewSortedIterator(global_skiplist);
      ASSERT_TRUE(iter != nullptr);
      iter->SeekToFirst();
      if (iter->Valid()) {
        std::string prev = iter->Key();
        data_entries_scan++;
        iter->Next();
        while (iter->Valid()) {
          data_entries_scan++;
          std::string k = iter->Key();
          iter->Next();
          ASSERT_TRUE(k.compare(prev) > 0);
          prev = k;
        }
      }
      ASSERT_EQ(data_entries_scan, (count / 2) * num_threads);

      iter->SeekToLast();
      if (iter->Valid()) {
        std::string next = iter->Key();
        data_entries_scan--;
        iter->Prev();
        while (iter->Valid()) {
          data_entries_scan--;
          std::string k = iter->Key();
          iter->Prev();
          ASSERT_TRUE(k.compare(next) < 0);
          next = k;
        }
      }
      ASSERT_EQ(data_entries_scan, 0);
      engine->ReleaseSortedIterator(iter);
      delete engine;
    }
  }
}

TEST_F(EngineBasicTest, TestMultiThreadSortedRestore) {
  size_t num_threads = 16;
  size_t num_collections = 16;
  configs.max_access_threads = num_threads;
  configs.opt_large_sorted_collection_recovery = true;
  ASSERT_EQ(Engine::Open(db_path.c_str(), &engine, configs, stdout),
            Status::Ok);
  // insert and delete some keys, then re-insert some deleted keys
  size_t count = 1024;

  std::set<std::string> avg_nums, random_nums;
  for (size_t i = 1; i <= count; ++i) {
    std::string average_skiplist("a_skiplist" +
                                 std::to_string(i % num_collections));
    ASSERT_EQ(engine->CreateSortedCollection(average_skiplist), Status::Ok);
  }
  for (size_t i = 0; i < num_threads; ++i) {
    std::string r_skiplist("r_skiplist" + std::to_string(i));
    ASSERT_EQ(engine->CreateSortedCollection(r_skiplist), Status::Ok);
  }
  auto SetupEngine = [&](size_t id) {
    std::string key_prefix(id, 'a');
    std::string got_val;
    for (size_t i = 1; i <= count; ++i) {
      std::string average_skiplist("a_skiplist" +
                                   std::to_string(i % num_collections));

      std::string r_skiplist("r_skiplist" +
                             std::to_string(rand() % num_threads));

      auto key = key_prefix + std::to_string(i);
      auto average_val = std::to_string(i);
      ASSERT_EQ(engine->SSet(average_skiplist, key, average_val), Status::Ok);
      ASSERT_EQ(engine->SGet(average_skiplist, key, &got_val), Status::Ok);
      ASSERT_EQ(got_val, average_val);
      auto r_val = std::to_string(i * 2);
      ASSERT_EQ(engine->SSet(r_skiplist, key, r_val), Status::Ok);
      ASSERT_EQ(engine->SGet(r_skiplist, key, &got_val), Status::Ok);
      ASSERT_EQ(got_val, r_val);
      if ((rand() % i) == 0) {
        ASSERT_EQ(engine->SDelete(average_skiplist, key), Status::Ok);
        ASSERT_EQ(engine->SDelete(r_skiplist, key), Status::Ok);
        ASSERT_EQ(engine->SGet(average_skiplist, key, &got_val),
                  Status::NotFound);
        ASSERT_EQ(engine->SGet(r_skiplist, key, &got_val), Status::NotFound);
      }
    }
  };

  LaunchNThreads(num_threads, SetupEngine);

  delete engine;
  // reopen and restore engine and try gets
  ASSERT_EQ(Engine::Open(db_path.c_str(), &engine, configs, stdout),
            Status::Ok);
  auto skiplists = (dynamic_cast<KVEngine*>(engine))->GetSkiplists();
  for (auto s : skiplists) {
    if (s.second->IndexWithHashtable()) {
      ASSERT_EQ(s.second->CheckIndex(), Status::Ok);
    }
  }
  delete engine;
}

TEST_F(EngineBasicTest, TestLocalUnorderedCollection) {
  ASSERT_EQ(Engine::Open(db_path.c_str(), &engine, configs, stdout),
            Status::Ok);

  do {
    TestLocalUnorderedCollection("thread_unordered");
    TestUnorderedIterator("thread_unordered", true);
  } while (ChangeConfig());
  delete engine;
}

TEST_F(EngineBasicTest, TestGlobalUnorderedCollection) {
  auto UnorderedSetFunc = [&](const std::string& collection,
                              const std::string& key,
                              const std::string& value) -> Status {
    return engine->HSet(collection, key, value);
  };

  auto UnorderedGetFunc = [&](const std::string& collection,
                              const std::string& key,
                              std::string* value) -> Status {
    return engine->HGet(collection, key, value);
  };

  auto UnorderedDeleteFunc = [&](const std::string& collection,
                                 const std::string& key) -> Status {
    return engine->HDelete(collection, key);
  };
  ASSERT_EQ(Engine::Open(db_path.c_str(), &engine, configs, stdout),
            Status::Ok);

  do {
    TestGlobalCollection("global_unordered", UnorderedSetFunc, UnorderedGetFunc,
                         UnorderedDeleteFunc, Types::Hash);
    TestUnorderedIterator("global_unordered", false);
  } while (ChangeConfig());
  delete engine;
}

TEST_F(EngineBasicTest, TestUnorderedCollectionRestore) {
  size_t count = 100;
  size_t num_threads = 16;

  configs.max_access_threads = num_threads;
  ASSERT_EQ(Engine::Open(db_path.c_str(), &engine, configs, stdout),
            Status::Ok);

  // kv-pairs for insertion.
  // Remaining kvs in kv engine are also stored in global/tlocal_kvs_remaining
  std::vector<std::vector<std::pair<std::string, std::string>>>
      global_kvs_inserting(num_threads);
  std::vector<std::vector<std::pair<std::string, std::string>>>
      tlocal_kvs_inserting(num_threads);
  std::mutex lock_global_kvs_remaining;
  std::map<std::string, std::string> global_kvs_remaining;
  std::vector<std::map<std::string, std::string>> tlocal_kvs_remaining(
      num_threads);

  std::string global_collection_name = "global_uncoll";
  std::vector<std::string> tlocal_collection_names(num_threads);
  std::string updated_value_suffix = "_new";
  for (size_t tid = 0; tid < num_threads; tid++) {
    tlocal_collection_names[tid] = "local_uncoll_t" + std::to_string(tid);
    for (size_t j = 0; j < count * 2; j++) {
      std::string global_key = std::string{"global_key_t"} +
                               std::to_string(tid) + "_key_" +
                               std::to_string(j);
      global_kvs_inserting[tid].emplace_back(global_key, GetRandomString(1024));

      std::string thread_local_key =
          std::string{"local_key_"} + std::to_string(j);
      tlocal_kvs_inserting[tid].emplace_back(thread_local_key,
                                             GetRandomString(1024));
    }
  }

  auto HSetHGetHDeleteGlobal = [&](size_t tid) {
    std::string value_got;
    for (size_t j = 0; j < count; j++) {
      // Insert first kv-pair in global collection
      ASSERT_EQ(engine->HSet(global_collection_name,
                             global_kvs_inserting[tid][j].first,
                             global_kvs_inserting[tid][j].second),
                Status::Ok);
      ASSERT_EQ(engine->HGet(global_collection_name,
                             global_kvs_inserting[tid][j].first, &value_got),
                Status::Ok);
      ASSERT_EQ(value_got, global_kvs_inserting[tid][j].second);

      // Update first kv-pair in global collection
      global_kvs_inserting[tid][j].second += updated_value_suffix;
      ASSERT_EQ(engine->HSet(global_collection_name,
                             global_kvs_inserting[tid][j].first,
                             global_kvs_inserting[tid][j].second),
                Status::Ok);
      ASSERT_EQ(engine->HGet(global_collection_name,
                             global_kvs_inserting[tid][j].first, &value_got),
                Status::Ok);
      ASSERT_EQ(value_got, global_kvs_inserting[tid][j].second);
      {
        std::lock_guard<std::mutex> lg{lock_global_kvs_remaining};
        global_kvs_remaining.emplace(global_kvs_inserting[tid][j].first,
                                     global_kvs_inserting[tid][j].second);
      }

      // Insert second kv-pair in global collection
      ASSERT_EQ(engine->HSet(global_collection_name,
                             global_kvs_inserting[tid][j + count].first,
                             global_kvs_inserting[tid][j + count].second),
                Status::Ok);
      ASSERT_EQ(
          engine->HGet(global_collection_name,
                       global_kvs_inserting[tid][j + count].first, &value_got),
          Status::Ok);
      ASSERT_EQ(value_got, global_kvs_inserting[tid][j + count].second);

      // Delete second kv-pair in global collection
      ASSERT_EQ(engine->HDelete(global_collection_name,
                                global_kvs_inserting[tid][j + count].first),
                Status::Ok);
      ASSERT_EQ(
          engine->HGet(global_collection_name,
                       global_kvs_inserting[tid][j + count].first, &value_got),
          Status::NotFound);
    }
  };

  auto HSetHGetHDeleteThreadLocal = [&](size_t tid) {
    std::string value_got;
    for (size_t j = 0; j < count; j++) {
      // Insert first kv-pair in global collection
      ASSERT_EQ(engine->HSet(tlocal_collection_names[tid],
                             tlocal_kvs_inserting[tid][j].first,
                             tlocal_kvs_inserting[tid][j].second),
                Status::Ok);
      ASSERT_EQ(engine->HGet(tlocal_collection_names[tid],
                             tlocal_kvs_inserting[tid][j].first, &value_got),
                Status::Ok);
      ASSERT_EQ(value_got, tlocal_kvs_inserting[tid][j].second);

      // Update first kv-pair in global collection
      tlocal_kvs_inserting[tid][j].second += updated_value_suffix;
      ASSERT_EQ(engine->HSet(tlocal_collection_names[tid],
                             tlocal_kvs_inserting[tid][j].first,
                             tlocal_kvs_inserting[tid][j].second),
                Status::Ok);
      ASSERT_EQ(engine->HGet(tlocal_collection_names[tid],
                             tlocal_kvs_inserting[tid][j].first, &value_got),
                Status::Ok);
      ASSERT_EQ(value_got, tlocal_kvs_inserting[tid][j].second);
      tlocal_kvs_remaining[tid].emplace(tlocal_kvs_inserting[tid][j].first,
                                        tlocal_kvs_inserting[tid][j].second);

      // Insert second kv-pair in global collection
      ASSERT_EQ(engine->HSet(tlocal_collection_names[tid],
                             tlocal_kvs_inserting[tid][j + count].first,
                             tlocal_kvs_inserting[tid][j + count].second),
                Status::Ok);
      ASSERT_EQ(
          engine->HGet(tlocal_collection_names[tid],
                       tlocal_kvs_inserting[tid][j + count].first, &value_got),
          Status::Ok);
      ASSERT_EQ(value_got, tlocal_kvs_inserting[tid][j + count].second);

      // Delete second kv-pair in global collection
      ASSERT_EQ(engine->HDelete(tlocal_collection_names[tid],
                                tlocal_kvs_inserting[tid][j + count].first),
                Status::Ok);
      ASSERT_EQ(
          engine->HGet(tlocal_collection_names[tid],
                       tlocal_kvs_inserting[tid][j + count].first, &value_got),
          Status::NotFound);
    }
  };

  // Setup engine
  LaunchNThreads(num_threads, HSetHGetHDeleteGlobal);
  LaunchNThreads(num_threads, HSetHGetHDeleteThreadLocal);

  auto IteratingThroughGlobal = [&](size_t) {
    size_t n_entry = 0;
    auto global_kvs_remaining_copy{global_kvs_remaining};

    auto iter_global_collection =
        engine->NewUnorderedIterator(global_collection_name);
    ASSERT_TRUE(iter_global_collection != nullptr);
    for (iter_global_collection->SeekToFirst(); iter_global_collection->Valid();
         iter_global_collection->Next()) {
      ++n_entry;
      auto key = iter_global_collection->Key();
      auto value = iter_global_collection->Value();
      auto iter_found = global_kvs_remaining_copy.find(key);
      ASSERT_NE(iter_found, global_kvs_remaining_copy.end());
      ASSERT_EQ(value, iter_found->second);
      global_kvs_remaining_copy.erase(key);
    }
    ASSERT_EQ(n_entry, num_threads * count);
    ASSERT_TRUE(global_kvs_remaining_copy.empty());
  };

  auto IteratingThroughThreadLocal = [&](size_t tid) {
    size_t n_entry = 0;
    auto tlocal_kvs_remaining_copy{tlocal_kvs_remaining[tid]};

    auto iter_tlocal_collection =
        engine->NewUnorderedIterator(tlocal_collection_names[tid]);
    ASSERT_TRUE(iter_tlocal_collection != nullptr);
    for (iter_tlocal_collection->SeekToFirst(); iter_tlocal_collection->Valid();
         iter_tlocal_collection->Next()) {
      ++n_entry;
      auto key = iter_tlocal_collection->Key();
      auto value = iter_tlocal_collection->Value();
      auto iter_found = tlocal_kvs_remaining_copy.find(key);
      ASSERT_NE(iter_found, tlocal_kvs_remaining_copy.end());
      ASSERT_EQ(value, iter_found->second);
      tlocal_kvs_remaining_copy.erase(key);
    }
    ASSERT_EQ(n_entry, count);
    ASSERT_TRUE(tlocal_kvs_remaining_copy.empty());
  };

  auto HGetGlobal = [&](size_t tid) {
    std::string value_got;
    for (size_t j = 0; j < count; j++) {
      ASSERT_EQ(engine->HGet(global_collection_name,
                             global_kvs_inserting[tid][j].first, &value_got),
                Status::Ok);
      ASSERT_EQ(value_got, global_kvs_inserting[tid][j].second);

      ASSERT_EQ(
          engine->HGet(global_collection_name,
                       global_kvs_inserting[tid][j + count].first, &value_got),
          Status::NotFound);
    }
  };

  auto HGetThreadLocal = [&](size_t tid) {
    std::string value_got;
    for (size_t j = 0; j < count; j++) {
      ASSERT_EQ(engine->HGet(tlocal_collection_names[tid],
                             tlocal_kvs_inserting[tid][j].first, &value_got),
                Status::Ok);
      ASSERT_EQ(value_got, tlocal_kvs_inserting[tid][j].second);

      ASSERT_EQ(
          engine->HGet(tlocal_collection_names[tid],
                       tlocal_kvs_inserting[tid][j + count].first, &value_got),
          Status::NotFound);
    }
  };

  LaunchNThreads(num_threads, IteratingThroughGlobal);
  LaunchNThreads(num_threads, IteratingThroughThreadLocal);
  LaunchNThreads(num_threads, HGetGlobal);
  LaunchNThreads(num_threads, HGetThreadLocal);

  delete engine;

  // reopen and restore engine
  configs.max_access_threads = 1;
  ASSERT_EQ(Engine::Open(db_path.c_str(), &engine, configs, stdout),
            Status::Ok);

  LaunchNThreads(1, IteratingThroughGlobal);
  LaunchNThreads(1, IteratingThroughThreadLocal);
  LaunchNThreads(1, HGetGlobal);
  LaunchNThreads(1, HGetThreadLocal);

  delete engine;
}

struct BulkString {
  std::string str;
  size_t n{0};
};
static void CopyAndCount(kvdk::StringView sw, void* bulk_str) {
  BulkString* bulk = static_cast<BulkString*>(bulk_str);
  bulk->str.append(sw.data(), sw.size());
  bulk->str.append("\n");
  bulk->n++;
}

TEST_F(EngineBasicTest, TestList) {
  size_t num_threads = 16;
  size_t count = 1000;
  size_t bulk = 5;
  ASSERT_EQ(count % bulk, 0);
  configs.max_access_threads = num_threads;
  ASSERT_EQ(Engine::Open(db_path.c_str(), &engine, configs, stdout),
            Status::Ok);

  std::vector<std::vector<std::string>> elems_vec(num_threads);
  std::vector<std::string> key_vec(num_threads);
  for (size_t i = 0; i < num_threads; i++) {
    key_vec[i] = "List_" + std::to_string(i);
    for (size_t j = 0; j < count; j++) {
      elems_vec[i].push_back(std::to_string(i) + "_" + std::to_string(j));
    }
  }

  std::vector<std::list<std::string>> list_copy_vec(num_threads);

  auto LPush = [&](size_t tid) {
    auto const& key = key_vec[tid];
    auto const& elems = elems_vec[tid];
    auto& list_copy = list_copy_vec[tid];
    size_t sz;
    for (size_t j = 0; j < count; j++) {
      ASSERT_EQ(engine->ListPush(key, Engine::ListPosition::Left, elems[j]),
                Status::Ok);
      list_copy.push_front(elems[j]);
      ASSERT_EQ(engine->ListLength(key, &sz), Status::Ok);
      ASSERT_EQ(sz, list_copy.size());
    }
  };

  auto RPush = [&](size_t tid) {
    auto const& key = key_vec[tid];
    auto const& elems = elems_vec[tid];
    auto& list_copy = list_copy_vec[tid];
    size_t sz;
    for (size_t j = 0; j < count; j++) {
      ASSERT_EQ(engine->ListPush(key, Engine::ListPosition::Right, elems[j]),
                Status::Ok);
      list_copy_vec[tid].push_back(elems[j]);
      ASSERT_EQ(engine->ListLength(key, &sz), Status::Ok);
      ASSERT_EQ(sz, list_copy.size());
    }
  };

  auto LPopOne = [&](size_t tid) {
    auto const& key = key_vec[tid];
    auto& list_copy = list_copy_vec[tid];
    std::string value_got;
    for (size_t j = 0; j < count; j++) {
      ASSERT_EQ(engine->ListPop(key, Engine::ListPosition::Left, &value_got),
                Status::Ok);
      ASSERT_EQ(list_copy.front(), value_got);
      list_copy.pop_front();
    }
  };

  auto RPopOne = [&](size_t tid) {
    auto const& key = key_vec[tid];
    auto& list_copy = list_copy_vec[tid];
    std::string value_got;
    for (size_t j = 0; j < count; j++) {
      ASSERT_EQ(engine->ListPop(key, Engine::ListPosition::Right, &value_got),
                Status::Ok);
      ASSERT_EQ(list_copy.back(), value_got);
      list_copy.pop_back();
    }
  };

  auto LBulkPop = [&](size_t tid) {
    auto const& key = key_vec[tid];
    auto& list_copy = list_copy_vec[tid];
    BulkString bulk_str;
    BulkString expected;
    for (size_t j = 0; j < count; j += bulk) {
      ASSERT_EQ(engine->ListPop(key, Engine::ListPosition::Left, CopyAndCount,
                                &bulk_str, bulk),
                Status::Ok);
      for (size_t jj = 0; jj < bulk && !list_copy_vec.empty(); jj++) {
        CopyAndCount(list_copy.front(), &expected);
        list_copy.pop_front();
      }
      ASSERT_EQ(bulk_str.n, expected.n);
      ASSERT_EQ(bulk_str.str, expected.str);
    }
  };

  auto RBulkPop = [&](size_t tid) {
    auto const& key = key_vec[tid];
    auto& list_copy = list_copy_vec[tid];
    BulkString bulk_str;
    BulkString expected;
    for (size_t j = 0; j < count; j += bulk) {
      ASSERT_EQ(engine->ListPop(key, Engine::ListPosition::Right, CopyAndCount,
                                &bulk_str, bulk),
                Status::Ok);
      for (size_t jj = 0; jj < bulk && !list_copy_vec.empty(); jj++) {
        CopyAndCount(list_copy.back(), &expected);
        list_copy.pop_back();
      }
      ASSERT_EQ(bulk_str.n, expected.n);
      ASSERT_EQ(bulk_str.str, expected.str);
    }
  };

  auto LInsertFindIndexRemove = [&](size_t tid) {
    auto const& key = key_vec[tid];
    std::string elem{std::to_string(tid) + "pivot"};
    std::string value_got;
    size_t len;
    size_t found;
    size_t const insert_pos = 42;
    ASSERT_EQ(engine->ListLength(key, &len), Status::Ok);
    ASSERT_GT(len, insert_pos);
    ASSERT_EQ(engine->ListInsert(key, kvdk::Engine::ListPosition::Before,
                                 insert_pos, elem),
              Status::Ok);
    ASSERT_EQ(engine->ListPos(key, elem, &found), Status::Ok);
    ASSERT_EQ(found, insert_pos);
    ASSERT_EQ(
        engine->ListIndex(key, static_cast<std::int64_t>(found), &value_got),
        Status::Ok);
    ASSERT_EQ(value_got, elem);
    ASSERT_EQ(engine->ListRemove(key, 1, elem), Status::Ok);
    // ASSERT_EQ(engine->ListLength(key, &len), Status::Ok);
    // ASSERT_EQ(len, list_copy.size());
  };

  auto LSet = [&](size_t tid) {
    auto const& key = key_vec[tid];
    std::string value_got;
    auto& list_copy = list_copy_vec[tid];
    size_t len;
    ASSERT_EQ(engine->ListLength(key, &len), Status::Ok);
    ASSERT_GT(len, count);
    auto iter = list_copy.begin();
    for (size_t i = 0; i < count; i++, iter++) {
      engine->ListIndex(key, i, &value_got);
      ASSERT_EQ(value_got, *iter);
      value_got += "_new";
      engine->ListSet(key, i, value_got);
      *iter = value_got;
    }
  };

  auto LRange = [&](size_t tid) {
    auto const& key = key_vec[tid];
    BulkString bulk_str;
    BulkString expected;
    auto& list_copy = list_copy_vec[tid];
    size_t len;
    ASSERT_EQ(engine->ListLength(key, &len), Status::Ok);
    ASSERT_GT(len, count);

    ASSERT_EQ(engine->ListRange(key, 0, -1, CopyAndCount, &bulk_str),
              Status::Ok);
    for (auto iter = list_copy.begin(); iter != list_copy.end(); ++iter) {
      CopyAndCount(*iter, &expected);
    }

    ASSERT_EQ(bulk_str.n, expected.n);
    ASSERT_EQ(bulk_str.str, expected.str);
  };

  LaunchNThreads(num_threads, LPush);
  LaunchNThreads(num_threads, RPush);
  LaunchNThreads(num_threads, LInsertFindIndexRemove);
  LaunchNThreads(num_threads, LSet);
  LaunchNThreads(num_threads, LPopOne);
  LaunchNThreads(num_threads, RPopOne);
  LaunchNThreads(num_threads, RPush);
  LaunchNThreads(num_threads, LPush);
  LaunchNThreads(num_threads, LInsertFindIndexRemove);
  LaunchNThreads(num_threads, LSet);
  LaunchNThreads(num_threads, LRange);
  LaunchNThreads(num_threads, RBulkPop);
  LaunchNThreads(num_threads, LBulkPop);

  LaunchNThreads(num_threads, LPush);
  LaunchNThreads(num_threads, RPush);
  LaunchNThreads(num_threads, RPush);
  LaunchNThreads(num_threads, LPush);
  LaunchNThreads(num_threads, LInsertFindIndexRemove);
  LaunchNThreads(num_threads, LSet);
  Reboot();
  LaunchNThreads(num_threads, RBulkPop);
  LaunchNThreads(num_threads, LBulkPop);
  LaunchNThreads(num_threads, LRange);

  delete engine;
}

TEST_F(EngineBasicTest, TestStringHotspot) {
  size_t n_thread_reading = 16;
  size_t n_thread_writing = 16;
  configs.max_access_threads = n_thread_writing + n_thread_reading;
  ASSERT_EQ(Engine::Open(db_path.c_str(), &engine, configs, stdout),
            Status::Ok);

  size_t count = 100000;
  std::string key{"SuperHotspot"};
  std::string val1(1024, 'a');
  std::string val2(1023, 'b');

  ASSERT_EQ(engine->Set(key, val1), Status::Ok);
  engine->ReleaseAccessThread();

  auto EvenWriteOddRead = [&](uint32_t id) {
    for (size_t i = 0; i < count; i++) {
      if (id % 2 == 0) {
        // Even Write
        if (id % 4 == 0) {
          ASSERT_EQ(engine->Set(key, val1), Status::Ok);
        } else {
          ASSERT_EQ(engine->Set(key, val2), Status::Ok);
        }
      } else {
        // Odd Read
        std::string got_val;
        ASSERT_EQ(engine->Get(key, &got_val), Status::Ok);
        bool match = false;
        match = match || (got_val == val1);
        match = match || (got_val == val2);
        if (!match) {
          std::string msg;
          msg.append("Wrong value!\n");
          msg.append("The value should be 1024 of a's or 1023 of b's.\n");
          msg.append("Actual result is:\n");
          msg.append(got_val);
          msg.append("\n");
          msg.append("Length: ");
          msg.append(std::to_string(got_val.size()));
          msg.append("\n");
          GlobalLogger.Error(msg.data());
        }
        ASSERT_TRUE(match);
      }
    }
  };

  LaunchNThreads(n_thread_reading + n_thread_writing, EvenWriteOddRead);
  delete engine;
}

TEST_F(EngineBasicTest, TestSortedHotspot) {
  size_t n_thread_reading = 16;
  size_t n_thread_writing = 16;
  configs.max_access_threads = n_thread_writing + n_thread_reading;
  ASSERT_EQ(Engine::Open(db_path.c_str(), &engine, configs, stdout),
            Status::Ok);

  size_t count = 100000;
  std::string collection_name{"collection"};
  std::vector<std::string> keys{"SuperHotSpot0", "SuperHotSpot2",
                                "SuperHotSpot1"};
  std::string val1(1024, 'a');
  std::string val2(1024, 'b');
  ASSERT_EQ(engine->CreateSortedCollection(collection_name), Status::Ok);

  for (const std::string& key : keys) {
    ASSERT_EQ(engine->SSet(collection_name, key, val1), Status::Ok);
    engine->ReleaseAccessThread();

    auto EvenWriteOddRead = [&](uint32_t id) {
      for (size_t i = 0; i < count; i++) {
        if (id % 2 == 0) {
          // Even Write
          if (id % 4 == 0) {
            ASSERT_EQ(engine->SSet(collection_name, key, val1), Status::Ok);
          } else {
            ASSERT_EQ(engine->SSet(collection_name, key, val2), Status::Ok);
          }
        } else {
          // Odd Read
          std::string got_val;
          ASSERT_EQ(engine->SGet(collection_name, key, &got_val), Status::Ok);
          bool match = false;
          match = match || (got_val == val1);
          match = match || (got_val == val2);
          if (!match) {
            std::string msg;
            msg.append("Wrong value!\n");
            msg.append("The value should be 1024 of a's or 1023 of b's.\n");
            msg.append("Actual result is:\n");
            msg.append(got_val);
            msg.append("\n");
            msg.append("Length: ");
            msg.append(std::to_string(got_val.size()));
            msg.append("\n");
            GlobalLogger.Error(msg.data());
          }
          ASSERT_TRUE(match);
        }
      }
    };

    LaunchNThreads(n_thread_reading + n_thread_writing, EvenWriteOddRead);
  }
  delete engine;
}

TEST_F(EngineBasicTest, TestSortedCustomCompareFunction) {
  using kvpair = std::pair<std::string, std::string>;
  size_t num_threads = 16;
  configs.max_access_threads = num_threads;
  ASSERT_EQ(Engine::Open(db_path.c_str(), &engine, configs, stdout),
            Status::Ok);

  std::vector<std::string> collections{"collection0", "collection1",
                                       "collection2"};

  auto cmp0 = [](const StringView& a, const StringView& b) -> int {
    double scorea = std::stod(string_view_2_string(a));
    double scoreb = std::stod(string_view_2_string(b));
    if (scorea == scoreb)
      return 0;
    else if (scorea < scoreb)
      return 1;
    else
      return -1;
  };

  auto cmp1 = [](const StringView& a, const StringView& b) -> int {
    double scorea = std::stod(string_view_2_string(a));
    double scoreb = std::stod(string_view_2_string(b));
    if (scorea == scoreb)
      return 0;
    else if (scorea > scoreb)
      return 1;
    else
      return -1;
  };

  size_t count = 10;
  std::vector<kvpair> key_values(count);
  std::map<std::string, std::string> dedup_kvs;
  std::generate(key_values.begin(), key_values.end(), [&]() {
    const char v = rand() % (90 - 65 + 1) + 65;
    std::string k = std::to_string(rand() % 100);
    dedup_kvs[k] = v;
    return std::make_pair(k, std::string(1, v));
  });

  // register compare function
  engine->RegisterComparator("collection0_cmp", cmp0);
  engine->RegisterComparator("collection1_cmp", cmp1);
  for (size_t i = 0; i < collections.size(); ++i) {
    Status s;
    if (i < 2) {
      std::string comp_name = "collection" + std::to_string(i) + "_cmp";
      SortedCollectionConfigs s_configs;
      s_configs.comparator_name = comp_name;
      s = engine->CreateSortedCollection(collections[i], s_configs);
    } else {
      s = engine->CreateSortedCollection(collections[i]);
    }
    ASSERT_EQ(s, Status::Ok);
  }
  for (size_t i = 0; i < collections.size(); ++i) {
    auto Write = [&](size_t) {
      for (size_t j = 0; j < count; j++) {
        ASSERT_EQ(engine->SSet(collections[i], key_values[j].first,
                               key_values[j].second),
                  Status::Ok);
      }
    };
    LaunchNThreads(num_threads, Write);
  }

  delete engine;
  // Reopen engine error as the comparator is not registered in configs
  ASSERT_EQ(Engine::Open(db_path.c_str(), &engine, configs, stdout),
            Status::Abort);
  ASSERT_TRUE(configs.comparator.RegisterComparator("collection0_cmp", cmp0));
  ASSERT_TRUE(configs.comparator.RegisterComparator("collection1_cmp", cmp1));
  ASSERT_EQ(Engine::Open(db_path.c_str(), &engine, configs, stdout),
            Status::Ok);

  for (size_t i = 0; i < collections.size(); ++i) {
    std::vector<kvpair> expected_res(dedup_kvs.begin(), dedup_kvs.end());
    if (i == 0) {
      std::sort(expected_res.begin(), expected_res.end(),
                [&](const kvpair& a, const kvpair& b) -> bool {
                  return cmp0(a.first, b.first) <= 0;
                });

    } else if (i == 1) {
      std::sort(expected_res.begin(), expected_res.end(),
                [&](const kvpair& a, const kvpair& b) -> bool {
                  return cmp1(a.first, b.first) <= 0;
                });
    }
    auto iter = engine->NewSortedIterator(collections[i]);
    ASSERT_TRUE(iter != nullptr);
    iter->SeekToFirst();
    size_t cnt = 0;
    while (iter->Valid()) {
      std::string key = iter->Key();
      std::string val = iter->Value();
      ASSERT_EQ(key, expected_res[cnt].first);
      ASSERT_EQ(val, expected_res[cnt].second);
      iter->Next();
      cnt++;
    }
    engine->ReleaseSortedIterator(iter);
  }
  delete engine;
}

TEST_F(EngineBasicTest, TestHashTableIterator) {
  size_t threads = 16;
  configs.max_access_threads = threads;
  ASSERT_EQ(Engine::Open(db_path.c_str(), &engine, configs, stdout),
            Status::Ok);
  std::string collection_name = "sortedcollection";
  engine->CreateSortedCollection(collection_name);
  auto MixedSet = [&](size_t id) {
    if (id % 2 == 0) {
      ASSERT_EQ(engine->Set("stringkey" + std::to_string(id), "stringval"),
                Status::Ok);
    } else {
      ASSERT_EQ(engine->SSet(collection_name, "sortedkey" + std::to_string(id),
                             "sortedval"),
                Status::Ok);
    }
  };
  LaunchNThreads(threads, MixedSet);

  auto test_kvengine = static_cast<KVEngine*>(engine);
  auto hash_table = test_kvengine->GetHashTable();
  size_t total_entry_num = 0;
  // Hash Table Iterator
  // scan hash table with locked slot.
  {
    auto slot_iter = hash_table->GetSlotIterator();
    while (slot_iter.Valid()) {
      auto bucket_iter = slot_iter.Begin();
      auto end_bucket_iter = slot_iter.End();
      while (bucket_iter != end_bucket_iter) {
        switch (bucket_iter->GetIndexType()) {
          case PointerType::StringRecord: {
            total_entry_num++;
            ASSERT_EQ(string_view_2_string(
                          bucket_iter->GetIndex().string_record->Value()),
                      "stringval");
            break;
          }
          case PointerType::Skiplist: {
            total_entry_num++;
            ASSERT_EQ(
                string_view_2_string(bucket_iter->GetIndex().skiplist->Name()),
                collection_name);
            break;
          }
          case PointerType::SkiplistNode: {
            total_entry_num++;
            ASSERT_EQ(
                string_view_2_string(
                    bucket_iter->GetIndex().skiplist_node->record->Value()),
                "sortedval");
            break;
          }
          case PointerType::DLRecord: {
            total_entry_num++;
            ASSERT_EQ(string_view_2_string(
                          bucket_iter->GetIndex().dl_record->Value()),
                      "sortedval");
            break;
          }
          default:
            ASSERT_EQ((bucket_iter->GetIndexType() == PointerType::Invalid) ||
                          (bucket_iter->GetIndexType() == PointerType::Empty),
                      true);
            break;
        }
        bucket_iter++;
      }
      slot_iter.Next();
    }
    ASSERT_EQ(total_entry_num, threads + 1);
  }
  delete engine;
}

TEST_F(EngineBasicTest, TestExpireAPI) {
  size_t n_thread_reading = 1;
  size_t n_thread_writing = 1;
  configs.max_access_threads = n_thread_writing + n_thread_reading;
  ASSERT_EQ(Engine::Open(db_path.c_str(), &engine, configs, stdout),
            Status::Ok);

  std::string got_val;
  int64_t ttl_time;
  WriteOptions write_options1{1, false};
  WriteOptions write_options2{INT64_MAX / 1000, false};
  std::string key = "expired_key";
  std::string val(10, 'a');
  std::string val2(10, 'b');
  std::string list_collection = "ListCollection";
  std::string sorted_collection = "SortedCollection";
  std::string hashes_collection = "HashesCollection";
  int64_t normal_ttl_time = 10000; /* 10s */
  int64_t max_ttl_time = INT64_MAX - 1;

  // For string
  {
    // key is expired. Check expired time when reading.
    ASSERT_EQ(engine->Set(key, val, write_options1), Status::Ok);
    sleep(1);
    ASSERT_EQ(engine->Get(key, &got_val), Status::NotFound);

    // update kv pair with new expired time.
    ASSERT_EQ(engine->Set(key, val2, write_options2), Status::Ok);
    ASSERT_EQ(engine->Get(key, &got_val), Status::Ok);
    ASSERT_EQ(got_val, val2);

    // Get expired time.
    ASSERT_EQ(engine->GetTTL(key, &ttl_time), Status::Ok);

    // reset expired time for string record.
    ASSERT_EQ(engine->Expire(key, normal_ttl_time), Status::Ok);
  }

  // For sorte collection
  {
    Status s = engine->CreateSortedCollection(sorted_collection);
    ASSERT_EQ(s, Status::Ok);
    ASSERT_EQ(engine->SSet(sorted_collection, "sorted" + key, "sorted" + val),
              Status::Ok);
    // Set expired time for collection
    ASSERT_EQ(engine->Expire(sorted_collection, max_ttl_time),
              Status::InvalidArgument);
    ASSERT_EQ(engine->SSet(sorted_collection, "sorted2" + key, "sorted2" + val),
              Status::Ok);
    ASSERT_EQ(engine->GetTTL(sorted_collection, &ttl_time), Status::Ok);
    // check sorted_collection is persist;
    ASSERT_EQ(ttl_time, kPersistTTL);
    // reset expired time for collection
    ASSERT_EQ(engine->Expire(sorted_collection, 2), Status::Ok);
    sleep(2);
    ASSERT_EQ(engine->SGet(sorted_collection, "sorted" + key, &got_val),
              Status::NotFound);
    ASSERT_EQ(engine->GetTTL(sorted_collection, &ttl_time), Status::NotFound);
    ASSERT_EQ(ttl_time, kInvalidTTL);
  }

  // For hashes collection
  {
    ASSERT_EQ(engine->HSet(hashes_collection, "hashes" + key, "hashes" + val),
              Status::Ok);
    // Set expired time for collection, max_ttl_time is overflow.
    ASSERT_EQ(engine->Expire(hashes_collection, max_ttl_time),
              Status::InvalidArgument);
    ASSERT_EQ(engine->HSet(hashes_collection, "hashes2" + key, "hashes2" + val),
              Status::Ok);

    // reset expired time for collection
    ASSERT_EQ(engine->Expire(hashes_collection, normal_ttl_time), Status::Ok);
    ASSERT_EQ(engine->HGet(hashes_collection, "hashes" + key, &got_val),
              Status::Ok);
    ASSERT_EQ(got_val, "hashes" + val);
    // get collection ttl time
    sleep(2);
    ASSERT_EQ(engine->GetTTL(hashes_collection, &ttl_time), Status::Ok);
  }

  // For list
  {
    ASSERT_EQ(engine->ListPush(list_collection, Engine::ListPosition::Left,
                               "list" + val),
              Status::Ok);
    // Set expired time for collection
    ASSERT_EQ(engine->Expire(list_collection, max_ttl_time),
              Status::InvalidArgument);
    ASSERT_EQ(engine->GetTTL(list_collection, &ttl_time), Status::Ok);
    // check list is persist
    ASSERT_EQ(ttl_time, kPersistTime);
    // reset expired time for collection
    ASSERT_EQ(engine->Expire(list_collection, normal_ttl_time), Status::Ok);
    ASSERT_EQ(engine->GetTTL(list_collection, &ttl_time), Status::Ok);
  }

  // Close engine and Recovery
  delete engine;
  ASSERT_EQ(Engine::Open(db_path.c_str(), &engine, configs, stdout),
            Status::Ok);
  // Get string record expired time
  ASSERT_EQ(engine->GetTTL(key, &ttl_time), Status::Ok);

  // Get sorted record expired time
  ASSERT_EQ(engine->GetTTL(sorted_collection, &ttl_time), Status::NotFound);

  // Get hashes record expired time
  ASSERT_EQ(engine->GetTTL(hashes_collection, &ttl_time), Status::Ok);

  // Get list record expired time
  ASSERT_EQ(engine->GetTTL(list_collection, &ttl_time), Status::Ok);
  delete engine;
}

<<<<<<< HEAD
=======
TEST_F(EngineBasicTest, TestBackGroundCleaner) {
  configs.max_access_threads = 16;
  configs.background_work_interval = 1000;
  ASSERT_EQ(Engine::Open(db_path.c_str(), &engine, configs, stdout),
            Status::Ok);
  size_t cnt = 100;
  auto SetString = [&]() {
    for (size_t i = 0; i < cnt; ++i) {
      std::string key = std::to_string(i) + "stringk";
      std::string val = std::to_string(i) + "stringval";
      std::string got_val;
      ASSERT_EQ(engine->Set(key, val, WriteOptions{INT32_MAX, false}),
                Status::Ok);
    }
  };
  auto ExpiredClean = [&]() {
    auto test_kvengine = static_cast<KVEngine*>(engine);
    test_kvengine->CleanExpired();
  };

  auto ExpireString = [&](Status s) {
    for (size_t i = 0; i < cnt; ++i) {
      std::string key = std::to_string(i) + "stringk";
      std::string got_val;
      if (engine->Get(key, &got_val) == Status::Ok) {
        ASSERT_EQ(engine->Expire(key, 1), s);
      }
    }
  };

  auto GetString = [&]() {
    for (size_t i = 0; i < cnt; ++i) {
      std::string key = std::to_string(i) + "stringk";
      std::string got_val;
      int64_t ttl_time;
      Status s = engine->GetTTL(key, &ttl_time);
      if (s == Status::Ok) {
        ASSERT_EQ(INT32_MAX / 10000, ttl_time / 10000);
      } else {
        ASSERT_EQ(engine->GetTTL(key, &ttl_time), Status::NotFound);
        ASSERT_EQ(ttl_time, kInvalidTTL);
      }
    }
  };

  {
    std::vector<std::thread> ts;
    ts.emplace_back(std::thread(SetString));
    ts.emplace_back(std::thread(ExpireString, Status::Ok));
    sleep(2);
    ts.emplace_back(std::thread(ExpiredClean));
    for (auto& t : ts) t.join();

    // check
    GetString();
  }

  {
    std::vector<std::thread> ts;
    ts.emplace_back(std::thread(SetString));
    ts.emplace_back(std::thread(ExpireString, Status::Ok));
    ts.emplace_back(std::thread(ExpiredClean));
    ts.emplace_back(std::thread(GetString));
    for (auto& t : ts) t.join();
  }
}

>>>>>>> dc2c0eee
// ========================= Sync Point ======================================

#if KVDK_DEBUG_LEVEL > 0
TEST_F(EngineBasicTest, TestBatchWriteSyncPoint) {
  // SyncPoint
  // The dependency is, T1->T2->T3/T4
  // T1: insert {"key8", "val15"}
  // T2: batch write: {"key0", "val0"}, ....{"key20",""val20}
  // T3: insert {"key10", "val17"}
  // T4: delete {"key0", "val0"} {"key3", "val3"} ... {"key18", "val18"}
  {
    Configs test_config = configs;
    test_config.max_access_threads = 16;
    ASSERT_EQ(Engine::Open(db_path.c_str(), &engine, test_config, stdout),
              Status::Ok);

    int batch_size = 20;

    SyncPoint::GetInstance()->LoadDependency(
        {{"Test::Set::Finish::1",
          "KVEngine::BatchWrite::AllocateRecord::After"},
         {"KVEngine::BatchWrite::StringBatchWriteImpl::Pesistent::Before",
          "Test::Set::Start::0"},
         {"KVEngine::BatchWrite::StringBatchWriteImpl::Pesistent::Before",
          "Test::Delete::Start::0"}});
    SyncPoint::GetInstance()->SetCallBack(
        "KVEngine::BatchWrite::AllocateRecord::After", [&](void* size) {
          size_t bsize = *((size_t*)size);
          ASSERT_EQ(batch_size, bsize);
        });

    SyncPoint::GetInstance()->EnableProcessing();

    std::vector<std::thread> ts;

    // thread 1
    ts.emplace_back([&]() {
      std::string key = "key8";
      std::string val = "val15";
      ASSERT_EQ(engine->Set(key, val), Status::Ok);
      TEST_SYNC_POINT("Test::Set::Finish::1");
    });

    // thread 2
    ts.emplace_back([&]() {
      WriteBatch wb;
      for (int i = 0; i < batch_size; ++i) {
        std::string key = "key" + std::to_string(i);
        std::string val = "val" + std::to_string(i);
        wb.Put(key, val);
      }
      ASSERT_EQ(engine->BatchWrite(wb), Status::Ok);
    });

    // thread 3
    ts.emplace_back([&]() {
      TEST_SYNC_POINT("Test::Set::Start::0");
      std::string key = "key10";
      std::string val = "val17";
      ASSERT_EQ(engine->Set(key, val), Status::Ok);
    });

    // thread 4
    ts.emplace_back([&]() {
      TEST_SYNC_POINT("Test::Delete::Start::0");
      for (int i = 0; i < batch_size; i += 3) {
        std::string key = "key" + std::to_string(i);
        ASSERT_EQ(engine->Delete(key), Status::Ok);
      }
    });

    for (auto& t : ts) {
      t.join();
    }

    for (auto i = 0; i < batch_size; ++i) {
      std::string key = "key" + std::to_string(i);
      std::string val;
      auto s = engine->Get(key, &val);
      if (i % 3 == 0) {
        ASSERT_EQ(s, Status::NotFound);
      } else {
        if (i == 10) {
          ASSERT_EQ(val, "val17");
        } else {
          ASSERT_EQ(val, "val" + std::to_string(i));
        }
      }
    }
  }

  delete engine;
}

TEST_F(EngineBasicTest, TestBatchWriteRecovrySyncPoint) {
  Configs test_config = configs;
  test_config.max_access_threads = 16;
  ASSERT_EQ(Engine::Open(db_path.c_str(), &engine, test_config, stdout),
            Status::Ok);

  int batch_size = 10;
  {
    SyncPoint::GetInstance()->DisableProcessing();
    SyncPoint::GetInstance()->Reset();
    SyncPoint::GetInstance()->SetCallBack(
        "KVEnigne::BatchWrite::BatchWriteRecord", [&](void* index) {
          size_t idx = *(size_t*)(index);
          if (idx == (batch_size / 2)) {
            throw 1;
          }
        });
    SyncPoint::GetInstance()->EnableProcessing();

    engine->Set("key2", "val2*2");
    engine->Set("key6", "val6*2");
    WriteBatch wb;
    for (int i = 0; i < batch_size; ++i) {
      std::string key = "key" + std::to_string(i);
      std::string val = "val" + std::to_string(i);
      wb.Put(key, val);
    }
    try {
      ASSERT_EQ(engine->BatchWrite(wb), Status::Ok);
    } catch (...) {
      delete engine;
      // reopen engine
      ASSERT_EQ(Engine::Open(db_path.c_str(), &engine, test_config, stdout),
                Status::Ok);
      for (int i = 0; i < batch_size; ++i) {
        std::string got_val;
        std::string key = "key" + std::to_string(i);
        if (key == "key2") {
          ASSERT_EQ(engine->Get(key, &got_val), Status::Ok);
          ASSERT_EQ(got_val, "val2*2");
        } else if (key == "key6") {
          ASSERT_EQ(engine->Get(key, &got_val), Status::Ok);
          ASSERT_EQ(got_val, "val6*2");
        } else {
          ASSERT_EQ(engine->Get(key, &got_val), Status::NotFound);
        }
      }
    }
  }

  // Again write batch (the same key, the different value). Crash before
  // purgeAndFree
  {
    SyncPoint::GetInstance()->DisableProcessing();
    SyncPoint::GetInstance()->Reset();
    SyncPoint::GetInstance()->SetCallBack(
        "KVEngine::BatchWrite::purgeAndFree::Before", [&](void* index) {
          size_t idx = *(size_t*)(index);
          if (idx == 6) {
            throw 1;
          }
        });
    SyncPoint::GetInstance()->EnableProcessing();
    WriteBatch wb;
    for (int i = 0; i < batch_size; ++i) {
      std::string key = "key" + std::to_string(i);
      std::string val = "val*" + std::to_string(i);

      if (i % 4 == 0) {
        ASSERT_EQ(engine->Set(key, val), Status::Ok);
        wb.Delete(key);
      } else {
        wb.Put(key, val);
      }
    }
    try {
      ASSERT_EQ(engine->BatchWrite(wb), Status::Ok);
    } catch (...) {
      delete engine;  // reopen engine;
      ASSERT_EQ(Engine::Open(db_path.c_str(), &engine, test_config, stdout),
                Status::Ok);
      for (int i = 0; i < batch_size; ++i) {
        std::string got_val;
        std::string key = "key" + std::to_string(i);
        Status s = engine->Get(key, &got_val);
        if (i % 4 == 0) {
          ASSERT_EQ(s, Status::NotFound);
        } else {
          ASSERT_EQ(s, Status::Ok);
          ASSERT_EQ(got_val, "val*" + std::to_string(i));
        }
      }
    }
  }
}

// Example Case One:
//         A <-> C <-> D
// Insert B, but crashes half way, Now the state is:
//         A <------ C <-> D
//         A <-> B ->C
// Then Repair
TEST_F(EngineBasicTest, TestSortedRecoverySyncPointCaseOne) {
  Configs test_config = configs;
  test_config.max_access_threads = 16;

  std::atomic<int> update_num(1);
  int cnt = 20;
  ASSERT_EQ(Engine::Open(db_path.c_str(), &engine, test_config, stdout),
            Status::Ok);
  SyncPoint::GetInstance()->DisableProcessing();
  SyncPoint::GetInstance()->Reset();
  SyncPoint::GetInstance()->SetCallBack(
      "KVEngine::Skiplist::InsertDLRecord::UpdatePrev", [&](void*) {
        if (update_num % 8 == 0) {
          throw 1;
        }
      });
  SyncPoint::GetInstance()->SetCallBack(
      "Test::SSet::Update::Finish", [&](void*) { update_num.fetch_add(1); });
  SyncPoint::GetInstance()->EnableProcessing();

  std::string collection_name = "SortedRecoverySyncPoint";
  Status s = engine->CreateSortedCollection(collection_name);
  ASSERT_EQ(s, Status::Ok);

  try {
    for (int i = 0; i < cnt; ++i) {
      if (i % 2 == 0) {
        engine->SSet(collection_name, "key" + std::to_string(i),
                     "val" + std::to_string(i));
      } else {
        std::string new_val = "val*" + std::to_string(i);
        engine->SSet(collection_name, "key" + std::to_string(i - 1), new_val);
        TEST_SYNC_POINT("Test::SSet::Update::Finish");
      }
    }
  } catch (...) {
    delete engine;
    // reopen engine
    ASSERT_EQ(Engine::Open(db_path.c_str(), &engine, test_config, stdout),
              Status::Ok);
    for (int i = 0; i < cnt; ++i) {
      std::string key = "key" + std::to_string(i);
      std::string got_val;
      Status s = engine->SGet(collection_name, key, &got_val);
      if (i % 2 != 0) {
        ASSERT_EQ(s, Status::NotFound);
      } else {
        if (i <= 14) {
          ASSERT_EQ(s, Status::Ok);
          if (i != 14) {
            ASSERT_EQ(got_val, "val*" + std::to_string(i + 1));
          } else
            ASSERT_EQ(got_val, "val" + std::to_string(i));
        } else {
          ASSERT_EQ(s, Status::NotFound);
        }
      }
    }
  }
}

// Example Case Two:
//         A <-> C <-> D
// Insert order: A, D, C
// Delete C, crash half way, now the state is:
//           A ----------> D
//           A<==>C-->D
// Then Repair

TEST_F(EngineBasicTest, TestSortedRecoverySyncPointCaseTwo) {
  Configs test_config = configs;
  test_config.max_access_threads = 16;
  ASSERT_EQ(Engine::Open(db_path.c_str(), &engine, test_config, stdout),
            Status::Ok);

  std::atomic<bool> first_visited{false};
  SyncPoint::GetInstance()->DisableProcessing();
  SyncPoint::GetInstance()->Reset();
  // only throw when the first call `SDelete`
  SyncPoint::GetInstance()->SetCallBack(
      "KVEngine::Skiplist::Delete::PersistNext'sPrev::After", [&](void*) {
        if (!first_visited.load()) {
          first_visited.store(true);
          throw 1;
        }
      });
  SyncPoint::GetInstance()->EnableProcessing();

  std::string collection_name = "SortedDeleteRecoverySyncPoint";
  Status s = engine->CreateSortedCollection(collection_name);
  ASSERT_EQ(s, Status::Ok);

  std::vector<std::string> keylists{"C", "A", "D"};
  try {
    engine->SSet(collection_name, keylists[0], "val" + keylists[0]);
    engine->SSet(collection_name, keylists[1], "val" + keylists[1]);
    engine->SSet(collection_name, keylists[2], "val" + keylists[2]);
    engine->SDelete(collection_name, keylists[0]);
  } catch (...) {
    delete engine;
    // reopen engine
    ASSERT_EQ(Engine::Open(db_path.c_str(), &engine, test_config, stdout),
              Status::Ok);
    // Check skiplist integrity.
    int forward_num = 0, backward_num = 0;
    auto sorted_iter = engine->NewSortedIterator(collection_name);
    // Forward traversal.
    sorted_iter->SeekToFirst();
    while (sorted_iter->Valid()) {
      forward_num++;
      sorted_iter->Next();
    }
    // Backward traversal.
    sorted_iter->SeekToLast();
    while (sorted_iter->Valid()) {
      backward_num++;
      sorted_iter->Prev();
    }
    engine->ReleaseSortedIterator(sorted_iter);
    ASSERT_EQ(forward_num, backward_num);

    std::string got_val;
    ASSERT_EQ(engine->SGet(collection_name, keylists[0], &got_val), Status::Ok);
    ASSERT_EQ(engine->SGet(collection_name, keylists[2], &got_val), Status::Ok);
    ASSERT_EQ(got_val, "val" + keylists[2]);
    ASSERT_EQ(engine->SGet(collection_name, keylists[1], &got_val), Status::Ok);
    ASSERT_EQ(got_val, "val" + keylists[1]);

    // Again delete "C".
    ASSERT_EQ(engine->SDelete(collection_name, keylists[0]), Status::Ok);
  }
}

// Example:
//   {key0, val0} <-> {key2, val2}
//   thread1 insert : {key0, val0} <-> {key1, val1} <-> {key2, val2}
//   thread2: iter
TEST_F(EngineBasicTest, TestSortedSyncPoint) {
  Configs test_config = configs;
  test_config.max_access_threads = 16;
  ASSERT_EQ(Engine::Open(db_path.c_str(), &engine, test_config, stdout),
            Status::Ok);
  std::vector<std::thread> ths;
  std::string collection_name = "skiplist";
  ASSERT_EQ(engine->CreateSortedCollection(collection_name), Status::Ok);

  engine->SSet(collection_name, "key0", "val0");
  engine->SSet(collection_name, "key2", "val2");

  std::atomic<bool> first_record(false);
  SyncPoint::GetInstance()->DisableProcessing();
  SyncPoint::GetInstance()->Reset();
  SyncPoint::GetInstance()->LoadDependency(
      {{"KVEngine::Skiplist::InsertDLRecord::UpdatePrev", "Test::Iter::key0"}});
  SyncPoint::GetInstance()->EnableProcessing();

  // insert
  ths.emplace_back(std::thread([&]() {
    engine->SSet(collection_name, "key1", "val1");
    std::string got_val;
    ASSERT_EQ(engine->SGet(collection_name, "key1", &got_val), Status::Ok);
  }));

  // Iter
  ths.emplace_back(std::thread([&]() {
    sleep(1);
    auto sorted_iter = engine->NewSortedIterator(collection_name);
    sorted_iter->SeekToLast();
    int iter_num = 0;
    if (sorted_iter->Valid()) {
      std::string next = sorted_iter->Key();
      ASSERT_EQ(next, "key2");
      sorted_iter->Prev();
      while (sorted_iter->Valid()) {
        std::string k = sorted_iter->Key();
        TEST_SYNC_POINT("Test::Iter::" + k);
        if (k == "key0") {
          sorted_iter->Next();
          ASSERT_EQ(sorted_iter->Key(), "key1");
          sorted_iter->Prev();
        }
        sorted_iter->Prev();
        ASSERT_EQ(true, k.compare(next) < 0);
        next = k;
      }
    }
    engine->ReleaseSortedIterator(sorted_iter);
  }));
  for (auto& thread : ths) {
    thread.join();
  }
}

TEST_F(EngineBasicTest, TestHashTableRangeIter) {
  uint64_t threads = 16;
  configs.max_access_threads = threads;
  ASSERT_EQ(Engine::Open(db_path.c_str(), &engine, configs, stdout),
            Status::Ok);
  std::string key = "stringkey";
  std::string val = "stringval";
  std::string updated_val = "stringupdatedval";

  ASSERT_EQ(engine->Set(key, val), Status::Ok);

  SyncPoint::GetInstance()->DisableProcessing();
  SyncPoint::GetInstance()->Reset();
  SyncPoint::GetInstance()->LoadDependency(
      {{"ScanHashTable", "KVEngine::StringSetImpl::BeforeLock"}});
  SyncPoint::GetInstance()->EnableProcessing();

  auto StringUpdate = [&]() {
    ASSERT_EQ(engine->Set(key, updated_val), Status::Ok);
  };

  auto HashTableScan = [&]() {
    auto test_kvengine = static_cast<KVEngine*>(engine);
    auto hash_table = test_kvengine->GetHashTable();
    auto slot_iter = hash_table->GetSlotIterator();
    while (slot_iter.Valid()) {
      auto bucket_iter = slot_iter.Begin();
      auto end_bucket_iter = slot_iter.End();
      while (bucket_iter != end_bucket_iter) {
        if (bucket_iter->GetIndexType() == PointerType::StringRecord) {
          TEST_SYNC_POINT("ScanHashTable");
          sleep(2);
          ASSERT_EQ(bucket_iter->GetIndex().string_record->Key(), key);
          ASSERT_EQ(bucket_iter->GetIndex().string_record->Value(), val);
        }
        bucket_iter++;
      }
      slot_iter.Next();
    }
  };

  std::vector<std::thread> ts;
  ts.emplace_back(std::thread(StringUpdate));
  ts.emplace_back(std::thread(HashTableScan));
  for (auto& t : ts) t.join();
  delete engine;
}

TEST_F(EngineBasicTest, TestBackGroundCleaner) {
  SyncPoint::GetInstance()->DisableProcessing();
  SyncPoint::GetInstance()->Reset();
  SyncPoint::GetInstance()->SetCallBack(
      "KVEngine::backgroundOldRecordCleaner::NothingToDo",
      [&](void* arg) { return; });
  SyncPoint::GetInstance()->EnableProcessing();

  configs.max_access_threads = 16;
  ASSERT_EQ(Engine::Open(db_path.c_str(), &engine, configs, stdout),
            Status::Ok);
  int cnt = 100;
  auto SetString = [&]() {
    for (int i = 0; i < cnt; ++i) {
      std::string key = std::to_string(i) + "stringk";
      std::string val = std::to_string(i) + "stringval";
      std::string got_val;
      ASSERT_EQ(engine->Set(key, val, WriteOptions{INT32_MAX, false}),
                Status::Ok);
    }
  };
  auto ExpiredClean = [&]() {
    auto test_kvengine = static_cast<KVEngine*>(engine);
    test_kvengine->CleanOutDated();
  };

  auto ExpireString = [&]() {
    for (int i = 0; i < cnt; ++i) {
      std::string key = std::to_string(i) + "stringk";
      std::string got_val;
      if (engine->Get(key, &got_val) == Status::Ok) {
        ASSERT_EQ(engine->Expire(key, 1), Status::Ok);
      }
    }
  };

  auto GetString = [&]() {
    for (int i = 0; i < cnt; ++i) {
      std::string key = std::to_string(i) + "stringk";
      std::string got_val;
      int64_t ttl_time;
      Status s = engine->GetTTL(key, &ttl_time);
      if (s == Status::Ok) {
        if (ttl_time > 1) {
          ASSERT_EQ(INT32_MAX / 10000, ttl_time / 10000);
        }
      } else {
        ASSERT_EQ(engine->GetTTL(key, &ttl_time), Status::NotFound);
        ASSERT_EQ(ttl_time, kInvalidTTL);
      }
    }
  };

  {
    std::vector<std::thread> ts;
    ts.emplace_back(std::thread(SetString));
    ts.emplace_back(std::thread(ExpireString));
    sleep(2);
    ts.emplace_back(std::thread(ExpiredClean));
    for (auto& t : ts) t.join();

    // check
    GetString();
  }

  {
    std::vector<std::thread> ts;
    ts.emplace_back(std::thread(SetString));
    ts.emplace_back(std::thread(ExpireString, Status::Ok));
    ts.emplace_back(std::thread(ExpiredClean));
    ts.emplace_back(std::thread(GetString));
    for (auto& t : ts) t.join();
  }
}
#endif

int main(int argc, char** argv) {
  testing::InitGoogleTest(&argc, argv);
  return RUN_ALL_TESTS();
}<|MERGE_RESOLUTION|>--- conflicted
+++ resolved
@@ -1968,76 +1968,6 @@
   delete engine;
 }
 
-<<<<<<< HEAD
-=======
-TEST_F(EngineBasicTest, TestBackGroundCleaner) {
-  configs.max_access_threads = 16;
-  configs.background_work_interval = 1000;
-  ASSERT_EQ(Engine::Open(db_path.c_str(), &engine, configs, stdout),
-            Status::Ok);
-  size_t cnt = 100;
-  auto SetString = [&]() {
-    for (size_t i = 0; i < cnt; ++i) {
-      std::string key = std::to_string(i) + "stringk";
-      std::string val = std::to_string(i) + "stringval";
-      std::string got_val;
-      ASSERT_EQ(engine->Set(key, val, WriteOptions{INT32_MAX, false}),
-                Status::Ok);
-    }
-  };
-  auto ExpiredClean = [&]() {
-    auto test_kvengine = static_cast<KVEngine*>(engine);
-    test_kvengine->CleanExpired();
-  };
-
-  auto ExpireString = [&](Status s) {
-    for (size_t i = 0; i < cnt; ++i) {
-      std::string key = std::to_string(i) + "stringk";
-      std::string got_val;
-      if (engine->Get(key, &got_val) == Status::Ok) {
-        ASSERT_EQ(engine->Expire(key, 1), s);
-      }
-    }
-  };
-
-  auto GetString = [&]() {
-    for (size_t i = 0; i < cnt; ++i) {
-      std::string key = std::to_string(i) + "stringk";
-      std::string got_val;
-      int64_t ttl_time;
-      Status s = engine->GetTTL(key, &ttl_time);
-      if (s == Status::Ok) {
-        ASSERT_EQ(INT32_MAX / 10000, ttl_time / 10000);
-      } else {
-        ASSERT_EQ(engine->GetTTL(key, &ttl_time), Status::NotFound);
-        ASSERT_EQ(ttl_time, kInvalidTTL);
-      }
-    }
-  };
-
-  {
-    std::vector<std::thread> ts;
-    ts.emplace_back(std::thread(SetString));
-    ts.emplace_back(std::thread(ExpireString, Status::Ok));
-    sleep(2);
-    ts.emplace_back(std::thread(ExpiredClean));
-    for (auto& t : ts) t.join();
-
-    // check
-    GetString();
-  }
-
-  {
-    std::vector<std::thread> ts;
-    ts.emplace_back(std::thread(SetString));
-    ts.emplace_back(std::thread(ExpireString, Status::Ok));
-    ts.emplace_back(std::thread(ExpiredClean));
-    ts.emplace_back(std::thread(GetString));
-    for (auto& t : ts) t.join();
-  }
-}
-
->>>>>>> dc2c0eee
 // ========================= Sync Point ======================================
 
 #if KVDK_DEBUG_LEVEL > 0
@@ -2138,7 +2068,7 @@
   ASSERT_EQ(Engine::Open(db_path.c_str(), &engine, test_config, stdout),
             Status::Ok);
 
-  int batch_size = 10;
+  size_t batch_size = 10;
   {
     SyncPoint::GetInstance()->DisableProcessing();
     SyncPoint::GetInstance()->Reset();
@@ -2154,7 +2084,7 @@
     engine->Set("key2", "val2*2");
     engine->Set("key6", "val6*2");
     WriteBatch wb;
-    for (int i = 0; i < batch_size; ++i) {
+    for (size_t i = 0; i < batch_size; ++i) {
       std::string key = "key" + std::to_string(i);
       std::string val = "val" + std::to_string(i);
       wb.Put(key, val);
@@ -2166,7 +2096,7 @@
       // reopen engine
       ASSERT_EQ(Engine::Open(db_path.c_str(), &engine, test_config, stdout),
                 Status::Ok);
-      for (int i = 0; i < batch_size; ++i) {
+      for (size_t i = 0; i < batch_size; ++i) {
         std::string got_val;
         std::string key = "key" + std::to_string(i);
         if (key == "key2") {
@@ -2196,7 +2126,7 @@
         });
     SyncPoint::GetInstance()->EnableProcessing();
     WriteBatch wb;
-    for (int i = 0; i < batch_size; ++i) {
+    for (size_t i = 0; i < batch_size; ++i) {
       std::string key = "key" + std::to_string(i);
       std::string val = "val*" + std::to_string(i);
 
@@ -2213,7 +2143,7 @@
       delete engine;  // reopen engine;
       ASSERT_EQ(Engine::Open(db_path.c_str(), &engine, test_config, stdout),
                 Status::Ok);
-      for (int i = 0; i < batch_size; ++i) {
+      for (size_t i = 0; i < batch_size; ++i) {
         std::string got_val;
         std::string key = "key" + std::to_string(i);
         Status s = engine->Get(key, &got_val);
@@ -2402,7 +2332,6 @@
     sleep(1);
     auto sorted_iter = engine->NewSortedIterator(collection_name);
     sorted_iter->SeekToLast();
-    int iter_num = 0;
     if (sorted_iter->Valid()) {
       std::string next = sorted_iter->Key();
       ASSERT_EQ(next, "key2");
@@ -2479,8 +2408,11 @@
   SyncPoint::GetInstance()->DisableProcessing();
   SyncPoint::GetInstance()->Reset();
   SyncPoint::GetInstance()->SetCallBack(
-      "KVEngine::backgroundOldRecordCleaner::NothingToDo",
-      [&](void* arg) { return; });
+      "KVEngine::backgroundOldRecordCleaner::NothingToDo", [&](void* arg) {
+        if (arg == nullptr) {
+          return;
+        }
+      });
   SyncPoint::GetInstance()->EnableProcessing();
 
   configs.max_access_threads = 16;
@@ -2543,7 +2475,7 @@
   {
     std::vector<std::thread> ts;
     ts.emplace_back(std::thread(SetString));
-    ts.emplace_back(std::thread(ExpireString, Status::Ok));
+    ts.emplace_back(std::thread(ExpireString));
     ts.emplace_back(std::thread(ExpiredClean));
     ts.emplace_back(std::thread(GetString));
     for (auto& t : ts) t.join();
