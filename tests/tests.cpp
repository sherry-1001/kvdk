--- conflicted
+++ resolved
@@ -41,11 +41,7 @@
     str_pool.resize(str_pool_length);
     random_str(&str_pool[0], str_pool_length);
     // No logs by default, for debug, set it to All
-<<<<<<< HEAD
-    configs.log_level = LogLevel::Debug;
-=======
     configs.log_level = LogLevel::All;
->>>>>>> c9cb707d
     configs.pmem_file_size = (16ULL << 30);
     configs.populate_pmem_space = false;
     configs.hash_bucket_num = (1 << 10);
