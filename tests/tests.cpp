--- conflicted
+++ resolved
@@ -1995,27 +1995,16 @@
   ASSERT_EQ(Engine::Open(db_path.c_str(), &engine, configs, stdout),
             Status::Ok);
   int cnt = 100;
-<<<<<<< HEAD
-  auto SetString = [&](uint64_t id) {
-    for (int i = 0; i < cnt; ++i) {
-      std::string key = std::to_string(i) + "stringk";
-      std::string val = std::to_string(i) + std::to_string(id) + "stringval";
-=======
   auto SetString = [&]() {
     for (int i = 0; i < cnt; ++i) {
       std::string key = std::to_string(i) + "stringk";
       std::string val = std::to_string(i) + "stringval";
->>>>>>> 2da358c4
       std::string got_val;
       ASSERT_EQ(engine->Set(key, val, WriteOptions{INT32_MAX, false}),
                 Status::Ok);
     }
   };
-<<<<<<< HEAD
-  auto ExpiredClean = [&](uint64_t id) {
-=======
   auto ExpiredClean = [&]() {
->>>>>>> 2da358c4
     auto test_kvengine = static_cast<KVEngine*>(engine);
     test_kvengine->CleanExpired();
   };
@@ -2047,17 +2036,10 @@
 
   {
     std::vector<std::thread> ts;
-<<<<<<< HEAD
-    ts.emplace_back(std::thread(SetString, 0));
-    ts.emplace_back(std::thread(ExpireString, Status::Ok));
-    sleep(2);
-    ts.emplace_back(std::thread(ExpiredClean, 2));
-=======
     ts.emplace_back(std::thread(SetString));
     ts.emplace_back(std::thread(ExpireString, Status::Ok));
     sleep(2);
     ts.emplace_back(std::thread(ExpiredClean));
->>>>>>> 2da358c4
     for (auto& t : ts) t.join();
 
     // check
@@ -2066,15 +2048,9 @@
 
   {
     std::vector<std::thread> ts;
-<<<<<<< HEAD
-    ts.emplace_back(std::thread(SetString, 0));
-    ts.emplace_back(std::thread(ExpireString, Status::Ok));
-    ts.emplace_back(std::thread(ExpiredClean, 2));
-=======
     ts.emplace_back(std::thread(SetString));
     ts.emplace_back(std::thread(ExpireString, Status::Ok));
     ts.emplace_back(std::thread(ExpiredClean));
->>>>>>> 2da358c4
     ts.emplace_back(std::thread(GetString));
     for (auto& t : ts) t.join();
   }
