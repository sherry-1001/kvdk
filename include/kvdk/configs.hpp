/* SPDX-License-Identifier: BSD-3-Clause
 * Copyright(c) 2021 Intel Corporation
 */

#pragma once

#include <string>

#include "comparator.hpp"
#include "namespace.hpp"

namespace KVDK_NAMESPACE {

// used for expire
// TODO: use INT_MAX for kPersistTime, remove kInvalidTTLTime, typedef for TTL
// and ExpiredTime
constexpr int64_t kPersistTime = -1;
constexpr int64_t kInvalidTTLTime = -2;

enum class LogLevel : uint8_t {
  All = 0,
  Debug,
  Info,
  Error,
  None,
};

// A snapshot indicates a immutable view of a KVDK engine at a certain time
struct Snapshot {};

// Configs of created sorted collection
// For correctness of encoding, please add new config field in the end of the
// existing fields
struct SortedCollectionConfigs {
  std::string comparator_name = "default";
  int index_with_hashtable = 1;
};

struct Configs {
  // Max number of access threads to read/write data to kvdk instance.
  //
  // Notice that the allocated resources of a access thread would be released
  // only if the thread exited or call KVEngine::ReleaseAccessThread().
  uint64_t max_access_threads = 48;

  // Size of PMem space to store KV data, this is not scalable in current
  // edition.
  //
  // Notice that it should be larger than (max_access_threads *
  // pmem_segment_blocks  * pmem_block_size)
  // TODO: sacle out
  uint64_t pmem_file_size = (256ULL << 30);

  // Populate PMem space while creating a new instance.
  //
  // This can improve write performance in runtime, but will take long time to
  // init the newly created instance.
  bool populate_pmem_space = true;

  // The minimum allocation unit of PMem space
  //
  // It should minimum align to 16 bytes.
  uint32_t pmem_block_size = 64;

  // The number of blocks in a PMem segment
  //
  // A PMem segment is a piece of private space of a access thread, so each
  // thread can allocate space without contention. It also decides the max size
  // of (key + value), which is slightly smaller than
  // (pmem_block_size * pmem_segment_blocks)
  uint64_t pmem_segment_blocks = 2 * 1024 * 1024;

  // Size of each hash bucket
  //
  // It should be larger than hans entry size (which is 16) plus 8 (the pointer
  // to next bucket). It is recommended to set it align to cache line
  uint32_t hash_bucket_size = 128;

  // The number of bucket groups in the hash table.
  //
  // It should be 2^n and should smaller than 2^32.
  // The original hash table size would be (hash_bucket_size *
  // hash_bucket_num)
  // More buckets means less write contention, faster hash
  // search, but more internal memory fragmentation.
  uint64_t hash_bucket_num = (1 << 27);

  // The number of buckets per hash slot.
  //
  // The hash slot is the minimum unit of write lock and hot-spot cache, less
  // buckets in a slot means better hot spot read performance, less write
  // contentions and more memory consumption
  uint32_t num_buckets_per_slot = 1;

  // Time interval to do background work in seconds
  //
  // In KVDK, a background thread will regularly organize PMem free space,
  // frequent execution will lead to better space utilization, but more
  // influence to foreground performance
  double background_work_interval = 5.0;

  // Time interval that the background thread report PMem usage by GlobalLogger.
  // report_pmem_usage_interval less than background_work_interval will be
  // ignored.
  double report_pmem_usage_interval = 1000000.0;

  // Support the devdax model with PMem
  //
  // The devdax mode will create a char device on a pmem region, we will
  // use mmap to operator the devdax device.
  bool use_devdax_mode = false;

  // Store the immutable config and batch-write stats on devdax mode
  //
  // To use the config, you must create the devdax namespace with the shell
  // scripts/init_devdax.sh.
  // The shell will create a devdax namespace and a 32MB(the minum size of
  // fsdax) fsdax namespace, and the fsdax namespace will mount on this dir.
  //
  // ps:
  // If you want change the dir, you need change the scripts/init_devdax.sh's
  // fsdax mount dir, and this dir should be same with shell's fsdax dir.
  //
  // TODO(zhg): organize the immutable config and pending_batch_dir on a same
  // file of the data file.
  std::string devdax_meta_dir = "/mnt/kvdk-pmem-meta";

  // Log information to show
  LogLevel log_level = LogLevel::Info;

  // Optional optimization strategy for few large skiplists by multi-thread
  // recovery a skiplist. The optimization can get better performance when
  // having few large skiplists. Default is to close optimization.
  bool opt_large_sorted_collection_recovery = false;

  // If a checkpoint is made in last open, recover the instance to the
  // checkpoint version if this true
  //
  // Notice: If opening a backup instance, this will always be set to true
  // during recovery.
  bool recover_to_checkpoint = false;

  // If customer compare functions is used in a kvdk engine, these functions
  // should be registered to the comparator before open engine
  ComparatorTable comparator;
};

struct WriteOptions {
  WriteOptions() {}
  WriteOptions(int64_t _ttl_time, bool _key_exist)
      : ttl_time(_ttl_time), key_exist(_key_exist) {}
<<<<<<< HEAD
  // expired time in milliseconod
  int64_t ttl_time = 0;
=======
  // expired time in milliseconod, should be kPersistTime for no expiration
  // data, or >= 0 as the ttl
  int64_t ttl_time = kPersistTime;
>>>>>>> 4fd48240
  bool key_exist = false;
};

}  // namespace KVDK_NAMESPACE<|MERGE_RESOLUTION|>--- conflicted
+++ resolved
@@ -14,8 +14,8 @@
 // used for expire
 // TODO: use INT_MAX for kPersistTime, remove kInvalidTTLTime, typedef for TTL
 // and ExpiredTime
-constexpr int64_t kPersistTime = -1;
-constexpr int64_t kInvalidTTLTime = -2;
+constexpr int64_t kPersistTime = INT64_MAX;
+constexpr int64_t kExpiredTime = 0;
 
 enum class LogLevel : uint8_t {
   All = 0,
@@ -149,14 +149,9 @@
   WriteOptions() {}
   WriteOptions(int64_t _ttl_time, bool _key_exist)
       : ttl_time(_ttl_time), key_exist(_key_exist) {}
-<<<<<<< HEAD
-  // expired time in milliseconod
-  int64_t ttl_time = 0;
-=======
   // expired time in milliseconod, should be kPersistTime for no expiration
-  // data, or >= 0 as the ttl
+  // data.
   int64_t ttl_time = kPersistTime;
->>>>>>> 4fd48240
   bool key_exist = false;
 };
 
