cmake_minimum_required(VERSION 3.12.4)

project(KVDK VERSION 1.0
        DESCRIPTION "A fast persistent KV engine for Persistent Memory"
        LANGUAGES CXX C)

set(KVDK_ROOT_DIR ${CMAKE_CURRENT_SOURCE_DIR})
include(${KVDK_ROOT_DIR}/cmake/functions.cmake)
include(GNUInstallDirs)

set(CMAKE_CXX_STANDARD 11)

option(COVERAGE "code coverage" OFF)

set(CMAKE_CXX_FLAGS "${CMAKE_CXX_FLAGS} -mavx512f -mrdseed -mrdrnd")
set(CMAKE_C_FLAGS "${CMAKE_C_FLAGS}")

if (CMAKE_BUILD_TYPE STREQUAL "Release")
elseif (CMAKE_BUILD_TYPE STREQUAL "RelWithDebInfo")
elseif (CMAKE_BUILD_TYPE STREQUAL "MinSizeRel")
elseif (CMAKE_BUILD_TYPE STREQUAL "Debug")
    set(CMAKE_CXX_FLAGS "${CMAKE_CXX_FLAGS} -fsanitize=address -fsanitize-address-use-after-scope -fno-omit-frame-pointer")
    set(CMAKE_C_FLAGS "${CMAKE_C_FLAGS} -fsanitize=address -fsanitize-address-use-after-scope -fno-omit-frame-pointer")
elseif (CMAKE_BUILD_TYPE STREQUAL "FastDebug")
    set(CMAKE_CXX_FLAGS "-g -O2 -march=native")
    set(CMAKE_C_FLAGS "-g -O2 -march=native")
else ()
    message(FATAL_ERROR "Invalid build type!")
endif ()

if (CMAKE_BUILD_TYPE STREQUAL "Release")
    add_compile_definitions(DEBUG_LEVEL=0)
else ()
    add_compile_definitions(DEBUG_CHECK)
    add_compile_definitions(DEBUG_LEVEL=1)
endif ()

# code coverage
if (COVERAGE)
    if(NOT ${CMAKE_BUILD_TYPE} MATCHES Debug)
        message(WARNING "Code coverage results with an optimised (non-Debug) build may be misleading" )
    endif()
    set(CMAKE_C_FLAGS "${CMAKE_C_FLAGS} --coverage -fprofile-arcs -ftest-coverage")
    set(CMAKE_CXX_FLAGS "${CMAKE_CXX_FLAGS} --coverage -fprofile-arcs -ftest-coverage")
endif()

# source files
set(SOURCES
        engine/utils/utils.cpp
        engine/utils/sync_point.cpp
        engine/engine.cpp
        engine/kv_engine.cpp
        engine/logger.cpp
        engine/hash_table.cpp
        engine/skiplist.cpp
        engine/write_batch.cpp
        engine/dram_allocator.cpp
        engine/pmem_allocator/pmem_allocator.cpp
        engine/thread_manager.cpp
        engine/pmem_allocator/free_list.cpp
        engine/c.cpp
        engine/unordered_collection.cpp
        engine/data_record.cpp
        engine/queue.cpp
        engine/version/old_records_cleaner.cpp
        )

# .a library
add_library(engine SHARED ${SOURCES})
target_include_directories(engine PUBLIC ./include ./extern)
target_link_libraries(engine PUBLIC pthread pmem gflags hwloc atomic)

configure_file(kvdk.pc.in kvdk.pc @ONLY)
install(FILES ${CMAKE_CURRENT_BINARY_DIR}/kvdk.pc
        DESTINATION ${CMAKE_INSTALL_LIBDIR}/pkgconfig)

set(KVDK_PUBLIC_HEADERS
    ${PROJECT_SOURCE_DIR}/include/kvdk/collection.hpp
    ${PROJECT_SOURCE_DIR}/include/kvdk/comparator.hpp
    ${PROJECT_SOURCE_DIR}/include/kvdk/configs.hpp
    ${PROJECT_SOURCE_DIR}/include/kvdk/engine.h
    ${PROJECT_SOURCE_DIR}/include/kvdk/engine.hpp
    ${PROJECT_SOURCE_DIR}/include/kvdk/iterator.hpp
    ${PROJECT_SOURCE_DIR}/include/kvdk/namespace.hpp
    ${PROJECT_SOURCE_DIR}/include/kvdk/status.h
    ${PROJECT_SOURCE_DIR}/include/kvdk/status.hpp
    ${PROJECT_SOURCE_DIR}/include/kvdk/write_batch.hpp
    ${PROJECT_SOURCE_DIR}/extern/libpmemobj++/string_view.hpp
)

set_target_properties(engine PROPERTIES PUBLIC_HEADER "${KVDK_PUBLIC_HEADERS}")

install(TARGETS engine
        PUBLIC_HEADER DESTINATION ${CMAKE_INSTALL_INCLUDEDIR}/kvdk
        LIBRARY DESTINATION ${CMAKE_INSTALL_LIBDIR}
        RUNTIME DESTINATION ${CMAKE_INSTALL_BINDIR})

# executables
add_executable(bench benchmark/bench.cpp)
target_link_libraries(bench PUBLIC engine)
target_include_directories(bench PUBLIC ./include ./extern ./)

option(BUILD_TESTING "Build the tests" ON)
if (BUILD_TESTING)
<<<<<<< HEAD
    enable_testing()
    include(GoogleTest)
    add_subdirectory(${CMAKE_SOURCE_DIR}/extern/gtest)
    add_subdirectory(tests)
endif()
=======
    add_subdirectory(${CMAKE_SOURCE_DIR}/extern/gtest)
    add_subdirectory(tests)
endif ()
>>>>>>> f9d371ff


option(BUILD_TUTORIAL "Build the tutorial" ON)
add_subdirectory(examples/tutorial)

option(BUILD_GRAPH_SIMULATOR "Build the graph simulator" ON)
add_subdirectory(examples/graph_sim)

add_custom_target(checkers ALL)
add_custom_target(cppstyle)
add_custom_target(cppformat)

find_program(CLANG_FORMAT NAMES clang-format-9 clang-format-9.0 clang-format)
set(CLANG_FORMAT_MINIMUM_REQUIRED "9.0")
if (CLANG_FORMAT)
    get_program_version_major_minor(${CLANG_FORMAT} CLANG_FORMAT_VERSION)
    message(STATUS "Found clang-format: ${CLANG_FORMAT} (version: ${CLANG_FORMAT_VERSION})")
endif ()

if (CHECK_CPP_STYLE)
    if (CLANG_FORMAT)
        if (NOT (CLANG_FORMAT_VERSION VERSION_GREATER_EQUAL CLANG_FORMAT_MINIMUM_REQUIRED))
            message(FATAL_ERROR "minimum required clang-format version is ${CCLANG_FORMAT_MINIMUM_REQUIRED}")
        endif ()
    else ()
        message(FATAL_ERROR "CHECK_CPP_STYLE=ON, but clang-format not found (required version: ${CLANG_FORMAT_MINIMUM_REQUIRED})")
    endif ()

    add_dependencies(checkers cppstyle)
endif ()

add_cppstyle(src ${CMAKE_CURRENT_SOURCE_DIR}/engine/*.c*
        ${CMAKE_CURRENT_SOURCE_DIR}/engine/*.h*
        ${CMAKE_CURRENT_SOURCE_DIR}/engine/pmem_allocator/*.h*
        ${CMAKE_CURRENT_SOURCE_DIR}/engine/pmem_allocator/*.c*
        ${CMAKE_CURRENT_SOURCE_DIR}/engine/utils/*.c*
        ${CMAKE_CURRENT_SOURCE_DIR}/engine/utils/*.h*
        ${CMAKE_CURRENT_SOURCE_DIR}/examples/tutorial/*.c*
        ${CMAKE_CURRENT_SOURCE_DIR}/benchmark/*.c*
        ${CMAKE_CURRENT_SOURCE_DIR}/include/kvdk/*.h*
        ${CMAKE_CURRENT_SOURCE_DIR}/tests/*.c*
        ${CMAKE_CURRENT_SOURCE_DIR}/tests/*.h*)<|MERGE_RESOLUTION|>--- conflicted
+++ resolved
@@ -102,17 +102,9 @@
 
 option(BUILD_TESTING "Build the tests" ON)
 if (BUILD_TESTING)
-<<<<<<< HEAD
-    enable_testing()
-    include(GoogleTest)
-    add_subdirectory(${CMAKE_SOURCE_DIR}/extern/gtest)
-    add_subdirectory(tests)
-endif()
-=======
     add_subdirectory(${CMAKE_SOURCE_DIR}/extern/gtest)
     add_subdirectory(tests)
 endif ()
->>>>>>> f9d371ff
 
 
 option(BUILD_TUTORIAL "Build the tutorial" ON)
