/* SPDX-License-Identifier: BSD-3-Clause
 * Copyright(c) 2021 Intel Corporation
 */

#pragma once

#include <atomic>
#include <cassert>
#include <condition_variable>
#include <cstdint>
#include <ctime>
#include <deque>
#include <iostream>
#include <list>
#include <memory>
#include <mutex>
#include <queue>
#include <thread>
#include <unordered_map>
#include <vector>

#include "alias.hpp"
#include "data_record.hpp"
#include "dram_allocator.hpp"
#include "hash_list.hpp"
#include "hash_table.hpp"
#include "kvdk/engine.hpp"
#include "lock_table.hpp"
#include "logger.hpp"
#include "pmem_allocator/pmem_allocator.hpp"
#include "simple_list.hpp"
#include "sorted_collection/rebuilder.hpp"
#include "sorted_collection/skiplist.hpp"
#include "structures.hpp"
#include "thread_manager.hpp"
#include "utils/utils.hpp"
#include "version/old_records_cleaner.hpp"
#include "version/version_controller.hpp"
#include "write_batch_impl.hpp"

namespace KVDK_NAMESPACE {
class KVEngine : public Engine {
  friend class SortedCollectionRebuilder;

 public:
  ~KVEngine();

  static Status Open(const std::string& name, Engine** engine_ptr,
                     const Configs& configs);

  static Status Restore(const std::string& engine_path,
                        const std::string& backup_log, Engine** engine_ptr,
                        const Configs& configs);

  Snapshot* GetSnapshot(bool make_checkpoint) override;

  Status Backup(const pmem::obj::string_view backup_log,
                const Snapshot* snapshot) override;

  void ReleaseSnapshot(const Snapshot* snapshot) override {
    {
      std::lock_guard<std::mutex> lg(checkpoint_lock_);
      persist_checkpoint_->MaybeRelease(
          static_cast<const SnapshotImpl*>(snapshot));
    }
    version_controller_.ReleaseSnapshot(
        static_cast<const SnapshotImpl*>(snapshot));
  }
  void ReportPMemUsage();

  // Expire str after ttl_time
  //
  // Notice:
  // 1. Expire assumes that str is not duplicated among all types, which is not
  // implemented yet
  // 2. Expire is not compatible with checkpoint for now
  Status Expire(const StringView str, TTLType ttl_time) override;
  // Get time to expire of str
  //
  // Notice:
  // Expire assumes that str is not duplicated among all types, which is not
  // implemented yet
  Status GetTTL(const StringView str, TTLType* ttl_time) override;

  Status TypeOf(StringView key, ValueType* type) final;

  // Global Anonymous Collection
  Status Get(const StringView key, std::string* value) override;
  Status Put(const StringView key, const StringView value,
             const WriteOptions& write_options) override;
  Status Delete(const StringView key) override;
  Status Modify(const StringView key, ModifyFunc modify_func, void* modify_args,
                const WriteOptions& options) override;

  // Sorted Collection
  Status SortedCreate(const StringView collection_name,
                      const SortedCollectionConfigs& configs) override;
  Status SortedDestroy(const StringView collection_name) override;
  Status SortedSize(const StringView collection, size_t* size) override;
  Status SortedGet(const StringView collection, const StringView user_key,
                   std::string* value) override;
  Status SortedPut(const StringView collection, const StringView user_key,
                   const StringView value) override;
  Status SortedDelete(const StringView collection,
                      const StringView user_key) override;
  Iterator* NewSortedIterator(const StringView collection, Snapshot* snapshot,
                              Status* s) override;
  void ReleaseSortedIterator(Iterator* sorted_iterator) override;

  void ReleaseAccessThread() override { access_thread.Release(); }

  const std::unordered_map<CollectionIDType, std::shared_ptr<Skiplist>>&
  GetSkiplists() {
    return skiplists_;
  };

  // Used by test case.
  HashTable* GetHashTable() { return hash_table_.get(); }

  double CleanOutDated(size_t start_slot_idx, size_t end_slot_idx);

 private:
  friend OldRecordsCleaner;

  KVEngine(const Configs& configs)
      : engine_thread_cache_(configs.max_access_threads),
        cleaner_thread_cache_(configs.max_access_threads),
        version_controller_(configs.max_access_threads),
        old_records_cleaner_(this, configs.max_access_threads),
        comparators_(configs.comparator){};

  struct EngineThreadCache {
    EngineThreadCache() = default;

    char* batch_log = nullptr;

    // Info used in recovery
    uint64_t newest_restored_ts = 0;
    std::unordered_map<uint64_t, int> visited_skiplist_ids{};
  };

  struct CleanerThreadCache {
    CleanerThreadCache() = default;
    std::vector<StringRecord*> old_str_records;
    std::vector<DLRecord*> old_dl_records;
    SpinMutex mtx;
  };

  bool CheckKeySize(const StringView& key) { return key.size() <= UINT16_MAX; }

  bool CheckValueSize(const StringView& value) {
    return value.size() <= UINT32_MAX;
  }

  // Init basic components of the engine
  Status Init(const std::string& name, const Configs& configs);

  Status HashGetImpl(const StringView& key, std::string* value,
                     uint16_t type_mask);

  inline Status MaybeInitAccessThread() {
    return thread_manager_->MaybeInitThread(access_thread);
  }

  bool RegisterComparator(const StringView& collection_name,
                          Comparator comp_func) {
    return comparators_.RegisterComparator(collection_name, comp_func);
  }

  // List
  Status ListCreate(StringView key) final;
  Status ListDestroy(StringView key) final;
  Status ListLength(StringView key, size_t* sz) final;
  Status ListPushFront(StringView key, StringView elem) final;
  Status ListPushBack(StringView key, StringView elem) final;
  Status ListPopFront(StringView key, std::string* elem) final;
  Status ListPopBack(StringView key, std::string* elem) final;
  Status ListBatchPushFront(StringView key,
                            std::vector<std::string> const& elems) final;
  Status ListBatchPushFront(StringView key,
                            std::vector<StringView> const& elems) final;
  Status ListBatchPushBack(StringView key,
                           std::vector<std::string> const& elems) final;
  Status ListBatchPushBack(StringView key,
                           std::vector<StringView> const& elems) final;
  Status ListBatchPopFront(StringView key, size_t n,
                           std::vector<std::string>* elems) final;
  Status ListBatchPopBack(StringView key, size_t n,
                          std::vector<std::string>* elems) final;
  Status ListMove(StringView src, int src_pos, StringView dst, int dst_pos,
                  std::string* elem) final;
  Status ListInsertBefore(std::unique_ptr<ListIterator> const& pos,
                          StringView elem) final;
  Status ListInsertAfter(std::unique_ptr<ListIterator> const& pos,
                         StringView elem) final;
  Status ListErase(std::unique_ptr<ListIterator> const& pos) final;

  Status ListReplace(std::unique_ptr<ListIterator> const& pos,
                     StringView elem) final;
  std::unique_ptr<ListIterator> ListCreateIterator(StringView key,
                                                   Status* s) final;

  // Hash
  Status HashCreate(StringView key) final;
  Status HashDestroy(StringView key) final;
  Status HashLength(StringView key, size_t* len) final;
  Status HashGet(StringView key, StringView field, std::string* value) final;
  Status HashPut(StringView key, StringView field, StringView value) final;
  Status HashDelete(StringView key, StringView field) final;
  Status HashModify(StringView key, StringView field, ModifyFunc modify_func,
                    void* cb_args) final;
  std::unique_ptr<HashIterator> HashCreateIterator(StringView key,
                                                   Status* s) final;

 private:
  // Look up a first level key in hash table(e.g. collections or string, not
  // collection elems), the first level key should be unique among all types
  //
  // Store a copy of hash entry in LookupResult::entry, and a pointer to the
  // hash entry in LookupResult::entry_ptr
  // If may_insert is true and key not found, then store
  // pointer of a free-to-write hash entry in LookupResult::entry_ptr.
  //
  // return status:
  // Status::Ok if key exist and alive
  // Status::NotFound is key is not found.
  // Status::WrongType if type_mask does not match.
  // Status::Outdated if key has been expired or deleted
  // Status::MemoryOverflow if may_insert is true but failed to allocate new
  // hash entry
  //
  // Notice: key should be locked if set may_insert to true
  template <bool may_insert>
  HashTable::LookupResult lookupKey(StringView key, uint16_t type_mask);

  // Look up a collection element in hash table
  //
  // Store a copy of hash entry in LookupResult::entry, and a pointer to the
  // hash entry in LookupResult::entry_ptr
  // If may_insert is true and key not found, then store
  // pointer of a free-to-write hash entry in LookupResult::entry_ptr.
  //
  // return status:
  // Status::Ok if key exist
  // Status::NotFound is key is not found.
  // Status::MemoryOverflow if may_insert is true but failed to allocate new
  // hash entry
  //
  // Notice: elem should be locked if set may_insert to true
  template <bool may_insert>
  HashTable::LookupResult lookupElem(StringView key, uint16_t type_mask);

  // Remove a key or elem from hash table, ret should be return of
  // lookupKey/lookupElem
  void removeKeyOrElem(HashTable::LookupResult ret) {
    kvdk_assert(ret.s == Status::Ok || ret.s == Status::Outdated, "");
    hash_table_->Erase(ret.entry_ptr);
  }

  // insert/update key or elem to hashtable, ret must be return value of
  // lookupElem or lookupKey
  void insertKeyOrElem(HashTable::LookupResult ret, RecordType type,
                       void* addr) {
    hash_table_->Insert(ret, type, addr, pointerType(type));
  }

  template <typename CollectionType>
  static constexpr RecordType collectionType() {
    static_assert(std::is_same<CollectionType, Skiplist>::value ||
                      std::is_same<CollectionType, List>::value ||
                      std::is_same<CollectionType, HashList>::value ||
                      std::is_same<CollectionType, StringRecord>::value,
                  "Invalid type!");
    return std::is_same<CollectionType, Skiplist>::value
               ? RecordType::SortedHeader
               : std::is_same<CollectionType, List>::value
                     ? RecordType::ListRecord
                     : std::is_same<CollectionType, HashList>::value
                           ? RecordType::HashRecord
                           : RecordType::Empty;
  }

  static PointerType pointerType(RecordType rtype) {
    switch (rtype) {
      case RecordType::Empty: {
        return PointerType::Empty;
      }
      case RecordType::StringDataRecord:
      case RecordType::StringDeleteRecord: {
        return PointerType::StringRecord;
      }
      case RecordType::SortedElem:
      case RecordType::SortedElemDelete: {
        kvdk_assert(false, "Not supported!");
        return PointerType::Invalid;
      }
      case RecordType::SortedHeaderDelete:
      case RecordType::SortedHeader: {
        return PointerType::Skiplist;
      }
      case RecordType::ListRecord: {
        return PointerType::List;
      }
      case RecordType::HashRecord: {
        return PointerType::HashList;
      }
      case RecordType::HashElem: {
        return PointerType::HashElem;
      }
      case RecordType::ListElem:
      default: {
        /// TODO: Remove Expire Flag
        kvdk_assert(false, "Invalid type!");
        return PointerType::Invalid;
      }
    }
  }

  // May lock HashTable internally, caller must call this without lock
  // HashTable!
  //
  // TODO (jiayu): replace this with lookupKey
  template <typename CollectionType>
  Status FindCollection(const StringView collection_name,
                        CollectionType** collection_ptr, uint64_t record_type) {
    auto res = lookupKey<false>(collection_name, record_type);
    if (res.s == Status::Outdated) {
      return Status::NotFound;
    }
    *collection_ptr =
        res.s == Status::Ok
            ? static_cast<CollectionType*>(res.entry_ptr->GetIndex().ptr)
            : nullptr;
    return res.s;
  }

  // Lockless. It's up to caller to lock the HashTable
  template <typename CollectionType>
  Status registerCollection(CollectionType* coll) {
    RecordType type = collectionType<CollectionType>();
    auto ret = lookupKey<true>(coll->Name(), type);
    if (ret.s == Status::Ok) {
      kvdk_assert(false, "Collection already registered!");
      return Status::Abort;
    }
    if (ret.s != Status::NotFound && ret.s != Status::Outdated) {
      return ret.s;
    }
    insertKeyOrElem(ret, type, coll);
    return Status::Ok;
  }

  Status maybeInitBatchLogFile();

  // BatchWrite takes 3 stages
  // Stage 1: Preparation
  //  BatchWrite() sort the keys and remove duplicants,
  //  lock the keys/fields in HashTable,
  //  and allocate spaces and persist BatchWriteLog
  // Stage 2: Execution
  //  Batches are dispatched to different data types
  //  Each data type update keys/fields
  //  Outdated records are not purged in this stage.
  // Stage 3: Publish
  //  Each data type commits its batch, clean up outdated data.
  Status BatchWrite(std::unique_ptr<WriteBatch> const& batch) final;

  std::unique_ptr<WriteBatch> WriteBatchCreate() final {
    return std::unique_ptr<WriteBatch>{new WriteBatchImpl{}};
  }

  Status StringPutImpl(const StringView& key, const StringView& value,
                       const WriteOptions& write_options);

  Status StringDeleteImpl(const StringView& key);

  Status stringWritePrepare(StringWriteArgs& args);
  Status stringWrite(StringWriteArgs& args);
  Status stringWritePublish(StringWriteArgs const& args);
  Status stringRollback(TimeStampType ts,
                        BatchWriteLog::StringLogEntry const& entry);

  Status SortedPutImpl(Skiplist* skiplist, const StringView& collection_key,
                       const StringView& value);

  Status SortedDeleteImpl(Skiplist* skiplist, const StringView& user_key);

  Status restoreExistingData();

  Status restoreDataFromBackup(const std::string& backup_log);
  Status sortedWritePrepare(SortedWriteArgs& args);
  Status sortedWrite(SortedWriteArgs& args);
  Status sortedWritePublish(SortedWriteArgs const& args);
  Status sortedRollback(TimeStampType ts,
                        BatchWriteLog::SortedLogEntry const& entry);

  Status RestoreData();

  Status restoreSortedHeader(DLRecord* header);

  Status restoreSortedElem(DLRecord* elem);

  Status restoreStringRecord(StringRecord* pmem_record,
                             const DataEntry& cached_entry);

  bool ValidateRecord(void* data_record);

  bool ValidateRecordAndGetValue(void* data_record, uint32_t expected_checksum,
                                 std::string* value);

  Status initOrRestoreCheckpoint();

  Status PersistOrRecoverImmutableConfigs();

  Status batchWriteImpl(WriteBatchImpl const& batch);

  Status batchWriteRollbackLogs();

  /// List helper functions
  // Find and lock the list. Initialize non-existing if required.
  // Guarantees always return a valid List and lockes it if returns Status::Ok
  Status listFind(StringView key, List** list);

  Status listExpire(List* list, ExpireTimeType t);

  Status listRestoreElem(DLRecord* pmp_record);

  Status listRestoreList(DLRecord* pmp_record);

  Status listRegisterRecovered();

  // Should only be called when the List is no longer
  // accessible to any other thread.
  Status listDestroy(List* list);

  Status listBatchPushImpl(StringView key, int pos,
                           std::vector<StringView> const& elems);
  Status listBatchPopImpl(StringView key, int pos, size_t n,
                          std::vector<std::string>* elems);
  Status listRollback(BatchWriteLog::ListLogEntry const& entry);

  /// Hash helper funtions
  Status hashListFind(StringView key, HashList** hlist);

  Status hashListExpire(HashList* hlist, ExpireTimeType t);

  // CallBack should have signature
  // ModifyOperation(StringView const* old, StringView* new, void* args).
  // for ModifyOperation::Delete and Noop, return Status of the field.
  // for ModifyOperation::Write, return the Status of the Write.
  // for ModifyOperation::Abort, return Status::Abort.
  enum class hashElemOpImplCaller { HashGet, HashPut, HashModify, HashDelete };
  template <hashElemOpImplCaller caller, typename CallBack>
  Status hashElemOpImpl(StringView key, StringView field, CallBack cb,
                        void* cb_args);

  Status hashListRestoreElem(DLRecord* rec);

  Status hashListRestoreList(DLRecord* rec);

  Status hashListRegisterRecovered();

  // Destroy a HashList already removed from HashTable
  // Should only be called when the HashList is no longer
  // accessible to any other thread.
  Status hashListDestroy(HashList* hlist);

  Status hashListWrite(HashWriteArgs& args);
  Status hashListPublish(HashWriteArgs const& args);
  Status hashListRollback(BatchWriteLog::HashLogEntry const& entry);

  /// Other
  Status CheckConfigs(const Configs& configs);

  void FreeSkiplistDramNodes();

  void purgeAndFreeStringRecords(const std::vector<StringRecord*>& old_offset);

  void purgeAndFreeDLRecords(const std::vector<DLRecord*>& old_offset);

  // remove outdated records which without snapshot hold.
  template <typename T>
  T* removeOutDatedVersion(T* record, TimeStampType min_snapshot_ts);

  // Workaround for expired list or hash list.
  // TODO: replaced this by `removeOutDatedVersion` when list/hash list has
  // mvcc.
  template <typename T>
  T* removeListOutDatedVersion(T* list, TimeStampType min_snapshot_ts);

  // find delete and old records in skiplist with no hash index
  void cleanNoHashIndexedSkiplist(Skiplist* skiplist,
                                  std::vector<DLRecord*>& purge_dl_records);

  void delayFree(DLRecord* addr);

  void directFree(DLRecord* addr);

  TimeStampType getTimestamp() {
    return version_controller_.GetCurrentTimestamp();
  }

  void removeSkiplist(CollectionIDType id) {
    std::lock_guard<std::mutex> lg(skiplists_mu_);
    skiplists_.erase(id);
  }

  void addSkiplistToMap(std::shared_ptr<Skiplist> skiplist) {
    std::lock_guard<std::mutex> lg(skiplists_mu_);
    skiplists_.emplace(skiplist->ID(), skiplist);
  }

  std::shared_ptr<Skiplist> getSkiplist(CollectionIDType id) {
    std::lock_guard<std::mutex> lg(skiplists_mu_);
    return skiplists_[id];
  }

  Status buildSkiplist(const StringView& name,
                       const SortedCollectionConfigs& s_configs,
                       std::shared_ptr<Skiplist>& skiplist);

  inline std::string data_file() { return data_file(dir_); }

  inline static std::string data_file(const std::string& instance_path) {
    return format_dir_path(instance_path) + "data";
  }

  inline std::string checkpoint_file() { return checkpoint_file(dir_); }

  inline static std::string checkpoint_file(const std::string& instance_path) {
    return format_dir_path(instance_path) + "checkpoint";
  }

  inline std::string config_file() { return config_file(dir_); }

  inline static std::string config_file(const std::string& instance_path) {
    return format_dir_path(instance_path) + "configs";
  }

  inline bool checkDLRecordLinkageLeft(DLRecord* pmp_record) {
    uint64_t offset = pmem_allocator_->addr2offset_checked(pmp_record);
    DLRecord* pmem_record_prev =
        pmem_allocator_->offset2addr_checked<DLRecord>(pmp_record->prev);
    return pmem_record_prev->next == offset;
  }

  inline bool checkDLRecordLinkageRight(DLRecord* pmp_record) {
    uint64_t offset = pmem_allocator_->addr2offset_checked(pmp_record);
    DLRecord* pmp_next =
        pmem_allocator_->offset2addr_checked<DLRecord>(pmp_record->next);
    return pmp_next->prev == offset;
  }

  // If this instance is a backup of another kvdk instance
  bool RecoverToCheckpoint() {
    return configs_.recover_to_checkpoint && persist_checkpoint_->Valid();
  }

  bool checkLinkage(DLRecord* pmp_record) {
    uint64_t offset = pmem_allocator_->addr2offset_checked(pmp_record);
    DLRecord* pmp_prev =
        pmem_allocator_->offset2addr_checked<DLRecord>(pmp_record->prev);
    DLRecord* pmp_next =
        pmem_allocator_->offset2addr_checked<DLRecord>(pmp_record->next);
    bool is_linked_left = (pmp_prev->next == offset);
    bool is_linked_right = (pmp_next->prev == offset);

    if (is_linked_left && is_linked_right) {
      return true;
    } else if (!is_linked_left && !is_linked_right) {
      return false;
    } else if (is_linked_left && !is_linked_right) {
      /// TODO: Repair this situation
      GlobalLogger.Error(
          "Broken DLDataEntry linkage: prev<=>curr->right, abort...\n");
      std::abort();
    } else {
      GlobalLogger.Error(
          "Broken DLDataEntry linkage: prev<-curr<=>right, "
          "which is logically impossible! Abort...\n");
      std::abort();
    }
  }

  inline void purgeAndFree(void* pmem_record) {
    DataEntry* data_entry = static_cast<DataEntry*>(pmem_record);
    data_entry->Destroy();
    pmem_allocator_->Free(
        SpaceEntry(pmem_allocator_->addr2offset_checked(pmem_record),
                   data_entry->header.record_size));
  }

  // Run in background to report PMem usage regularly
  void backgroundPMemUsageReporter();

  // Run in background to merge and balance free space of PMem Allocator
  void backgroundPMemAllocatorOrgnizer();

  // Run in background to free obsolete DRAM space
  void backgroundDramCleaner();

  void backgroundCleanRecords();

  void deleteCollections();

  void startBackgroundWorks();

  void terminateBackgroundWorks();

  Array<EngineThreadCache> engine_thread_cache_;
  Array<CleanerThreadCache> cleaner_thread_cache_;

  // restored kvs in reopen
  std::atomic<uint64_t> restored_{0};
  std::atomic<CollectionIDType> list_id_{0};

  std::unique_ptr<HashTable> hash_table_;

  std::mutex skiplists_mu_;
  std::unordered_map<CollectionIDType, std::shared_ptr<Skiplist>> skiplists_;

  std::mutex lists_mu_;
  std::set<List*, Collection::TTLCmp> lists_;
  std::unique_ptr<ListBuilder> list_builder_;

  std::mutex hlists_mu_;
  std::set<HashList*, Collection::TTLCmp> hash_lists_;
  std::unique_ptr<HashListBuilder> hash_list_builder_;
  std::unique_ptr<LockTable> hash_list_locks_;
  std::unique_ptr<LockTable> skiplist_locks_;

  std::string dir_;
  std::string batch_log_dir_;
  std::string db_file_;
  std::shared_ptr<ThreadManager> thread_manager_;
  std::unique_ptr<PMEMAllocator> pmem_allocator_;
  Configs configs_;
  bool closing_{false};
  std::vector<std::thread> bg_threads_;

  std::unique_ptr<SortedCollectionRebuilder> sorted_rebuilder_;
  VersionController version_controller_;
  OldRecordsCleaner old_records_cleaner_;
  std::deque<PendingCleanOutDatedRecords> clean_records_set_;
  SpinMutex clean_records_mtx_;

  ComparatorTable comparators_;

  struct BackgroundWorkSignals {
    BackgroundWorkSignals() = default;
    BackgroundWorkSignals(const BackgroundWorkSignals&) = delete;

    std::condition_variable_any pmem_usage_reporter_cv;
    std::condition_variable_any pmem_allocator_organizer_cv;
    std::condition_variable_any dram_cleaner_cv;

    SpinMutex terminating_lock;
    bool terminating = false;
  };

  CheckPoint* persist_checkpoint_;
  std::mutex checkpoint_lock_;

  BackgroundWorkSignals bg_work_signals_;

<<<<<<< HEAD
  const size_t kSlotSegment = 1024;
=======
  std::atomic<int64_t> round_robin_id_{-1};
>>>>>>> ea3b1689
};

}  // namespace KVDK_NAMESPACE<|MERGE_RESOLUTION|>--- conflicted
+++ resolved
@@ -663,11 +663,7 @@
 
   BackgroundWorkSignals bg_work_signals_;
 
-<<<<<<< HEAD
-  const size_t kSlotSegment = 1024;
-=======
   std::atomic<int64_t> round_robin_id_{-1};
->>>>>>> ea3b1689
 };
 
 }  // namespace KVDK_NAMESPACE