--- conflicted
+++ resolved
@@ -117,10 +117,9 @@
   // Used by test case.
   HashTable* GetHashTable() { return hash_table_.get(); }
 
-  void TestCleanOutDated(int execute_time, size_t start_slot_idx,
-                         size_t end_slot_idx);
-
-  size_t ReclaimerThreadNum();
+  void TestCleanOutDated(size_t start_slot_idx, size_t end_slot_idx);
+
+  SpaceReclaimer* GetSpaceReclaimer() { return &space_reclaimer_; }
 
  private:
   friend OldRecordsCleaner;
@@ -155,14 +154,8 @@
     };
 
     CleanerThreadCache() = default;
-<<<<<<< HEAD
-    std::vector<StringRecord*> old_str_records;
-    std::vector<DLRecord*> old_dl_records;
-    std::deque<PendingFreeSpaceEntry> pending_free_space_entries{};
-=======
     std::deque<OutdatedRecord<StringRecord>> outdated_string_records;
     std::deque<OutdatedRecord<DLRecord>> outdated_dl_records;
->>>>>>> cfe7aa0e
     SpinMutex mtx;
   };
 
@@ -617,10 +610,6 @@
   // Run in background to free obsolete DRAM space
   void backgroundDramCleaner();
 
-<<<<<<< HEAD
-=======
-  void backgroundCleanRecords(size_t start_slot_idx, size_t end_slot_idx);
-
   /* functions for cleaner thread cache */
   // Remove old version records from version chain of new_record and cache it
   template <typename T>
@@ -629,9 +618,13 @@
   void tryCleanCachedOutdatedRecord();
   template <typename T>
   void cleanOutdatedRecordImpl(T* record);
+  // Cleaner thread fetches cached outdated records
+  size_t FetchCachedOutdatedVersion(
+      PendingPrugeFreeRecords& pending_clean_records,
+      std::vector<StringRecord*>& purge_string_records,
+      std::vector<DLRecord*>& purge_dl_records);
   /* functions for cleaner thread cache */
 
->>>>>>> cfe7aa0e
   void deleteCollections();
 
   void startBackgroundWorks();
@@ -694,6 +687,8 @@
   BackgroundWorkSignals bg_work_signals_;
 
   std::atomic<int64_t> round_robin_id_{-1};
+
+  const uint64_t kMaxCachedOldRecords = 1024;
 };
 
 }  // namespace KVDK_NAMESPACE