/* SPDX-License-Identifier: BSD-3-Clause
 * Copyright(c) 2021 Intel Corporation
 */

#include "kv_engine.hpp"
#include "utils/sync_point.hpp"

namespace KVDK_NAMESPACE {

Status KVEngine::Modify(const StringView key, ModifyFunc modify_func,
                        void* modify_args, const WriteOptions& write_options) {
  int64_t base_time = TimeUtils::millisecond_time();
  if (!TimeUtils::CheckTTL(write_options.ttl_time, base_time)) {
    return Status::InvalidArgument;
  }

  ExpireTimeType expired_time = write_options.ttl_time == kPersistTime
                                    ? kPersistTime
                                    : write_options.ttl_time + base_time;

  Status s = MaybeInitAccessThread();
  if (s != Status::Ok) {
    return s;
  }

  auto ul = hash_table_->AcquireLock(key);
  auto holder = version_controller_.GetLocalSnapshotHolder();
  TimeStampType new_ts = holder.Timestamp();
  auto lookup_result = lookupKey<true>(key, StringRecordType);

  StringRecord* existing_record = nullptr;
  std::string existing_value;
  std::string new_value;
  // push it into cleaner
  if (lookup_result.s == Status::Ok) {
    existing_record = lookup_result.entry.GetIndex().string_record;
    existing_value.assign(existing_record->Value().data(),
                          existing_record->Value().size());
  } else if (lookup_result.s == Status::Outdated) {
    existing_record = lookup_result.entry.GetIndex().string_record;
  } else if (lookup_result.s == Status::NotFound) {
    // nothing todo
  } else {
    return lookup_result.s;
  }

  auto modify_operation =
      modify_func(lookup_result.s == Status::Ok ? &existing_value : nullptr,
                  &new_value, modify_args);
  switch (modify_operation) {
    case ModifyOperation::Write: {
      if (!CheckValueSize(new_value)) {
        return Status::InvalidDataSize;
      }
      SpaceEntry space_entry =
          pmem_allocator_->Allocate(StringRecord::RecordSize(key, new_value));
      if (space_entry.size == 0) {
        return Status::PmemOverflow;
      }

      StringRecord* new_record =
          pmem_allocator_->offset2addr_checked<StringRecord>(
              space_entry.offset);
      StringRecord::PersistStringRecord(
          new_record, space_entry.size, new_ts, StringDataRecord,
          existing_record == nullptr
              ? kNullPMemOffset
              : pmem_allocator_->addr2offset_checked(existing_record),
          key, new_value, expired_time);
      insertKeyOrElem(lookup_result, StringDataRecord, new_record);
      break;
    }
    case ModifyOperation::Delete: {
      if (lookup_result.s == Status::Ok) {
        SpaceEntry space_entry =
            pmem_allocator_->Allocate(StringRecord::RecordSize(key, ""));
        if (space_entry.size == 0) {
          return Status::PmemOverflow;
        }

        void* pmem_ptr =
            pmem_allocator_->offset2addr_checked(space_entry.offset);
        StringRecord::PersistStringRecord(
            pmem_ptr, space_entry.size, new_ts, StringDeleteRecord,
            pmem_allocator_->addr2offset_checked(existing_record), key, "");
        insertKeyOrElem(lookup_result, StringDeleteRecord, pmem_ptr);
        break;
      }
      case ModifyOperation::Abort: {
        return Status::Abort;
      }
      case ModifyOperation::Noop: {
        return Status::Ok;
      }
    }
  }

  return Status::Ok;
}

Status KVEngine::Put(const StringView key, const StringView value,
                     const WriteOptions& options) {
  Status s = MaybeInitAccessThread();
  if (s != Status::Ok) {
    return s;
  }

  if (!CheckKeySize(key) || !CheckValueSize(value)) {
    return Status::InvalidDataSize;
  }

  return StringPutImpl(key, value, options);
}

Status KVEngine::Get(const StringView key, std::string* value) {
  Status s = MaybeInitAccessThread();

  if (s != Status::Ok) {
    return s;
  }

  if (!CheckKeySize(key)) {
    return Status::InvalidDataSize;
  }
  auto holder = version_controller_.GetLocalSnapshotHolder();
  auto ret = lookupKey<false>(key, StringDataRecord | StringDeleteRecord);
  if (ret.s == Status::Ok) {
    StringRecord* string_record = ret.entry.GetIndex().string_record;
    kvdk_assert(string_record->GetRecordType() == StringDataRecord,
                "Got wrong data type in string get");
    kvdk_assert(string_record->Validate(), "Corrupted data in string get");
    value->assign(string_record->Value().data(), string_record->Value().size());
    return Status::Ok;
  } else {
    return ret.s == Status::Outdated ? Status::NotFound : ret.s;
  }
}

Status KVEngine::Delete(const StringView key) {
  Status s = MaybeInitAccessThread();

  if (s != Status::Ok) {
    return s;
  }

  if (!CheckKeySize(key)) {
    return Status::InvalidDataSize;
  }

  return StringDeleteImpl(key);
}

Status KVEngine::StringDeleteImpl(const StringView& key) {
  auto ul = hash_table_->AcquireLock(key);
  auto holder = version_controller_.GetLocalSnapshotHolder();
  TimeStampType new_ts = holder.Timestamp();

  auto lookup_result =
      lookupKey<false>(key, StringDeleteRecord | StringDataRecord);
  if (lookup_result.s == Status::Ok) {
    // We only write delete record if key exist
    auto request_size = key.size() + sizeof(StringRecord);
    SpaceEntry space_entry = pmem_allocator_->Allocate(request_size);
    if (space_entry.size == 0) {
      return Status::PmemOverflow;
    }

    void* pmem_ptr = pmem_allocator_->offset2addr_checked(space_entry.offset);
    StringRecord::PersistStringRecord(
        pmem_ptr, space_entry.size, new_ts, StringDeleteRecord,
        pmem_allocator_->addr2offset_checked(
            lookup_result.entry.GetIndex().string_record),
        key, "");
    insertKeyOrElem(lookup_result, StringDeleteRecord, pmem_ptr);
  }

  return (lookup_result.s == Status::NotFound ||
          lookup_result.s == Status::Outdated)
             ? Status::Ok
             : lookup_result.s;
}

Status KVEngine::StringPutImpl(const StringView& key, const StringView& value,
                               const WriteOptions& write_options) {
  int64_t base_time = TimeUtils::millisecond_time();
  if (!TimeUtils::CheckTTL(write_options.ttl_time, base_time)) {
    return Status::InvalidArgument;
  }

  ExpireTimeType expired_time =
      TimeUtils::TTLToExpireTime(write_options.ttl_time, base_time);

  KeyStatus entry_status =
      expired_time != kPersistTime ? KeyStatus::Volatile : KeyStatus::Persist;

  TEST_SYNC_POINT("KVEngine::StringPutImpl::BeforeLock");
  auto ul = hash_table_->AcquireLock(key);
  auto holder = version_controller_.GetLocalSnapshotHolder();
  TimeStampType new_ts = holder.Timestamp();

  // Lookup key in hashtable
  auto lookup_result =
      lookupKey<true>(key, StringDataRecord | StringDeleteRecord);
  if (lookup_result.s == Status::MemoryOverflow ||
      lookup_result.s == Status::WrongType) {
    return lookup_result.s;
  }

  kvdk_assert(lookup_result.s == Status::NotFound ||
                  lookup_result.s == Status::Ok ||
                  lookup_result.s == Status::Outdated,
              "Wrong return status in lookupKey in StringPutImpl");
  StringRecord* existing_record =
      lookup_result.s == Status::NotFound
          ? nullptr
          : lookup_result.entry.GetIndex().string_record;
  kvdk_assert(!existing_record || new_ts > existing_record->GetTimestamp(),
              "existing record has newer timestamp or wrong return status in "
              "string set");

  // Persist key-value pair to PMem
  uint32_t requested_size = value.size() + key.size() + sizeof(StringRecord);
  SpaceEntry space_entry = pmem_allocator_->Allocate(requested_size);
  if (space_entry.size == 0) {
    return Status::PmemOverflow;
  }
  StringRecord* new_record =
      pmem_allocator_->offset2addr_checked<StringRecord>(space_entry.offset);
  StringRecord::PersistStringRecord(
      new_record, space_entry.size, new_ts, StringDataRecord,
      pmem_allocator_->addr2offset(existing_record), key, value, expired_time);

  insertKeyOrElem(lookup_result, StringDataRecord, new_record, entry_status);

  return Status::Ok;
}

Status KVEngine::restoreStringRecord(StringRecord* pmem_record,
                                     const DataEntry& cached_entry) {
  assert(pmem_record->entry.meta.type & StringRecordType);
  if (RecoverToCheckpoint() &&
      cached_entry.meta.timestamp > persist_checkpoint_->CheckpointTS()) {
    return Status::Ok;
  }

  auto view = pmem_record->Key();
  std::string key{view.data(), view.size()};
  auto ul = hash_table_->AcquireLock(key);
  auto lookup_result = hash_table_->Lookup<true>(key, StringRecordType);

  if (lookup_result.s == Status::MemoryOverflow) {
    return lookup_result.s;
  }

  if (lookup_result.s == Status::Ok &&
      lookup_result.entry.GetIndex().string_record->GetTimestamp() >=
          cached_entry.meta.timestamp) {
    purgeAndFree(pmem_record);
    return Status::Ok;
  }

  insertKeyOrElem(lookup_result, cached_entry.meta.type, pmem_record);
  pmem_record->PersistOldVersion(kNullPMemOffset);

  if (lookup_result.s == Status::Ok) {
    purgeAndFree(lookup_result.entry.GetIndex().ptr);
  }

  return Status::Ok;
}

Status KVEngine::stringWrite(StringWriteArgs& args) {
  RecordType type = (args.op == WriteBatchImpl::Op::Put)
                        ? RecordType::StringDataRecord
                        : RecordType::StringDeleteRecord;
  void* new_addr = pmem_allocator_->offset2addr_checked(args.space.offset);
  PMemOffsetType old_off = pmem_allocator_->addr2offset_checked(
      args.res.entry.GetIndex().string_record);
  args.new_rec = StringRecord::PersistStringRecord(
      new_addr, args.space.size, args.ts, type, old_off, args.key, args.value);
  return Status::Ok;
}

<<<<<<< HEAD
    StringRecord::PersistStringRecord(
        new_pmem_ptr, batch_hint.allocated_space.size, batch_hint.timestamp,
        static_cast<RecordType>(kv.type),
        found ? pmem_allocator_->addr2offset_checked(
                    lookup_result.entry.GetIndex().string_record)
              : kNullPMemOffset,
        kv.key, kv.type == StringDataRecord ? kv.value : "");

    insertKeyOrElem(lookup_result, (RecordType)kv.type, new_pmem_ptr);
  }
=======
Status KVEngine::stringPublish(StringWriteArgs const& args) {
  RecordType type = (args.op == WriteBatchImpl::Op::Put)
                        ? RecordType::StringDataRecord
                        : RecordType::StringDeleteRecord;
  insertKeyOrElem(args.res, type, const_cast<StringRecord*>(args.new_rec));
  return Status::Ok;
}
>>>>>>> 9b759891

Status KVEngine::stringRollback(TimeStampType,
                                BatchWriteLog::StringLogEntry const& log) {
  static_cast<DataEntry*>(pmem_allocator_->offset2addr_checked(log.offset))
      ->Destroy();
  return Status::Ok;
}

}  // namespace KVDK_NAMESPACE<|MERGE_RESOLUTION|>--- conflicted
+++ resolved
@@ -190,9 +190,6 @@
   ExpireTimeType expired_time =
       TimeUtils::TTLToExpireTime(write_options.ttl_time, base_time);
 
-  KeyStatus entry_status =
-      expired_time != kPersistTime ? KeyStatus::Volatile : KeyStatus::Persist;
-
   TEST_SYNC_POINT("KVEngine::StringPutImpl::BeforeLock");
   auto ul = hash_table_->AcquireLock(key);
   auto holder = version_controller_.GetLocalSnapshotHolder();
@@ -230,7 +227,7 @@
       new_record, space_entry.size, new_ts, StringDataRecord,
       pmem_allocator_->addr2offset(existing_record), key, value, expired_time);
 
-  insertKeyOrElem(lookup_result, StringDataRecord, new_record, entry_status);
+  insertKeyOrElem(lookup_result, StringDataRecord, new_record);
 
   return Status::Ok;
 }
@@ -240,6 +237,7 @@
   assert(pmem_record->entry.meta.type & StringRecordType);
   if (RecoverToCheckpoint() &&
       cached_entry.meta.timestamp > persist_checkpoint_->CheckpointTS()) {
+    purgeAndFree(pmem_record);
     return Status::Ok;
   }
 
@@ -281,18 +279,6 @@
   return Status::Ok;
 }
 
-<<<<<<< HEAD
-    StringRecord::PersistStringRecord(
-        new_pmem_ptr, batch_hint.allocated_space.size, batch_hint.timestamp,
-        static_cast<RecordType>(kv.type),
-        found ? pmem_allocator_->addr2offset_checked(
-                    lookup_result.entry.GetIndex().string_record)
-              : kNullPMemOffset,
-        kv.key, kv.type == StringDataRecord ? kv.value : "");
-
-    insertKeyOrElem(lookup_result, (RecordType)kv.type, new_pmem_ptr);
-  }
-=======
 Status KVEngine::stringPublish(StringWriteArgs const& args) {
   RecordType type = (args.op == WriteBatchImpl::Op::Put)
                         ? RecordType::StringDataRecord
@@ -300,7 +286,6 @@
   insertKeyOrElem(args.res, type, const_cast<StringRecord*>(args.new_rec));
   return Status::Ok;
 }
->>>>>>> 9b759891
 
 Status KVEngine::stringRollback(TimeStampType,
                                 BatchWriteLog::StringLogEntry const& log) {
