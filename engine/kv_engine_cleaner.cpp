/* SPDX-License-Identifier: BSD-3-Clause
 * Copyright(c) 2021-2022 Intel Corporation
 */
#include <algorithm>

#include "kv_engine.hpp"
#include "utils/sync_point.hpp"

namespace KVDK_NAMESPACE {

constexpr uint64_t kForegroundUpdateSnapshotInterval = 1000;

template <typename T>
T* KVEngine::removeListOutDatedVersion(T* list, TimeStampType min_snapshot_ts) {
  static_assert(
      std::is_same<T, List>::value || std::is_same<T, HashList>::value,
      "Invalid collection type, should be list or hashlist.");
  T* old_list = list;
  while (old_list && old_list->GetTimeStamp() > min_snapshot_ts) {
    old_list = old_list->OldVersion();
  }

  // the snapshot should access the old record, so we need to purge and free the
  // older version of the old record
  if (old_list && old_list->OldVersion()) {
    auto older_list = old_list->OldVersion();
    old_list->RemoveOldVersion();
    return older_list;
  }
  return nullptr;
}

template <typename T>
void KVEngine::removeListFromOldVersion(T* main_list, T* alist) {
  auto cur_list = main_list;
  while (cur_list) {
    auto old_list = cur_list->OldVersion();
    if (old_list == alist) {
      cur_list->RemoveOldVersion();
      break;
    }
    cur_list = old_list;
  }
}

template <typename T>
void KVEngine::removeAndCacheOutdatedVersion(T* record) {
  static_assert(std::is_same<T, StringRecord>::value ||
                std::is_same<T, DLRecord>::value);
  kvdk_assert(access_thread.id >= 0, "");
  auto& tc = cleaner_thread_cache_[access_thread.id];
  if (std::is_same<T, StringRecord>::value) {
    StringRecord* old_record = removeOutDatedVersion<StringRecord>(
        (StringRecord*)record, version_controller_.GlobalOldestSnapshotTs());
    if (old_record) {
      std::lock_guard<SpinMutex> lg(tc.mtx);
      tc.outdated_string_records.emplace_back(
          old_record, version_controller_.GetCurrentTimestamp());
    }
  } else {
    DLRecord* old_record = removeOutDatedVersion<DLRecord>(
        (DLRecord*)record, version_controller_.GlobalOldestSnapshotTs());
    if (old_record) {
      std::lock_guard<SpinMutex> lg(tc.mtx);
      tc.outdated_dl_records.emplace_back(
          old_record, version_controller_.GetCurrentTimestamp());
    }
  }
}

template void KVEngine::removeAndCacheOutdatedVersion<StringRecord>(
    StringRecord* record);
template void KVEngine::removeAndCacheOutdatedVersion<DLRecord>(
    DLRecord* record);

template <typename T>
void KVEngine::cleanOutdatedRecordImpl(T* old_record) {
  static_assert(std::is_same<T, StringRecord>::value ||
                std::is_same<T, DLRecord>::value);
  while (old_record) {
    T* next = pmem_allocator_->offset2addr<T>(old_record->old_version);
    auto record_size = old_record->entry.header.record_size;
    if (old_record->GetRecordStatus() == RecordStatus::Normal) {
      old_record->Destroy();
    }
    pmem_allocator_->Free(SpaceEntry(
        pmem_allocator_->addr2offset_checked(old_record), record_size));
    old_record = next;
  }
}

void KVEngine::tryCleanCachedOutdatedRecord() {
  kvdk_assert(access_thread.id >= 0, "");
  auto& tc = cleaner_thread_cache_[access_thread.id];
  // Regularly update local oldest snapshot
  thread_local uint64_t round = 0;
  if (++round % kForegroundUpdateSnapshotInterval == 0) {
    version_controller_.UpdateLocalOldestSnapshot();
  }
  auto release_time = version_controller_.LocalOldestSnapshotTS();
  if (!tc.outdated_string_records.empty()) {
    std::unique_lock<SpinMutex> ul(tc.mtx);
    if (!tc.outdated_string_records.empty() &&
        tc.outdated_string_records.front().release_time < release_time) {
      auto to_clean = tc.outdated_string_records.front();
      tc.outdated_string_records.pop_front();
      ul.unlock();
      cleanOutdatedRecordImpl<StringRecord>(to_clean.record);
      return;
    }
  }

  if (!tc.outdated_dl_records.empty()) {
    std::unique_lock<SpinMutex> ul(tc.mtx);
    if (!tc.outdated_dl_records.empty() &&
        tc.outdated_dl_records.front().release_time < release_time) {
      auto to_clean = tc.outdated_dl_records.front();
      tc.outdated_dl_records.pop_front();
      ul.unlock();
      cleanOutdatedRecordImpl<DLRecord>(to_clean.record);
    }
  }
}

void KVEngine::purgeAndFreeStringRecords(
    const std::vector<StringRecord*>& old_records) {
  std::vector<SpaceEntry> entries;
  for (auto old_record : old_records) {
    while (old_record) {
      StringRecord* next =
          pmem_allocator_->offset2addr<StringRecord>(old_record->old_version);
      if (old_record->GetRecordStatus() == RecordStatus::Normal) {
        old_record->entry.Destroy();
      }
      entries.emplace_back(pmem_allocator_->addr2offset(old_record),
                           old_record->entry.header.record_size);
      old_record = next;
    }
  }
  pmem_allocator_->BatchFree(entries);
}

void KVEngine::purgeAndFreeDLRecords(
    const std::vector<DLRecord*>& old_records) {
  std::vector<SpaceEntry> entries;
  std::vector<CollectionIDType> outdated_skiplists;
  for (auto pmem_record : old_records) {
    while (pmem_record) {
      DLRecord* next_record =
          pmem_allocator_->offset2addr<DLRecord>(pmem_record->old_version);
      RecordType type = pmem_record->GetRecordType();
      RecordStatus record_status = pmem_record->GetRecordStatus();
      switch (type) {
        case RecordType::SortedElem: {
          entries.emplace_back(pmem_allocator_->addr2offset(pmem_record),
                               pmem_record->entry.header.record_size);
          if (record_status == RecordStatus::Normal) {
            pmem_record->Destroy();
          }
          break;
        }
        case RecordType::SortedHeader: {
          if (record_status == RecordStatus::Normal ||
              record_status == RecordStatus::Dirty ||
              !pmem_record->HasExpired()) {
            entries.emplace_back(pmem_allocator_->addr2offset(pmem_record),
                                 pmem_record->entry.header.record_size);
            pmem_record->Destroy();
          } else {
            auto skiplist_id = Skiplist::SkiplistID(pmem_record);
            skiplists_[skiplist_id]->HeaderRecord()->PersistOldVersion(
                kNullPMemOffset);
          }
          break;
        }
        default:
          std::abort();
      }
      pmem_record = next_record;
    }
  }
  pmem_allocator_->BatchFree(entries);
}

void KVEngine::cleanNoHashIndexedSkiplist(
    Skiplist* skiplist, std::vector<DLRecord*>& purge_dl_records) {
  auto header = skiplist->HeaderRecord();
  auto prev_node = skiplist->HeaderNode();
  auto cur_record =
      pmem_allocator_->offset2addr_checked<DLRecord>(header->next);
  while (cur_record->GetRecordType() == RecordType::SortedElem) {
    auto min_snapshot_ts = version_controller_.GlobalOldestSnapshotTs();
    auto ul = hash_table_->AcquireLock(cur_record->Key());
    // iter old version list
    auto old_record =
        removeOutDatedVersion<DLRecord>(cur_record, min_snapshot_ts);
    if (old_record) {
      purge_dl_records.emplace_back(old_record);
    }

    // check record has dram skiplist node and update skiplist node;
    SkiplistNode* dram_node = nullptr;
    SkiplistNode* cur_node = prev_node->Next(1).RawPointer();
    while (cur_node) {
      if (cur_node->Next(1).GetTag() == SkiplistNode::NodeStatus::Deleted) {
        // cur_node already been deleted
        cur_node = cur_node->Next(1).RawPointer();
      } else {
        kvdk_assert(cur_node->record->GetRecordType() == RecordType::SortedElem,
                    "");
        if (skiplist->Compare(cur_node->UserKey(),
                              Skiplist::UserKey(cur_record)) < 0) {
          prev_node = cur_node;
          cur_node = cur_node->Next(1).RawPointer();
        } else {
          break;
        }
      }
    }

    if (cur_node && cur_node->record == cur_record) {
      dram_node = cur_node;
    }

    DLRecord* next_record =
        pmem_allocator_->offset2addr<DLRecord>(cur_record->next);
    if (cur_record->GetRecordType() == RecordType::SortedElem &&
        cur_record->GetRecordStatus() == RecordStatus::Outdated &&
        cur_record->GetTimestamp() < min_snapshot_ts) {
      TEST_SYNC_POINT(
          "KVEngine::BackgroundCleaner::IterSkiplist::"
          "UnlinkDeleteRecord");
      /* Notice: a user thread firstly update this key, its old version
       * record is delete record(cur_record). So the cur_record is not in
       * this skiplist, `Remove` function returns false. Nothing to do for
       * this cur_record which will be purged and freed in the next
       * iteration.
       */
      if (Skiplist::Remove(cur_record, dram_node, pmem_allocator_.get(),
                           skiplist_locks_.get())) {
        purge_dl_records.emplace_back(cur_record);
      }
    }
    cur_record = next_record;
  }
}

void KVEngine::purgeAndFreeAllType(PendingCleanRecords& pending_clean_records) {
  {  // purge and free pending string records
    while (!pending_clean_records.pending_purge_strings.empty()) {
      auto& pending_strings =
          pending_clean_records.pending_purge_strings.front();
      if (pending_strings.release_time <
          version_controller_.LocalOldestSnapshotTS()) {
        purgeAndFreeStringRecords(pending_strings.records);
        pending_clean_records.pending_purge_strings.pop_front();
      } else {
        break;
      }
    }
  }

  {  // purge and free pending old dl records
    while (!pending_clean_records.pending_purge_dls.empty()) {
      auto& pending_dls = pending_clean_records.pending_purge_dls.front();
      if (pending_dls.release_time <
          version_controller_.LocalOldestSnapshotTS()) {
        purgeAndFreeDLRecords(pending_dls.records);
        pending_clean_records.pending_purge_dls.pop_front();
      } else {
        break;
      }
    }
  }

  {  // Destroy skiplist
    while (!pending_clean_records.outdated_skip_lists.empty()) {
      auto& ts_skiplist = pending_clean_records.outdated_skip_lists.front();
      if (ts_skiplist.first < version_controller_.LocalOldestSnapshotTS()) {
        ts_skiplist.second->DestroyAll();
        removeSkiplist(ts_skiplist.second->ID());
        pending_clean_records.outdated_skip_lists.pop_front();
      } else {
        break;
      }
    }
  }

  {  // Destroy list
    while (!pending_clean_records.outdated_lists.empty()) {
      auto& ts_list = pending_clean_records.outdated_lists.front();
      if (ts_list.first < version_controller_.LocalOldestSnapshotTS()) {
        listDestroy(ts_list.second.release());
        pending_clean_records.outdated_lists.pop_front();
      } else {
        break;
      }
    }
  }

  {  // Destroy hash
    while (!pending_clean_records.outdated_hash_lists.empty()) {
      auto& ts_hlist = pending_clean_records.outdated_hash_lists.front();
      if (ts_hlist.first < version_controller_.LocalOldestSnapshotTS()) {
        hashListDestroy(ts_hlist.second.release());
        pending_clean_records.outdated_hash_lists.pop_front();
      } else {
        break;
      }
    }
  }
}

void KVEngine::FetchCachedOutdatedVersion(
    PendingCleanRecords& pending_clean_records,
    std::vector<StringRecord*>& purge_string_records,
    std::vector<DLRecord*>& purge_dl_records) {
  size_t i = round_robin_id_.fetch_add(1) % configs_.max_access_threads;
  auto& tc = cleaner_thread_cache_[i];
  std::deque<CleanerThreadCache::OutdatedRecord<StringRecord>>
      outdated_string_records;
  std::deque<CleanerThreadCache::OutdatedRecord<DLRecord>> outdated_dl_records;
  if (tc.outdated_dl_records.size() > kMaxCachedOldRecords ||
      tc.outdated_string_records.size() > kMaxCachedOldRecords) {
    std::lock_guard<SpinMutex> lg(tc.mtx);
    if (tc.outdated_string_records.size() > kMaxCachedOldRecords) {
      outdated_string_records.swap(tc.outdated_string_records);
    }
    if (tc.outdated_dl_records.size() > kMaxCachedOldRecords) {
      outdated_dl_records.swap(tc.outdated_dl_records);
    }
  }
  if (outdated_string_records.size() > 0) {
    std::vector<StringRecord*> to_free_strings;
    version_controller_.UpdateLocalOldestSnapshot();
    auto release_time = version_controller_.LocalOldestSnapshotTS();
    auto iter = outdated_string_records.begin();
    while (iter != outdated_string_records.end()) {
      if (iter->release_time < release_time) {
        to_free_strings.emplace_back(iter->record);
      } else {
        purge_string_records.push_back(iter->record);
      }
      iter++;
    }
    pending_clean_records.pending_purge_strings.emplace_front(
        std::move(to_free_strings), release_time);
  }
  if (outdated_dl_records.size() > 0) {
    std::vector<DLRecord*> to_free_dls;
    version_controller_.UpdateLocalOldestSnapshot();
    auto release_time = version_controller_.LocalOldestSnapshotTS();
    auto iter = outdated_dl_records.begin();

    while (iter != outdated_dl_records.end()) {
      if (iter->release_time < release_time) {
        to_free_dls.emplace_back(iter->record);
      } else {
        purge_dl_records.push_back(iter->record);
      }
      iter++;
    }
    pending_clean_records.pending_purge_dls.emplace_front(
        std::move(to_free_dls), release_time);
  }
}

double KVEngine::cleanOutDated(PendingCleanRecords& pending_clean_records,
                               size_t start_slot_idx, size_t slot_block_size) {
  size_t total_num = 0;
  size_t need_purge_num = 0;
  version_controller_.UpdateLocalOldestSnapshot();

  std::vector<StringRecord*> purge_string_records;
  std::vector<DLRecord*> purge_dl_records;

  FetchCachedOutdatedVersion(pending_clean_records, purge_string_records,
                             purge_dl_records);

  double outdated_collection_ratio = cleaner_.SearchOutdatedCollections();

  cleaner_.FetchOutdatedCollections(pending_clean_records, purge_dl_records);

  // Iterate hash table
  size_t end_slot_idx = start_slot_idx + slot_block_size;
  if (end_slot_idx > hash_table_->GetSlotsNum()) {
    end_slot_idx = hash_table_->GetSlotsNum();
  }
  auto hashtable_iter = hash_table_->GetIterator(start_slot_idx, end_slot_idx);
  while (hashtable_iter.Valid()) {
    {  // Slot lock section
      auto min_snapshot_ts = version_controller_.GlobalOldestSnapshotTs();
      auto now = TimeUtils::millisecond_time();

      auto slot_lock(hashtable_iter.AcquireSlotLock());
      auto slot_iter = hashtable_iter.Slot();
      while (slot_iter.Valid()) {
        if (!slot_iter->Empty()) {
          switch (slot_iter->GetIndexType()) {
            case PointerType::StringRecord: {
              total_num++;
              auto string_record = slot_iter->GetIndex().string_record;
              auto old_record = removeOutDatedVersion<StringRecord>(
                  string_record, min_snapshot_ts);
              if (old_record) {
                purge_string_records.emplace_back(old_record);
                need_purge_num++;
              }
              if ((string_record->GetRecordStatus() == RecordStatus::Outdated ||
                   string_record->GetExpireTime() <= now) &&
                  string_record->GetTimestamp() < min_snapshot_ts) {
                hash_table_->Erase(&(*slot_iter));
                purge_string_records.emplace_back(string_record);
                need_purge_num++;
              }
              break;
            }
            case PointerType::SkiplistNode: {
              total_num++;
              auto node = slot_iter->GetIndex().skiplist_node;
              auto dl_record = node->record;
              auto old_record =
                  removeOutDatedVersion<DLRecord>(dl_record, min_snapshot_ts);
              if (old_record) {
                purge_dl_records.emplace_back(old_record);
                need_purge_num++;
              }
              if (slot_iter->GetRecordStatus() == RecordStatus::Outdated &&
                  dl_record->entry.meta.timestamp < min_snapshot_ts) {
                bool success =
                    Skiplist::Remove(dl_record, node, pmem_allocator_.get(),
                                     skiplist_locks_.get());
                kvdk_assert(success, "");
                hash_table_->Erase(&(*slot_iter));
                purge_dl_records.emplace_back(dl_record);
                need_purge_num++;
              }
              break;
            }
            case PointerType::DLRecord: {
              total_num++;
              auto dl_record = slot_iter->GetIndex().dl_record;
              auto old_record =
                  removeOutDatedVersion<DLRecord>(dl_record, min_snapshot_ts);
              if (old_record) {
                purge_dl_records.emplace_back(old_record);
                need_purge_num++;
              }
              if (slot_iter->GetRecordStatus() == RecordStatus::Outdated &&
                  dl_record->entry.meta.timestamp < min_snapshot_ts) {
                bool success =
                    Skiplist::Remove(dl_record, nullptr, pmem_allocator_.get(),
                                     skiplist_locks_.get());
                kvdk_assert(success, "");
                hash_table_->Erase(&(*slot_iter));
                purge_dl_records.emplace_back(dl_record);
                need_purge_num++;
              }
              break;
            }
            case PointerType::Skiplist: {
              Skiplist* skiplist = slot_iter->GetIndex().skiplist;
              total_num++;
              auto head_record = skiplist->HeaderRecord();
              auto old_record =
                  removeOutDatedVersion<DLRecord>(head_record, min_snapshot_ts);
              if (old_record) {
                purge_dl_records.emplace_back(old_record);
                need_purge_num++;
              }
              if (!skiplist->IndexWithHashtable() &&
                  slot_iter->GetRecordStatus() != RecordStatus::Outdated &&
                  !head_record->HasExpired()) {
                need_purge_num++;
                pending_clean_records.no_index_skiplists.emplace_back(skiplist);
              }
              break;
            }
            default:
              break;
          }
        }
        slot_iter++;
      }
      hashtable_iter.Next();
    }  // Finish a slot.

    if (!pending_clean_records.no_index_skiplists.empty()) {
      for (auto& skiplist : pending_clean_records.no_index_skiplists) {
        if (skiplist) {
          cleanNoHashIndexedSkiplist(skiplist, purge_dl_records);
        }
        pending_clean_records.no_index_skiplists.pop_front();
      }
    }

    auto new_ts = version_controller_.GetCurrentTimestamp();
    if (purge_string_records.size() > kMaxCachedOldRecords) {
      pending_clean_records.pending_purge_strings.emplace_back(
          std::move(purge_string_records), new_ts);
      purge_string_records = std::vector<StringRecord*>();
    }

    if (purge_dl_records.size() > kMaxCachedOldRecords) {
      pending_clean_records.pending_purge_dls.emplace_back(
          std::move(purge_dl_records), new_ts);
      purge_dl_records = std::vector<DLRecord*>();
    }

    purgeAndFreeAllType(pending_clean_records);

  }  // Finsh iterating hash table

  // Push the remaining need purged records to global pool.
  auto new_ts = version_controller_.GetCurrentTimestamp();
  if (!purge_string_records.empty()) {
    pending_clean_records.pending_purge_strings.emplace_back(
        std::move(purge_string_records), new_ts);
    purge_string_records = std::vector<StringRecord*>();
  }

  if (!purge_dl_records.empty()) {
    pending_clean_records.pending_purge_dls.emplace_back(
        std::move(purge_dl_records), new_ts);
    purge_dl_records = std::vector<DLRecord*>();
  }

  return total_num == 0
             ? 0.0f + outdated_collection_ratio
             : (need_purge_num / (double)total_num) + outdated_collection_ratio;
}

void KVEngine::TestCleanOutDated(size_t start_slot_idx, size_t end_slot_idx) {
  PendingCleanRecords pending_clean_records;
  while (!bg_work_signals_.terminating) {
    auto cur_slot_idx = start_slot_idx;
    while (cur_slot_idx < end_slot_idx && !bg_work_signals_.terminating) {
      cleanOutDated(pending_clean_records, cur_slot_idx, 1024);
      cur_slot_idx += 1024;
    }
  }
}

// Space Cleaner

void Cleaner::doCleanWork(size_t thread_id) {
  PendingCleanRecords pending_clean_records;
  while (true) {
    if (close_) return;

    std::int64_t start_pos = start_slot_.fetch_add(kSlotBlockUnit) %
                             (kv_engine_->hash_table_->GetSlotsNum());
    kv_engine_->cleanOutDated(pending_clean_records, start_pos, kSlotBlockUnit);

    if (workers_[thread_id].finish) {
      while (pending_clean_records.Size() != 0 && !close_.load()) {
        kv_engine_->version_controller_.UpdateLocalOldestSnapshot();
        kv_engine_->purgeAndFreeAllType(pending_clean_records);
      }
      return;
    }
  }
}

void Cleaner::AdjustThread(size_t advice_thread_num) {
  auto active_thread_num = live_thread_num_.load();
  if (active_thread_num < advice_thread_num) {
    for (size_t i = active_thread_num; i < advice_thread_num; ++i) {
      size_t thread_id = idled_workers_.front();
      idled_workers_.pop_front();
      workers_[thread_id].finish.store(false);
      workers_[thread_id].worker =
          std::thread(&Cleaner::doCleanWork, this, thread_id);
      actived_workers_.push_back(thread_id);
      live_thread_num_++;
    }
  } else if (active_thread_num > advice_thread_num) {
    for (size_t i = advice_thread_num; i < active_thread_num; ++i) {
      auto thread_id = actived_workers_.front();
      actived_workers_.pop_front();
      workers_[thread_id].finish.store(true);
      workers_[thread_id].worker.detach();
      idled_workers_.push_back(thread_id);
      --live_thread_num_;
    }
  }
}

double Cleaner::SearchOutdatedCollections() {
  size_t limited_fetch_num = 0;
  std::unique_lock<SpinMutex> queue_lock(outdated_collections_.queue_mtx_);
  int64_t before_queue_size =
      static_cast<int64_t>(outdated_collections_.hashlists.size() +
                           outdated_collections_.lists.size() +
                           outdated_collections_.skiplists.size());
  {
    std::unique_lock<std::mutex> skiplist_lock(kv_engine_->skiplists_mu_);
    auto iter = kv_engine_->outdated_skiplists_.begin();
    while (!kv_engine_->outdated_skiplists_.empty() && (*iter)->HasExpired() &&
           limited_fetch_num < max_thread_num_) {
      auto outdated_skiplist = *iter;
      iter = kv_engine_->outdated_skiplists_.erase(iter);
      outdated_collections_.skiplists.emplace(outdated_skiplist);
      limited_fetch_num++;
    }
  }

  {
    std::unique_lock<std::mutex> list_lock(kv_engine_->lists_mu_);
    auto iter = kv_engine_->lists_.begin();
    while (!kv_engine_->lists_.empty() && (*iter)->HasExpired() &&
           limited_fetch_num < max_thread_num_) {
      auto expired_list = *iter;
      iter = kv_engine_->lists_.erase(iter);
      outdated_collections_.lists.emplace(expired_list);
      limited_fetch_num++;
    }
  }

  {
    std::unique_lock<std::mutex> hlist_lock(kv_engine_->hlists_mu_);
    auto iter = kv_engine_->hash_lists_.begin();
    while (!kv_engine_->hash_lists_.empty() && (*iter)->HasExpired() &&
           limited_fetch_num < max_thread_num_) {
      auto expired_hash_list = *iter;
      iter = kv_engine_->hash_lists_.erase(iter);
      outdated_collections_.hashlists.emplace(expired_hash_list);
      limited_fetch_num++;
    }
  }

  int64_t after_queue_size =
      static_cast<int64_t>(outdated_collections_.hashlists.size() +
                           outdated_collections_.lists.size() +
                           outdated_collections_.skiplists.size());
  outdated_collections_.increase_ratio =
      (double)(after_queue_size - before_queue_size) /
      outdated_collections_.increase_ratio;
  return outdated_collections_.increase_ratio;
}

void Cleaner::FetchOutdatedCollections(
    PendingCleanRecords& pending_clean_records,
    std::vector<DLRecord*>& purge_dl_records) {
  Collection* outdated_collection = nullptr;
  RecordType record_type;
  auto min_snapshot_ts =
      kv_engine_->version_controller_.GlobalOldestSnapshotTs();
  {
    std::unique_lock<SpinMutex> queue_lock(outdated_collections_.queue_mtx_);
    if (!outdated_collection && !outdated_collections_.skiplists.empty()) {
      auto skiplist = outdated_collections_.skiplists.top();
      if (skiplist->GetTimeStamp() < min_snapshot_ts) {
        outdated_collection = skiplist;
        record_type = RecordType::SortedHeader;
        outdated_collections_.skiplists.pop();
      }
    }

    if (!outdated_collection && !outdated_collections_.lists.empty()) {
      auto list = outdated_collections_.lists.top();
      if (list->GetTimeStamp() < min_snapshot_ts) {
        outdated_collection = list;
        record_type = RecordType::ListRecord;
        outdated_collections_.lists.pop();
      }
    }

    if (!outdated_collection && !outdated_collections_.hashlists.empty()) {
      auto hash_list = outdated_collections_.hashlists.top();
      if (hash_list->GetTimeStamp() < min_snapshot_ts) {
        outdated_collection = hash_list;
        record_type = RecordType::HashRecord;
        outdated_collections_.hashlists.pop();
      }
    }
  }

  if (outdated_collection) {
    auto guard =
        kv_engine_->hash_table_->AcquireLock(outdated_collection->Name());
    auto lookup_result =
        kv_engine_->lookupKey<false>(outdated_collection->Name(), record_type);
    switch (lookup_result.entry_ptr->GetIndexType()) {
      case PointerType::HashList: {
        auto outdated_hlist = static_cast<HashList*>(outdated_collection);
        if (lookup_result.entry_ptr->GetIndex().hlist->ID() ==
                outdated_collection->ID() &&
            lookup_result.s == Status::Outdated) {
          kv_engine_->hash_table_->Erase(lookup_result.entry_ptr);
        } else {
          // remove the outdated list from the old version list of newest list
          // object.
          kv_engine_->removeListFromOldVersion(
              lookup_result.entry_ptr->GetIndex().hlist, outdated_hlist);
        }
        auto old_outdated_hlist = outdated_hlist->OldVersion();
        while (old_outdated_hlist) {
          pending_clean_records.outdated_hash_lists.emplace_back(std::make_pair(
              kv_engine_->version_controller_.GetCurrentTimestamp(),
              old_outdated_hlist));
          old_outdated_hlist = old_outdated_hlist->OldVersion();
        }
        pending_clean_records.outdated_hash_lists.emplace_back(std::make_pair(
            kv_engine_->version_controller_.GetCurrentTimestamp(),
            outdated_hlist));
        break;
      }
      case PointerType::List: {
        auto outdated_list = static_cast<List*>(outdated_collection);
        if (lookup_result.s == Status::Outdated &&
            lookup_result.entry_ptr->GetIndex().list->ID() ==
                outdated_collection->ID()) {
          kv_engine_->hash_table_->Erase(lookup_result.entry_ptr);
        } else {
          // remove the outdated list from the old version hash list of newest
          // hash list object.
          kv_engine_->removeListFromOldVersion(
              lookup_result.entry_ptr->GetIndex().list, outdated_list);
        }
        auto old_outdated_list = outdated_list->OldVersion();
        while (old_outdated_list) {
          pending_clean_records.outdated_lists.emplace_back(std::make_pair(
              kv_engine_->version_controller_.GetCurrentTimestamp(),
              old_outdated_list));
          old_outdated_list = old_outdated_list->OldVersion();
        }
        pending_clean_records.outdated_lists.emplace_back(std::make_pair(
            kv_engine_->version_controller_.GetCurrentTimestamp(),
            outdated_list));
        break;
      }
      case PointerType::Skiplist: {
        auto outdated_skiplist = static_cast<Skiplist*>(outdated_collection);
        if (lookup_result.entry_ptr->GetIndex().skiplist->ID() ==
            outdated_collection->ID()) {
          kv_engine_->hash_table_->Erase(lookup_result.entry_ptr);
        } else {
          auto cur_record =
              lookup_result.entry_ptr->GetIndex().skiplist->HeaderRecord();
          while (cur_record) {
            auto old_record =
                static_cast<DLRecord*>(kv_engine_->pmem_allocator_->offset2addr(
                    cur_record->old_version));
            if (old_record == outdated_skiplist->HeaderRecord()) {
              cur_record->PersistOldVersion(kNullPMemOffset);
              break;
            }
            cur_record = old_record;
          }
        }
        auto old_record = kv_engine_->removeOutDatedVersion<DLRecord>(
            outdated_skiplist->HeaderRecord(), min_snapshot_ts);
        if (old_record) {
          purge_dl_records.emplace_back(old_record);
        }
        pending_clean_records.outdated_skip_lists.emplace_back(std::make_pair(
            kv_engine_->version_controller_.GetCurrentTimestamp(),
            outdated_skiplist));
        break;
      }
      default:
        break;
    }
  }
}

void Cleaner::mainWorker() {
  PendingCleanRecords pending_clean_records;
  while (true) {
    if (close_) return;

    std::int64_t start_pos = start_slot_.fetch_add(kSlotBlockUnit) %
                             (kv_engine_->hash_table_->GetSlotsNum());
    auto outdated_ratio = kv_engine_->cleanOutDated(pending_clean_records,
                                                    start_pos, kSlotBlockUnit);
    size_t advice_thread_num = min_thread_num_;
    if (outdated_ratio >= kWakeUpThreshold) {
      size_t advice_thread_num = std::ceil(outdated_ratio * max_thread_num_);
      advice_thread_num = std::min(std::max(advice_thread_num, min_thread_num_),
                                   max_thread_num_);
    }
<<<<<<< HEAD

=======
>>>>>>> 41a831b3
    TEST_SYNC_POINT_CALLBACK("KVEngine::Cleaner::AdjustThread",
                             &advice_thread_num);
    AdjustThread(advice_thread_num);
    if (outdated_ratio < kWakeUpThreshold) {
      sleep(1);
    }
  }
}

void Cleaner::StartClean() {
  if (!close_) {
    auto thread_id = idled_workers_.front();
    idled_workers_.pop_front();
    std::thread worker(&Cleaner::mainWorker, this);
    workers_[thread_id].finish.store(false);
    workers_[thread_id].worker.swap(worker);
    live_thread_num_++;
  }
}

}  // namespace KVDK_NAMESPACE<|MERGE_RESOLUTION|>--- conflicted
+++ resolved
@@ -10,36 +10,39 @@
 
 constexpr uint64_t kForegroundUpdateSnapshotInterval = 1000;
 
-template <typename T>
-T* KVEngine::removeListOutDatedVersion(T* list, TimeStampType min_snapshot_ts) {
-  static_assert(
-      std::is_same<T, List>::value || std::is_same<T, HashList>::value,
-      "Invalid collection type, should be list or hashlist.");
-  T* old_list = list;
-  while (old_list && old_list->GetTimeStamp() > min_snapshot_ts) {
-    old_list = old_list->OldVersion();
-  }
-
-  // the snapshot should access the old record, so we need to purge and free the
-  // older version of the old record
-  if (old_list && old_list->OldVersion()) {
-    auto older_list = old_list->OldVersion();
-    old_list->RemoveOldVersion();
-    return older_list;
-  }
-  return nullptr;
-}
-
-template <typename T>
-void KVEngine::removeListFromOldVersion(T* main_list, T* alist) {
-  auto cur_list = main_list;
-  while (cur_list) {
-    auto old_list = cur_list->OldVersion();
-    if (old_list == alist) {
-      cur_list->RemoveOldVersion();
-      break;
-    }
-    cur_list = old_list;
+template <typename ListType>
+void KVEngine::removeOutdatedList(ListType* collection) {
+  auto cur_id = collection->ID();
+  auto cur_collection = collection;
+  while (cur_collection) {
+    auto old_collection = cur_collection->OldVersion();
+    if (old_collection) {
+      auto old_collection_id = old_collection->ID();
+      if (old_collection_id != cur_id) {
+        cur_collection->RemoveOldVersion();
+        cur_id = old_collection_id;
+      }
+    }
+    cur_collection = old_collection;
+  }
+}
+
+void KVEngine::removeOutdatedSkiplist(Skiplist* collection) {
+  auto cur_id = collection->ID();
+  auto cur_head_record = collection->HeaderRecord();
+  while (cur_head_record) {
+    auto old_head_record = static_cast<DLRecord*>(
+        pmem_allocator_->offset2addr(cur_head_record->old_version));
+    if (old_head_record) {
+      auto old_collection_id = Skiplist::SkiplistID(old_head_record);
+      if (old_collection_id != cur_id) {
+        kvdk_assert(skiplists_.find(old_collection_id) != skiplists_.end(),
+                    "skiplist should be not destroyed!");
+        cur_head_record->PersistOldVersion(kNullPMemOffset);
+        cur_id = old_collection_id;
+      }
+    }
+    cur_head_record = old_head_record;
   }
 }
 
@@ -160,16 +163,24 @@
           break;
         }
         case RecordType::SortedHeader: {
-          if (record_status == RecordStatus::Normal ||
-              record_status == RecordStatus::Dirty ||
+          if ((record_status == RecordStatus::Normal ||
+               record_status == RecordStatus::Dirty) &&
               !pmem_record->HasExpired()) {
             entries.emplace_back(pmem_allocator_->addr2offset(pmem_record),
                                  pmem_record->entry.header.record_size);
             pmem_record->Destroy();
           } else {
             auto skiplist_id = Skiplist::SkiplistID(pmem_record);
-            skiplists_[skiplist_id]->HeaderRecord()->PersistOldVersion(
-                kNullPMemOffset);
+            kvdk_assert(skiplists_.find(skiplist_id) != skiplists_.end(),
+                        "Skiplist should not be removed.");
+            auto head_record = skiplists_[skiplist_id]->HeaderRecord();
+            if (head_record != pmem_record) {
+              entries.emplace_back(pmem_allocator_->addr2offset(pmem_record),
+                                   pmem_record->entry.header.record_size);
+              pmem_record->Destroy();
+            } else {
+              pmem_record->PersistOldVersion(kNullPMemOffset);
+            }
           }
           break;
         }
@@ -260,6 +271,46 @@
     }
   }
 
+  {  // Destroy skiplist
+    while (!pending_clean_records.outdated_skip_lists.empty()) {
+      auto& ts_skiplist = pending_clean_records.outdated_skip_lists.front();
+      if (ts_skiplist.first < version_controller_.LocalOldestSnapshotTS()) {
+        if (!ts_skiplist.second->IndexWithHashtable()) {
+          ts_skiplist.second->SkiplistCleanStatus(true);
+        }
+        ts_skiplist.second->DestroyAll();
+        removeSkiplist(ts_skiplist.second->ID());
+        pending_clean_records.outdated_skip_lists.pop_front();
+      } else {
+        break;
+      }
+    }
+  }
+
+  {  // Destroy list
+    while (!pending_clean_records.outdated_lists.empty()) {
+      auto& ts_list = pending_clean_records.outdated_lists.front();
+      if (ts_list.first < version_controller_.LocalOldestSnapshotTS()) {
+        listDestroy(ts_list.second.release());
+        pending_clean_records.outdated_lists.pop_front();
+      } else {
+        break;
+      }
+    }
+  }
+
+  {  // Destroy hash
+    while (!pending_clean_records.outdated_hash_lists.empty()) {
+      auto& ts_hlist = pending_clean_records.outdated_hash_lists.front();
+      if (ts_hlist.first < version_controller_.LocalOldestSnapshotTS()) {
+        hashListDestroy(ts_hlist.second.release());
+        pending_clean_records.outdated_hash_lists.pop_front();
+      } else {
+        break;
+      }
+    }
+  }
+
   {  // purge and free pending old dl records
     while (!pending_clean_records.pending_purge_dls.empty()) {
       auto& pending_dls = pending_clean_records.pending_purge_dls.front();
@@ -267,43 +318,6 @@
           version_controller_.LocalOldestSnapshotTS()) {
         purgeAndFreeDLRecords(pending_dls.records);
         pending_clean_records.pending_purge_dls.pop_front();
-      } else {
-        break;
-      }
-    }
-  }
-
-  {  // Destroy skiplist
-    while (!pending_clean_records.outdated_skip_lists.empty()) {
-      auto& ts_skiplist = pending_clean_records.outdated_skip_lists.front();
-      if (ts_skiplist.first < version_controller_.LocalOldestSnapshotTS()) {
-        ts_skiplist.second->DestroyAll();
-        removeSkiplist(ts_skiplist.second->ID());
-        pending_clean_records.outdated_skip_lists.pop_front();
-      } else {
-        break;
-      }
-    }
-  }
-
-  {  // Destroy list
-    while (!pending_clean_records.outdated_lists.empty()) {
-      auto& ts_list = pending_clean_records.outdated_lists.front();
-      if (ts_list.first < version_controller_.LocalOldestSnapshotTS()) {
-        listDestroy(ts_list.second.release());
-        pending_clean_records.outdated_lists.pop_front();
-      } else {
-        break;
-      }
-    }
-  }
-
-  {  // Destroy hash
-    while (!pending_clean_records.outdated_hash_lists.empty()) {
-      auto& ts_hlist = pending_clean_records.outdated_hash_lists.front();
-      if (ts_hlist.first < version_controller_.LocalOldestSnapshotTS()) {
-        hashListDestroy(ts_hlist.second.release());
-        pending_clean_records.outdated_hash_lists.pop_front();
       } else {
         break;
       }
@@ -376,10 +390,8 @@
 
   FetchCachedOutdatedVersion(pending_clean_records, purge_string_records,
                              purge_dl_records);
-
   double outdated_collection_ratio = cleaner_.SearchOutdatedCollections();
-
-  cleaner_.FetchOutdatedCollections(pending_clean_records, purge_dl_records);
+  cleaner_.FetchOutdatedCollections(pending_clean_records);
 
   // Iterate hash table
   size_t end_slot_idx = start_slot_idx + slot_block_size;
@@ -461,16 +473,9 @@
             case PointerType::Skiplist: {
               Skiplist* skiplist = slot_iter->GetIndex().skiplist;
               total_num++;
-              auto head_record = skiplist->HeaderRecord();
-              auto old_record =
-                  removeOutDatedVersion<DLRecord>(head_record, min_snapshot_ts);
-              if (old_record) {
-                purge_dl_records.emplace_back(old_record);
-                need_purge_num++;
-              }
               if (!skiplist->IndexWithHashtable() &&
                   slot_iter->GetRecordStatus() != RecordStatus::Outdated &&
-                  !head_record->HasExpired()) {
+                  !skiplist->HeaderRecord()->HasExpired()) {
                 need_purge_num++;
                 pending_clean_records.no_index_skiplists.emplace_back(skiplist);
               }
@@ -487,8 +492,10 @@
 
     if (!pending_clean_records.no_index_skiplists.empty()) {
       for (auto& skiplist : pending_clean_records.no_index_skiplists) {
-        if (skiplist) {
+        if (skiplist && skiplist->CleaningSkiplist()) {
+          skiplist->SkiplistCleanStatus(false);
           cleanNoHashIndexedSkiplist(skiplist, purge_dl_records);
+          skiplist->SkiplistCleanStatus(true);
         }
         pending_clean_records.no_index_skiplists.pop_front();
       }
@@ -524,7 +531,6 @@
         std::move(purge_dl_records), new_ts);
     purge_dl_records = std::vector<DLRecord*>();
   }
-
   return total_num == 0
              ? 0.0f + outdated_collection_ratio
              : (need_purge_num / (double)total_num) + outdated_collection_ratio;
@@ -540,8 +546,21 @@
     }
   }
 }
-
 // Space Cleaner
+
+Cleaner::OutDatedCollections::~OutDatedCollections() {
+  auto list_it = lists.begin();
+  while (list_it != lists.end()) {
+    delete *list_it;
+    list_it = lists.erase(list_it);
+  }
+
+  auto hash_it = hashlists.begin();
+  while (hash_it != hashlists.end()) {
+    delete *hash_it;
+    hash_it = hashlists.erase(hash_it);
+  }
+}
 
 void Cleaner::doCleanWork(size_t thread_id) {
   PendingCleanRecords pending_clean_records;
@@ -595,11 +614,11 @@
                            outdated_collections_.skiplists.size());
   {
     std::unique_lock<std::mutex> skiplist_lock(kv_engine_->skiplists_mu_);
-    auto iter = kv_engine_->outdated_skiplists_.begin();
-    while (!kv_engine_->outdated_skiplists_.empty() && (*iter)->HasExpired() &&
+    auto iter = kv_engine_->expirable_skiplists_.begin();
+    while (!kv_engine_->expirable_skiplists_.empty() && (*iter)->HasExpired() &&
            limited_fetch_num < max_thread_num_) {
       auto outdated_skiplist = *iter;
-      iter = kv_engine_->outdated_skiplists_.erase(iter);
+      iter = kv_engine_->expirable_skiplists_.erase(iter);
       outdated_collections_.skiplists.emplace(outdated_skiplist);
       limited_fetch_num++;
     }
@@ -633,15 +652,20 @@
       static_cast<int64_t>(outdated_collections_.hashlists.size() +
                            outdated_collections_.lists.size() +
                            outdated_collections_.skiplists.size());
-  outdated_collections_.increase_ratio =
-      (double)(after_queue_size - before_queue_size) /
-      outdated_collections_.increase_ratio;
+
+  double diff_size_ratio =
+      (after_queue_size - before_queue_size) / max_thread_num_;
+  if (diff_size_ratio > 0) {
+    outdated_collections_.increase_ratio =
+        outdated_collections_.increase_ratio == 0
+            ? diff_size_ratio
+            : diff_size_ratio / outdated_collections_.increase_ratio;
+  }
   return outdated_collections_.increase_ratio;
 }
 
 void Cleaner::FetchOutdatedCollections(
-    PendingCleanRecords& pending_clean_records,
-    std::vector<DLRecord*>& purge_dl_records) {
+    PendingCleanRecords& pending_clean_records) {
   Collection* outdated_collection = nullptr;
   RecordType record_type;
   auto min_snapshot_ts =
@@ -649,29 +673,29 @@
   {
     std::unique_lock<SpinMutex> queue_lock(outdated_collections_.queue_mtx_);
     if (!outdated_collection && !outdated_collections_.skiplists.empty()) {
-      auto skiplist = outdated_collections_.skiplists.top();
-      if (skiplist->GetTimeStamp() < min_snapshot_ts) {
-        outdated_collection = skiplist;
+      auto skiplist_iter = outdated_collections_.skiplists.begin();
+      if ((*skiplist_iter)->GetTimeStamp() < min_snapshot_ts) {
+        outdated_collection = *skiplist_iter;
         record_type = RecordType::SortedHeader;
-        outdated_collections_.skiplists.pop();
+        outdated_collections_.skiplists.erase(skiplist_iter);
       }
     }
 
     if (!outdated_collection && !outdated_collections_.lists.empty()) {
-      auto list = outdated_collections_.lists.top();
-      if (list->GetTimeStamp() < min_snapshot_ts) {
-        outdated_collection = list;
+      auto list_iter = outdated_collections_.lists.begin();
+      if ((*list_iter)->GetTimeStamp() < min_snapshot_ts) {
+        outdated_collection = *list_iter;
         record_type = RecordType::ListRecord;
-        outdated_collections_.lists.pop();
+        outdated_collections_.lists.erase(list_iter);
       }
     }
 
     if (!outdated_collection && !outdated_collections_.hashlists.empty()) {
-      auto hash_list = outdated_collections_.hashlists.top();
-      if (hash_list->GetTimeStamp() < min_snapshot_ts) {
-        outdated_collection = hash_list;
+      auto hash_list_iter = outdated_collections_.hashlists.begin();
+      if ((*hash_list_iter)->GetTimeStamp() < min_snapshot_ts) {
+        outdated_collection = *hash_list_iter;
         record_type = RecordType::HashRecord;
-        outdated_collections_.hashlists.pop();
+        outdated_collections_.hashlists.erase(hash_list_iter);
       }
     }
   }
@@ -688,19 +712,9 @@
                 outdated_collection->ID() &&
             lookup_result.s == Status::Outdated) {
           kv_engine_->hash_table_->Erase(lookup_result.entry_ptr);
-        } else {
-          // remove the outdated list from the old version list of newest list
-          // object.
-          kv_engine_->removeListFromOldVersion(
-              lookup_result.entry_ptr->GetIndex().hlist, outdated_hlist);
-        }
-        auto old_outdated_hlist = outdated_hlist->OldVersion();
-        while (old_outdated_hlist) {
-          pending_clean_records.outdated_hash_lists.emplace_back(std::make_pair(
-              kv_engine_->version_controller_.GetCurrentTimestamp(),
-              old_outdated_hlist));
-          old_outdated_hlist = old_outdated_hlist->OldVersion();
-        }
+        }
+        kv_engine_->removeOutdatedList(
+            lookup_result.entry_ptr->GetIndex().hlist);
         pending_clean_records.outdated_hash_lists.emplace_back(std::make_pair(
             kv_engine_->version_controller_.GetCurrentTimestamp(),
             outdated_hlist));
@@ -712,19 +726,11 @@
             lookup_result.entry_ptr->GetIndex().list->ID() ==
                 outdated_collection->ID()) {
           kv_engine_->hash_table_->Erase(lookup_result.entry_ptr);
-        } else {
-          // remove the outdated list from the old version hash list of newest
-          // hash list object.
-          kv_engine_->removeListFromOldVersion(
-              lookup_result.entry_ptr->GetIndex().list, outdated_list);
-        }
-        auto old_outdated_list = outdated_list->OldVersion();
-        while (old_outdated_list) {
-          pending_clean_records.outdated_lists.emplace_back(std::make_pair(
-              kv_engine_->version_controller_.GetCurrentTimestamp(),
-              old_outdated_list));
-          old_outdated_list = old_outdated_list->OldVersion();
-        }
+        }
+        // remove the outdated list from the old version hash list of newest
+        // hash list object.
+        kv_engine_->removeOutdatedList(
+            lookup_result.entry_ptr->GetIndex().list);
         pending_clean_records.outdated_lists.emplace_back(std::make_pair(
             kv_engine_->version_controller_.GetCurrentTimestamp(),
             outdated_list));
@@ -735,25 +741,9 @@
         if (lookup_result.entry_ptr->GetIndex().skiplist->ID() ==
             outdated_collection->ID()) {
           kv_engine_->hash_table_->Erase(lookup_result.entry_ptr);
-        } else {
-          auto cur_record =
-              lookup_result.entry_ptr->GetIndex().skiplist->HeaderRecord();
-          while (cur_record) {
-            auto old_record =
-                static_cast<DLRecord*>(kv_engine_->pmem_allocator_->offset2addr(
-                    cur_record->old_version));
-            if (old_record == outdated_skiplist->HeaderRecord()) {
-              cur_record->PersistOldVersion(kNullPMemOffset);
-              break;
-            }
-            cur_record = old_record;
-          }
-        }
-        auto old_record = kv_engine_->removeOutDatedVersion<DLRecord>(
-            outdated_skiplist->HeaderRecord(), min_snapshot_ts);
-        if (old_record) {
-          purge_dl_records.emplace_back(old_record);
-        }
+        }
+        kv_engine_->removeOutdatedSkiplist(
+            lookup_result.entry_ptr->GetIndex().skiplist);
         pending_clean_records.outdated_skip_lists.emplace_back(std::make_pair(
             kv_engine_->version_controller_.GetCurrentTimestamp(),
             outdated_skiplist));
@@ -772,20 +762,20 @@
 
     std::int64_t start_pos = start_slot_.fetch_add(kSlotBlockUnit) %
                              (kv_engine_->hash_table_->GetSlotsNum());
-    auto outdated_ratio = kv_engine_->cleanOutDated(pending_clean_records,
-                                                    start_pos, kSlotBlockUnit);
+
+    double outdated_ratio = kv_engine_->cleanOutDated(
+        pending_clean_records, start_pos, kSlotBlockUnit);
+
     size_t advice_thread_num = min_thread_num_;
     if (outdated_ratio >= kWakeUpThreshold) {
-      size_t advice_thread_num = std::ceil(outdated_ratio * max_thread_num_);
+      advice_thread_num = std::ceil(outdated_ratio * max_thread_num_);
+
       advice_thread_num = std::min(std::max(advice_thread_num, min_thread_num_),
                                    max_thread_num_);
     }
-<<<<<<< HEAD
-
-=======
->>>>>>> 41a831b3
     TEST_SYNC_POINT_CALLBACK("KVEngine::Cleaner::AdjustThread",
                              &advice_thread_num);
+
     AdjustThread(advice_thread_num);
     if (outdated_ratio < kWakeUpThreshold) {
       sleep(1);
