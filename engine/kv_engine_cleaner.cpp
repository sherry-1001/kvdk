--- conflicted
+++ resolved
@@ -237,9 +237,7 @@
   }
 }
 
-<<<<<<< HEAD
-void KVEngine::prugeAndFreeAllType(
-    PendingPrugeFreeRecords& pending_clean_records) {
+void KVEngine::prugeAndFreeAllType(PendingCleanRecords& pending_clean_records) {
   {  // purge and free pending string records
     while (!pending_clean_records.pending_purge_strings.empty()) {
       auto& pending_strings =
@@ -263,121 +261,6 @@
         pending_clean_records.pending_purge_dls.pop_front();
       } else {
         break;
-=======
-struct PendingPurgeStrRecords {
-  PendingPurgeStrRecords(std::vector<StringRecord*>&& _records,
-                         TimeStampType _release_time)
-      : records(_records), release_time(_release_time) {}
-
-  std::vector<StringRecord*> records;
-  TimeStampType release_time;
-};
-
-struct PendingPurgeDLRecords {
-  PendingPurgeDLRecords(std::vector<DLRecord*>&& _records,
-                        TimeStampType _release_time)
-      : records(_records), release_time(_release_time) {}
-
-  std::vector<DLRecord*> records;
-  TimeStampType release_time;
-};
-
-void KVEngine::CleanOutDated(size_t start_slot_idx, size_t end_slot_idx) {
-  using ListPtr = std::unique_ptr<List>;
-  using HashListPtr = std::unique_ptr<HashList>;
-  TEST_SYNC_POINT_CALLBACK("KVEngine::backgroundCleaner::Start",
-                           &bg_work_signals_.terminating);
-  constexpr uint64_t kMaxCachedOldRecords = 1024;
-  constexpr size_t kSlotSegment = 1024;
-  constexpr double kWakeUpThreshold = 0.1;
-
-  std::deque<std::pair<TimeStampType, ListPtr>> outdated_lists;
-  std::deque<std::pair<TimeStampType, HashListPtr>> outdated_hash_lists;
-  std::deque<std::pair<TimeStampType, Skiplist*>> outdated_skip_lists;
-  std::deque<PendingPurgeStrRecords> pending_purge_strings;
-  std::deque<PendingPurgeDLRecords> pending_purge_dls;
-
-  while (!bg_work_signals_.terminating) {
-    size_t total_num = 0;
-    size_t need_purge_num = 0;
-    size_t slot_num = 0;
-    version_controller_.UpdateLocalOldestSnapshot();
-
-    std::vector<StringRecord*> purge_string_records;
-    std::vector<DLRecord*> purge_dl_records;
-
-    // Iterate hash table
-    auto hashtable_iter =
-        hash_table_->GetIterator(start_slot_idx, end_slot_idx);
-    while (hashtable_iter.Valid()) {
-      if (slot_num++ % kSlotSegment == 0) {
-        // Clean cached
-        {
-          size_t i = round_robin_id_.fetch_add(1) % configs_.max_access_threads;
-          auto& tc = cleaner_thread_cache_[i];
-          std::deque<CleanerThreadCache::OutdatedRecord<StringRecord>>
-              outdated_string_records;
-          std::deque<CleanerThreadCache::OutdatedRecord<DLRecord>>
-              outdated_dl_records;
-          if (tc.outdated_dl_records.size() > kMaxCachedOldRecords ||
-              tc.outdated_string_records.size() > kMaxCachedOldRecords) {
-            std::lock_guard<SpinMutex> lg(tc.mtx);
-            if (tc.outdated_string_records.size() > kMaxCachedOldRecords) {
-              outdated_string_records.swap(tc.outdated_string_records);
-            }
-            if (tc.outdated_dl_records.size() > kMaxCachedOldRecords) {
-              outdated_dl_records.swap(tc.outdated_dl_records);
-            }
-          }
-          if (outdated_string_records.size() > 0) {
-            std::vector<StringRecord*> to_free_strings;
-            version_controller_.UpdateLocalOldestSnapshot();
-            auto release_time = version_controller_.LocalOldestSnapshotTS();
-            auto iter = outdated_string_records.begin();
-            while (iter != outdated_string_records.end()) {
-              if (iter->release_time < release_time) {
-                to_free_strings.emplace_back(iter->record);
-              } else {
-                purge_string_records.push_back(iter->record);
-              }
-              iter++;
-            }
-            pending_purge_strings.emplace_front(std::move(to_free_strings),
-                                                release_time);
-          }
-          if (outdated_dl_records.size() > 0) {
-            std::vector<DLRecord*> to_free_dls;
-            version_controller_.UpdateLocalOldestSnapshot();
-            auto release_time = version_controller_.LocalOldestSnapshotTS();
-            auto iter = outdated_dl_records.begin();
-            while (iter != outdated_dl_records.end()) {
-              if (iter->release_time < release_time) {
-                to_free_dls.emplace_back(iter->record);
-              } else {
-                purge_dl_records.push_back(iter->record);
-              }
-              iter++;
-            }
-            pending_purge_dls.emplace_front(std::move(to_free_dls),
-                                            release_time);
-          }
-        }  // Clean cached finish
-
-        /* 1. If having few outdated and old records per slot segment, the
-         * thread is wake up every seconds.
-         * 2. Update min snapshot timestamp per slot segment to avoid snapshot
-         * lock conflict.
-         */
-        // total_num + kWakeUpThreshold to avoid division by zero.
-        if (need_purge_num / (double)(total_num + kWakeUpThreshold) <
-            kWakeUpThreshold) {
-          sleep(1);
-        }
-        if (bg_work_signals_.terminating) break;
-        total_num = 0;
-        need_purge_num = 0;
-        version_controller_.UpdateLocalOldestSnapshot();
->>>>>>> cfe7aa0e
       }
     }
   }
@@ -420,6 +303,63 @@
   }
 }
 
+size_t KVEngine::FetchCachedOutdatedVersion(
+    PendingCleanRecords& pending_clean_records,
+    std::vector<StringRecord*>& purge_string_records,
+    std::vector<DLRecord*>& purge_dl_records) {
+  size_t outdated_records_num = 0;
+  size_t i = round_robin_id_.fetch_add(1) % configs_.max_access_threads;
+  auto& tc = cleaner_thread_cache_[i];
+  std::deque<CleanerThreadCache::OutdatedRecord<StringRecord>>
+      outdated_string_records;
+  std::deque<CleanerThreadCache::OutdatedRecord<DLRecord>> outdated_dl_records;
+  if (tc.outdated_dl_records.size() > kMaxCachedOldRecords ||
+      tc.outdated_string_records.size() > kMaxCachedOldRecords) {
+    std::lock_guard<SpinMutex> lg(tc.mtx);
+    if (tc.outdated_string_records.size() > kMaxCachedOldRecords) {
+      outdated_string_records.swap(tc.outdated_string_records);
+    }
+    if (tc.outdated_dl_records.size() > kMaxCachedOldRecords) {
+      outdated_dl_records.swap(tc.outdated_dl_records);
+    }
+  }
+  if (outdated_string_records.size() > 0) {
+    outdated_records_num += outdated_string_records.size();
+    std::vector<StringRecord*> to_free_strings;
+    version_controller_.UpdateLocalOldestSnapshot();
+    auto release_time = version_controller_.LocalOldestSnapshotTS();
+    auto iter = outdated_string_records.begin();
+    while (iter != outdated_string_records.end()) {
+      if (iter->release_time < release_time) {
+        to_free_strings.emplace_back(iter->record);
+      } else {
+        purge_string_records.push_back(iter->record);
+      }
+      iter++;
+    }
+    pending_clean_records.pending_purge_strings.emplace_front(
+        std::move(to_free_strings), release_time);
+  }
+  if (outdated_dl_records.size() > 0) {
+    outdated_records_num += outdated_dl_records.size();
+    std::vector<DLRecord*> to_free_dls;
+    version_controller_.UpdateLocalOldestSnapshot();
+    auto release_time = version_controller_.LocalOldestSnapshotTS();
+    auto iter = outdated_dl_records.begin();
+    while (iter != outdated_dl_records.end()) {
+      if (iter->release_time < release_time) {
+        to_free_dls.emplace_back(iter->record);
+      } else {
+        purge_dl_records.push_back(iter->record);
+      }
+      iter++;
+    }
+    pending_clean_records.pending_purge_dls.emplace_front(
+        std::move(to_free_dls), release_time);
+  }
+  return outdated_records_num;
+}
+
 static inline int64_t PushToOutdatedPool(
     StringRecord* old_record, std::vector<StringRecord*> purge_string_records) {
   if (old_record) {
@@ -439,40 +379,14 @@
 }
 
 double KVEngine::cleanSlotBlockOutDated(
-    PendingPrugeFreeRecords& pending_clean_records, size_t start_slot_idx,
+    PendingCleanRecords& pending_clean_records, size_t start_slot_idx,
     size_t slot_block_size) {
-  constexpr uint64_t kMaxCachedOldRecords = 1024;
   size_t total_num = 0;
   size_t need_purge_num = 0;
-  version_controller_.UpdatedOldestSnapshot();
+  version_controller_.UpdateLocalOldestSnapshot();
 
   std::vector<StringRecord*> purge_string_records;
   std::vector<DLRecord*> purge_dl_records;
-
-  std::vector<StringRecord*> tmp_string_records;
-  std::vector<DLRecord*> tmp_dl_records;
-  {  // Deal with old records from forground
-    round_robin_id_ = (round_robin_id_ + 1) % configs_.max_access_threads;
-    auto& tc = cleaner_thread_cache_[round_robin_id_];
-    std::unique_lock<SpinMutex> lock(tc.mtx);
-    if (!tc.old_str_records.empty()) {
-      tmp_string_records.swap(tc.old_str_records);
-      need_purge_num += tmp_string_records.size();
-    }
-    if (!tc.old_dl_records.empty()) {
-      tmp_dl_records.swap(tc.old_dl_records);
-      need_purge_num += tmp_dl_records.size();
-    }
-  }
-  if (!tmp_string_records.empty()) {
-    purge_string_records.insert(purge_string_records.end(),
-                                tmp_string_records.begin(),
-                                tmp_string_records.end());
-  }
-  if (!tmp_dl_records.empty()) {
-    purge_dl_records.insert(purge_dl_records.end(), tmp_dl_records.begin(),
-                            tmp_dl_records.end());
-  }
 
   // Iterate hash table
   size_t end_slot_idx = start_slot_idx + slot_block_size;
@@ -481,6 +395,8 @@
   }
   auto hashtable_iter = hash_table_->GetIterator(start_slot_idx, end_slot_idx);
   while (hashtable_iter.Valid()) {
+    need_purge_num += FetchCachedOutdatedVersion(
+        pending_clean_records, purge_string_records, purge_dl_records);
     {  // Slot lock section
       auto min_snapshot_ts = version_controller_.GlobalOldestSnapshotTs();
       auto now = TimeUtils::millisecond_time();
@@ -616,39 +532,23 @@
       hashtable_iter.Next();
     }  // Finish a slot.
 
-<<<<<<< HEAD
-    auto new_ts = version_controller_.GetCurrentTimestamp();
-
     if (!pending_clean_records.no_index_skiplists.empty()) {
       for (auto& skiplist : pending_clean_records.no_index_skiplists) {
         cleanNoHashIndexedSkiplist(skiplist, purge_dl_records);
-=======
-      auto new_ts = version_controller_.GetCurrentTimestamp();
-      if (purge_string_records.size() > kMaxCachedOldRecords) {
-        pending_purge_strings.emplace_back(std::move(purge_string_records),
-                                           new_ts);
-        purge_string_records = std::vector<StringRecord*>();
->>>>>>> cfe7aa0e
-      }
-    }
-
-<<<<<<< HEAD
+      }
+    }
+
+    auto new_ts = version_controller_.GetCurrentTimestamp();
     if (purge_string_records.size() > kMaxCachedOldRecords) {
       pending_clean_records.pending_purge_strings.emplace_back(
-          PendingPurgeStrRecords{std::move(purge_string_records), new_ts});
-      purge_string_records.clear();
-    }
-=======
-      if (purge_dl_records.size() > kMaxCachedOldRecords) {
-        pending_purge_dls.emplace_back(std::move(purge_dl_records), new_ts);
-        purge_dl_records = std::vector<DLRecord*>();
-      }
->>>>>>> cfe7aa0e
+          std::move(purge_string_records), new_ts);
+      purge_string_records = std::vector<StringRecord*>();
+    }
 
     if (purge_dl_records.size() > kMaxCachedOldRecords) {
       pending_clean_records.pending_purge_dls.emplace_back(
-          PendingPurgeDLRecords{std::move(purge_dl_records), new_ts});
-      purge_dl_records.clear();
+          std::move(purge_dl_records), new_ts);
+      purge_dl_records = std::vector<DLRecord*>();
     }
 
     prugeAndFreeAllType(pending_clean_records);
@@ -659,22 +559,22 @@
   auto new_ts = version_controller_.GetCurrentTimestamp();
   if (!purge_string_records.empty()) {
     pending_clean_records.pending_purge_strings.emplace_back(
-        PendingPurgeStrRecords{purge_string_records, new_ts});
-    purge_string_records.clear();
+        std::move(purge_string_records), new_ts);
+    purge_string_records = std::vector<StringRecord*>();
   }
 
   if (!purge_dl_records.empty()) {
     pending_clean_records.pending_purge_dls.emplace_back(
-        PendingPurgeDLRecords{purge_dl_records, new_ts});
-    pending_clean_records.pending_purge_dls.clear();
-  }
+        std::move(purge_dl_records), new_ts);
+    purge_dl_records = std::vector<DLRecord*>();
+  }
+
   return total_num == 0 ? 0.0f : need_purge_num / (double)total_num;
 }
 
-void KVEngine::TestCleanOutDated(int execute_time, size_t start_slot_idx,
-                                 size_t end_slot_idx) {
-  PendingPrugeFreeRecords pending_clean_records;
-  while (!bg_work_signals_.terminating && (execute_time--)) {
+void KVEngine::TestCleanOutDated(size_t start_slot_idx, size_t end_slot_idx) {
+  PendingCleanRecords pending_clean_records;
+  while (!bg_work_signals_.terminating) {
     auto cur_slot_idx = start_slot_idx;
     while (cur_slot_idx < end_slot_idx && !bg_work_signals_.terminating) {
       cleanSlotBlockOutDated(pending_clean_records, cur_slot_idx, 1024);
@@ -683,14 +583,9 @@
   }
 }
 
-<<<<<<< HEAD
-size_t KVEngine::ReclaimerThreadNum() {
-  return space_reclaimer_.ReclaimerThreadNum();
-}
-
 // Space Reclaimer
 void SpaceReclaimer::addNewWorker(size_t thread_id) {
-  PendingPrugeFreeRecords pending_clean_records;
+  PendingCleanRecords pending_clean_records;
   while (true) {
     if (close_) return;
     cur_slot_idx_ = (cur_slot_idx_ + kSlotBlockUnit) %
@@ -698,38 +593,29 @@
     kv_engine_->cleanSlotBlockOutDated(pending_clean_records,
                                        cur_slot_idx_.load(), kSlotBlockUnit);
 
-    bool recycle = false;
+    bool finish = false;
     {
       std::unique_lock<std::mutex> worker_lock(workers_[thread_id].mtx);
-      recycle = workers_[thread_id].recycle;
-    }
-    if (recycle) {
+      finish = workers_[thread_id].finish;
+    }
+    if (finish) {
       while (pending_clean_records.Size() != 0 && !close_.load()) {
-        kv_engine_->version_controller_.UpdatedOldestSnapshot();
+        kv_engine_->version_controller_.UpdateLocalOldestSnapshot();
         kv_engine_->prugeAndFreeAllType(pending_clean_records);
       }
       return;
-=======
-    // Push the remaining need purged records to global pool.
-    auto new_ts = version_controller_.GetCurrentTimestamp();
-    if (!purge_string_records.empty()) {
-      pending_purge_strings.emplace_back(std::move(purge_string_records),
-                                         new_ts);
-      purge_string_records = std::vector<StringRecord*>();
->>>>>>> cfe7aa0e
-    }
-  }
-}
-
-<<<<<<< HEAD
+    }
+  }
+}
+
 void SpaceReclaimer::AdjustThread(size_t advice_thread_num) {
-  auto active_thread_num = max_thread_num_ - idled_workers_.size();
+  auto active_thread_num = live_thread_num_.load();
   if (active_thread_num < advice_thread_num) {
     for (size_t i = active_thread_num; i < advice_thread_num; ++i) {
       size_t thread_id = idled_workers_.front();
       idled_workers_.pop_front();
       std::thread worker(&SpaceReclaimer::addNewWorker, this, thread_id);
-      workers_[thread_id].recycle = false;
+      workers_[thread_id].finish = false;
       workers_[thread_id].worker = std::move(worker);
       actived_workers_.push_back(thread_id);
       live_thread_num_++;
@@ -740,22 +626,17 @@
       actived_workers_.pop_front();
       {
         std::unique_lock<std::mutex> worker_lock(workers_[thread_id].mtx);
-        workers_[thread_id].recycle = true;
+        workers_[thread_id].finish = true;
       }
       workers_[thread_id].worker.detach();
       idled_workers_.push_back(thread_id);
       --live_thread_num_;
-=======
-    if (!purge_dl_records.empty()) {
-      pending_purge_dls.emplace_back(std::move(purge_dl_records), new_ts);
-      purge_dl_records = std::vector<DLRecord*>();
->>>>>>> cfe7aa0e
     }
   }
 }
 
 void SpaceReclaimer::mainWorker() {
-  PendingPrugeFreeRecords pending_clean_records;
+  PendingCleanRecords pending_clean_records;
   while (true) {
     if (close_) return;
     cur_slot_idx_ = (cur_slot_idx_ + kSlotBlockUnit) %
@@ -766,17 +647,18 @@
     size_t advice_thread_num = std::ceil(outdated_ratio * max_thread_num_);
     advice_thread_num =
         std::min(std::max(advice_thread_num, min_thread_num_), max_thread_num_);
+    TEST_SYNC_POINT_CALLBACK("KVEngine::SpaceReclaimer::AdjustThread",
+                             &advice_thread_num);
     AdjustThread(advice_thread_num);
   }
 }
 
 void SpaceReclaimer::StartReclaim() {
-  TEST_SYNC_POINT_CALLBACK("KVEngine::backgroundCleaner::NothingToDo", &close_);
   if (!close_) {
     auto thread_id = idled_workers_.front();
     idled_workers_.pop_front();
     std::thread worker(&SpaceReclaimer::mainWorker, this);
-    workers_[thread_id].recycle = false;
+    workers_[thread_id].finish = false;
     workers_[thread_id].worker.swap(worker);
     live_thread_num_++;
   }
