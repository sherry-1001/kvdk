--- conflicted
+++ resolved
@@ -219,14 +219,8 @@
   if (aligned_size > segment_size_) {
     return space_entry;
   }
-<<<<<<< HEAD
-
-  auto &thread_cache = thread_cache_[write_thread.id];
-  while (thread_cache.segment_entry.size < aligned_size) {
-=======
   auto &palloc_thread_cache = palloc_thread_cache_[write_thread.id];
   while (palloc_thread_cache.segment_entry.size < aligned_size) {
->>>>>>> 28d2d6b1
     while (1) {
       // allocate from free list space
       if (palloc_thread_cache.free_entry.size >= aligned_size) {
