/* SPDX-License-Identifier: BSD-3-Clause
 * Copyright(c) 2021 Intel Corporation
 */

#pragma once

#include <cstdint>
#include <malloc.h>

#include "kvdk/namespace.hpp"
#include "logger.hpp"
#include "utils/utils.hpp"

namespace KVDK_NAMESPACE {

// A pointer with additional information on high 16 bits
template <typename T> class PointerWithTag {
public:
  static constexpr uint64_t kPointerMask = (((uint64_t)1 << 48) - 1);

  // TODO: Maybe explicit
  PointerWithTag(T *pointer) : tagged_pointer((uint64_t)pointer) {}

  explicit PointerWithTag(T *pointer, uint16_t tag)
      : tagged_pointer((uint64_t)pointer | ((uint64_t)tag << 48)) {}

  PointerWithTag() : tagged_pointer(0) {}

  T *RawPointer() { return (T *)(tagged_pointer & kPointerMask); }

  const T *RawPointer() const {
    return (const T *)(tagged_pointer & kPointerMask);
  }

  bool Null() { return RawPointer() == nullptr; }

  uint16_t GetTag() { return tagged_pointer >> 48; }

  void ClearTag() { tagged_pointer &= kPointerMask; }

  void SetTag(uint16_t tag) { tagged_pointer |= ((uint64_t)tag << 48); }

  const T &operator*() const { return *RawPointer(); }

  T &operator*() { return *(RawPointer()); }

  const T *operator->() const { return RawPointer(); }

  T *operator->() { return RawPointer(); }

  bool operator==(const T *raw_pointer) { return RawPointer() == raw_pointer; }

  bool operator==(const T *raw_pointer) const {
    return RawPointer() == raw_pointer;
  }

private:
  uint64_t tagged_pointer;
};

// Used to record batch write stage and related records address, this should be
// persisted on PMem
//
// The stage of a processing batch write will be Processing, the stage of a
// initialized pending batch file or a finished batch write will be Finish
//
// Layout: batch write stage | num_kv in writing | timestamp of this batch write
// | record address
struct PendingBatch {
  enum class Stage {
    Finish = 0,
    Processing = 1,
  };

  PendingBatch(Stage s, uint32_t nkv, TimeStampType ts)
      : stage(s), num_kv(nkv), timestamp(ts) {}

  // Mark batch write as process and record writing offsets.
  // Make sure the struct is on PMem and there is enough space followed the
  // struct to store record
<<<<<<< HEAD
  void PersistProcessing(const std::vector<uint64_t> &record, TimeStampType ts);
=======
  void PersistProcessing(const std::vector<PMemOffsetType> &record,
                         TimeStampType ts);
>>>>>>> 7e126500

  // Mark batch write as finished.
  void PersistFinish();

  bool Unfinished() { return stage == Stage::Processing; }

  Stage stage;
  uint32_t num_kv;
  TimeStampType timestamp;
  PMemOffsetType record_offsets[0];
};
} // namespace KVDK_NAMESPACE<|MERGE_RESOLUTION|>--- conflicted
+++ resolved
@@ -78,12 +78,8 @@
   // Mark batch write as process and record writing offsets.
   // Make sure the struct is on PMem and there is enough space followed the
   // struct to store record
-<<<<<<< HEAD
-  void PersistProcessing(const std::vector<uint64_t> &record, TimeStampType ts);
-=======
   void PersistProcessing(const std::vector<PMemOffsetType> &record,
                          TimeStampType ts);
->>>>>>> 7e126500
 
   // Mark batch write as finished.
   void PersistFinish();
