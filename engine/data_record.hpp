/* SPDX-License-Identifier: BSD-3-Clause
 * Copyright(c) 2021 Intel Corporation
 */

#pragma once

#include <immintrin.h>
#include <libpmem.h>
#include <x86intrin.h>

#include "alias.hpp"
#include "kvdk/configs.hpp"
#include "utils/utils.hpp"

namespace KVDK_NAMESPACE {

enum RecordType : uint16_t {
  Empty = 0,
  StringDataRecord = (1 << 0),
  StringDeleteRecord = (1 << 1),

  SortedElem = (1 << 2),
  SortedElemDelete = (1 << 3),
  SortedHeader = (1 << 4),
  SortedHeaderDelete = (1 << 5),

  HashRecord = (1 << 6),
  HashDirtyRecord = (1 << 7),
  HashElem = (1 << 8),
  HashDirtyElem = (1 << 9),

  ListRecord = (1 << 10),
  ListDirtyRecord = (1 << 11),
  ListElem = (1 << 12),
  ListDirtyElem = (1 << 13),

  Padding = (1 << 15),
};

const uint16_t SortedHeaderType = (SortedHeader | SortedHeaderDelete);

const uint16_t SortedElemType = (SortedElem | SortedElemDelete);

const uint16_t DLRecordType =
    (SortedElem | SortedElemDelete | SortedHeader | SortedHeaderDelete |
     HashRecord | HashElem | ListElem | ListRecord);

const uint16_t DeleteRecordType =
    (StringDeleteRecord | SortedElemDelete | SortedHeaderDelete);

const uint16_t StringRecordType = (StringDataRecord | StringDeleteRecord);

const uint16_t ExpirableRecordType =
    (StringDataRecord | SortedHeader | ListRecord | HashRecord);

const uint16_t PrimaryRecordType =
    (ExpirableRecordType | StringDeleteRecord | SortedHeaderDelete);

struct DataHeader {
  DataHeader() = default;
  DataHeader(uint32_t c, uint32_t s) : checksum(c), record_size(s) {}

  uint32_t checksum;
  uint32_t record_size;
};

struct DataMeta {
  DataMeta() = default;
  DataMeta(TimeStampType _timestamp, RecordType _record_type,
           uint16_t _key_size, uint32_t _value_size)
      : timestamp(_timestamp),
        type(_record_type),
        k_size(_key_size),
        v_size(_value_size) {}

  TimeStampType timestamp;
  RecordType type;
  uint16_t k_size;
  uint32_t v_size;
};

// Header and metadata of a data record
struct DataEntry {
  DataEntry(uint32_t _checksum, uint32_t _record_size /* size in blocks */,
            TimeStampType _timestamp, RecordType _record_type,
            uint16_t _key_size, uint32_t _value_size)
      : header(_checksum, _record_size),
        meta(_timestamp, _record_type, _key_size, _value_size) {}

  DataEntry() = default;

  void Destroy() {
    meta.type = RecordType::Padding;
    pmem_persist(&meta.type, sizeof(RecordType));
  }

  // TODO jiayu: use function to access these
  DataHeader header;
  DataMeta meta;
};
static_assert(sizeof(DataEntry) <= kMinPMemBlockSize);

struct StringRecord {
 public:
  DataEntry entry;
  PMemOffsetType old_version;
  ExpireTimeType expired_time;
  char data[0];

  // Construct a StringRecord instance at target_address. As the record need
  // additional space to store data, we need pre-allocate enough space for it.
  //
  // target_address: pre-allocated space to store constructed record, it
  // should larger than sizeof(StringRecord) + key size + value size
  static StringRecord* ConstructStringRecord(
      void* target_address, uint32_t _record_size, TimeStampType _timestamp,
      RecordType _record_type, PMemOffsetType _old_version,
      const StringView& _key, const StringView& _value,
      ExpireTimeType _expired_time) {
    StringRecord* record = new (target_address)
        StringRecord(_record_size, _timestamp, _record_type, _old_version, _key,
                     _value, _expired_time);
    return record;
  }

  // Construct and persist a string record at pmem address "addr"
  static StringRecord* PersistStringRecord(
      void* addr, uint32_t record_size, TimeStampType timestamp,
      RecordType type, PMemOffsetType old_version, const StringView& key,
      const StringView& value, ExpireTimeType expired_time = kPersistTime);

  void Destroy() { entry.Destroy(); }

  // make sure there is data followed in data[0]
  StringView Key() const { return StringView(data, entry.meta.k_size); }

  // make sure there is data followed in data[0]
  StringView Value() const {
    return StringView(data + entry.meta.k_size, entry.meta.v_size);
  }

  // Check whether the record corrupted
  bool Validate() {
    if (ValidateRecordSize()) {
      return Checksum() == entry.header.checksum;
    }
    return false;
  }

  // Check whether the record corrupted with expected checksum
  bool Validate(uint32_t expected_checksum) {
    if (ValidateRecordSize()) {
      return Checksum() == expected_checksum;
    }
    return false;
  }

  ExpireTimeType GetExpireTime() const { return expired_time; }
  bool HasExpired() const { return TimeUtils::CheckIsExpired(GetExpireTime()); }

  void PersistExpireTimeNT(ExpireTimeType time) {
    _mm_stream_si64(reinterpret_cast<long long*>(&expired_time),
                    static_cast<long long>(time));
    _mm_mfence();
  }

  void PersistExpireTimeCLWB(ExpireTimeType time) {
    expired_time = time;
    _mm_clwb(&expired_time);
    _mm_mfence();
  }

  void PersistOldVersion(PMemOffsetType offset) {
    _mm_stream_si64(reinterpret_cast<long long*>(&old_version),
                    static_cast<long long>(offset));
    _mm_mfence();
  }

  TimeStampType GetTimestamp() const { return entry.meta.timestamp; }

  RecordType GetRecordType() const { return entry.meta.type; }

  static uint32_t RecordSize(const StringView& key, const StringView& value) {
    return key.size() + value.size() + sizeof(StringRecord);
  }

 private:
  StringRecord(uint32_t _record_size, TimeStampType _timestamp,
               RecordType _record_type, PMemOffsetType _old_version,
               const StringView& _key, const StringView& _value,
               ExpireTimeType _expired_time)
      : entry(0, _record_size, _timestamp, _record_type, _key.size(),
              _value.size()),
        old_version(_old_version),
        expired_time(_expired_time) {
    assert(_record_type == StringDataRecord ||
           _record_type == StringDeleteRecord);
    memcpy(data, _key.data(), _key.size());
    memcpy(data + _key.size(), _value.data(), _value.size());
    entry.header.checksum = Checksum();
  }

  // check validation of k_size and v_size, as record may be left corrupted
  bool ValidateRecordSize() {
    return entry.meta.k_size + entry.meta.v_size + sizeof(StringRecord) <=
           entry.header.record_size;
  }

  uint32_t Checksum() {
<<<<<<< HEAD
    // we don't checksum next/prev pointers
    uint32_t meta_checksum_size = sizeof(DataMeta);
=======
    // we don't checksum expire time
    uint32_t meta_checksum_size = sizeof(DataMeta) + sizeof(PMemOffsetType);
>>>>>>> edd465f2
    uint32_t data_checksum_size = entry.meta.k_size + entry.meta.v_size;

    return get_checksum((char*)&entry.meta, meta_checksum_size) +
           get_checksum(data, data_checksum_size);
  }
};

// doubly linked record
struct DLRecord {
 public:
  DataEntry entry;
  PMemOffsetType old_version;
  PMemOffsetType prev;
  PMemOffsetType next;
  ExpireTimeType expired_time;

  char data[0];

  // Construct a DLRecord instance at "target_address". As the record need
  // additional space to store data, we need pre-allocate enough space for it.
  //
  // target_address: pre-allocated space to store constructed record, it
  // should no smaller than sizeof(DLRecord) + key size + value size
  static DLRecord* ConstructDLRecord(void* target_address, uint32_t record_size,
                                     TimeStampType timestamp,
                                     RecordType record_type,
                                     PMemOffsetType old_version, uint64_t prev,
                                     uint64_t next, const StringView& key,
                                     const StringView& value,
                                     ExpireTimeType expired_time) {
    DLRecord* record = new (target_address)
        DLRecord(record_size, timestamp, record_type, old_version, prev, next,
                 key, value, expired_time);
    return record;
  }

  void Destroy() { entry.Destroy(); }

  bool Validate() {
    if (ValidateRecordSize()) {
      return Checksum() == entry.header.checksum;
    }
    return false;
  }

  bool Validate(uint32_t expected_checksum) {
    if (ValidateRecordSize()) {
      return Checksum() == expected_checksum;
    }
    return false;
  }

  StringView Key() const { return StringView(data, entry.meta.k_size); }

  StringView Value() const {
    return StringView(data + entry.meta.k_size, entry.meta.v_size);
  }

  void PersistNextNT(PMemOffsetType offset) {
    _mm_stream_si64(reinterpret_cast<long long*>(&next),
                    static_cast<long long>(offset));
    _mm_mfence();
  }

  void PersistPrevNT(PMemOffsetType offset) {
    _mm_stream_si64(reinterpret_cast<long long*>(&prev),
                    static_cast<long long>(offset));
    _mm_mfence();
  }

  void PersistExpireTimeNT(ExpireTimeType time) {
    kvdk_assert(entry.meta.type & ExpirableRecordType, "");
    _mm_stream_si64(reinterpret_cast<long long*>(&expired_time),
                    static_cast<long long>(time));
    _mm_mfence();
  }

  void PersistNextCLWB(PMemOffsetType offset) {
    next = offset;
    _mm_clwb(&next);
    _mm_mfence();
  }

  void PersistPrevCLWB(PMemOffsetType offset) {
    prev = offset;
    _mm_clwb(&prev);
    _mm_mfence();
  }

  void PersistExpireTimeCLWB(ExpireTimeType time) {
    kvdk_assert(entry.meta.type & ExpirableRecordType, "");
    expired_time = time;
    _mm_clwb(&expired_time);
    _mm_mfence();
  }

  void PersistOldVersion(PMemOffsetType offset) {
    _mm_stream_si64(reinterpret_cast<long long*>(&old_version),
                    static_cast<long long>(offset));
    _mm_mfence();
  }

  ExpireTimeType GetExpireTime() const {
    kvdk_assert(entry.meta.type & ExpirableRecordType,
                "Call DLRecord::GetExpireTime with an unexpirable type");
    return expired_time;
  }

  RecordType GetRecordType() const { return entry.meta.type; }

  bool HasExpired() const { return TimeUtils::CheckIsExpired(GetExpireTime()); }
  TimeStampType GetTimestamp() const { return entry.meta.timestamp; }

  // Construct and persist a dl record to PMem address "addr"
  static DLRecord* PersistDLRecord(void* addr, uint32_t record_size,
                                   TimeStampType timestamp, RecordType type,
                                   PMemOffsetType old_version,
                                   PMemOffsetType prev, PMemOffsetType next,
                                   const StringView& key,
                                   const StringView& value,
                                   ExpireTimeType expired_time = kPersistTime);

  uint32_t GetRecordSize() const { return entry.header.record_size; }

  RecordType GetRecordType() const { return entry.meta.type; }

  static uint32_t RecordSize(const StringView& key, const StringView& value) {
    return sizeof(DLRecord) + key.size() + value.size();
  }

 private:
  DLRecord(uint32_t _record_size, TimeStampType _timestamp,
           RecordType _record_type, PMemOffsetType _old_version,
           PMemOffsetType _prev, PMemOffsetType _next, const StringView& _key,
           const StringView& _value, ExpireTimeType _expired_time)
      : entry(0, _record_size, _timestamp, _record_type, _key.size(),
              _value.size()),
        old_version(_old_version),
        prev(_prev),
        next(_next),
        expired_time(_expired_time) {
    assert(_record_type & DLRecordType);
    memcpy(data, _key.data(), _key.size());
    memcpy(data + _key.size(), _value.data(), _value.size());
    entry.header.checksum = Checksum();
  }

  // check validation of k_size and v_size, as record may be left corrupted
  bool ValidateRecordSize() {
    return entry.meta.k_size + entry.meta.v_size + sizeof(DLRecord) <=
           entry.header.record_size;
  }

  uint32_t Checksum() {
<<<<<<< HEAD
    // we don't checksum next/prev pointers
    uint32_t meta_checksum_size = sizeof(DataMeta);
=======
    // we don't checksum next/prev pointers and expire time
    uint32_t meta_checksum_size = sizeof(DataMeta) + sizeof(PMemOffsetType);
>>>>>>> edd465f2
    uint32_t data_checksum_size = entry.meta.k_size + entry.meta.v_size;

    return get_checksum((char*)&entry.meta, meta_checksum_size) +
           get_checksum(data, data_checksum_size);
  }
};
}  // namespace KVDK_NAMESPACE<|MERGE_RESOLUTION|>--- conflicted
+++ resolved
@@ -207,13 +207,8 @@
   }
 
   uint32_t Checksum() {
-<<<<<<< HEAD
     // we don't checksum next/prev pointers
     uint32_t meta_checksum_size = sizeof(DataMeta);
-=======
-    // we don't checksum expire time
-    uint32_t meta_checksum_size = sizeof(DataMeta) + sizeof(PMemOffsetType);
->>>>>>> edd465f2
     uint32_t data_checksum_size = entry.meta.k_size + entry.meta.v_size;
 
     return get_checksum((char*)&entry.meta, meta_checksum_size) +
@@ -338,8 +333,6 @@
 
   uint32_t GetRecordSize() const { return entry.header.record_size; }
 
-  RecordType GetRecordType() const { return entry.meta.type; }
-
   static uint32_t RecordSize(const StringView& key, const StringView& value) {
     return sizeof(DLRecord) + key.size() + value.size();
   }
@@ -368,13 +361,8 @@
   }
 
   uint32_t Checksum() {
-<<<<<<< HEAD
     // we don't checksum next/prev pointers
     uint32_t meta_checksum_size = sizeof(DataMeta);
-=======
-    // we don't checksum next/prev pointers and expire time
-    uint32_t meta_checksum_size = sizeof(DataMeta) + sizeof(PMemOffsetType);
->>>>>>> edd465f2
     uint32_t data_checksum_size = entry.meta.k_size + entry.meta.v_size;
 
     return get_checksum((char*)&entry.meta, meta_checksum_size) +
