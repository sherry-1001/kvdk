--- conflicted
+++ resolved
@@ -571,11 +571,12 @@
   assert(IndexWithHashtable());
   std::string internal_key(InternalKey(key));
   SpinMutex* deleting_key_lock = locked_hash_hint.spin;
+  HashEntry* entry_ptr = nullptr;
   HashEntry hash_entry;
   std::unique_lock<SpinMutex> prev_record_lock;
   ret.s = hash_table_->SearchForRead(locked_hash_hint, internal_key,
                                      SortedDataRecord | SortedDeleteRecord,
-                                     &ret.entry_ptr, &hash_entry, nullptr);
+                                     &entry_ptr, &hash_entry, nullptr);
 
   switch (ret.s) {
     case Status::NotFound: {
@@ -636,21 +637,12 @@
   // until here, new record is already inserted to list
   assert(ret.write_record != nullptr);
   if (ret.dram_node == nullptr) {
-<<<<<<< HEAD
-    hash_table_->Insert(locked_hash_hint, ret.entry_ptr, SortedDeleteRecord,
-                        ret.write_record, HashIndexType::DLRecord);
-  } else {
-    ret.dram_node->record = ret.write_record;
-    hash_table_->Insert(locked_hash_hint, ret.entry_ptr, SortedDeleteRecord,
-                        ret.dram_node, HashIndexType::SkiplistNode);
-=======
     hash_table_->Insert(locked_hash_hint, entry_ptr, SortedDeleteRecord,
                         ret.write_record, PointerType::DLRecord);
   } else {
     ret.dram_node->record = ret.write_record;
     hash_table_->Insert(locked_hash_hint, entry_ptr, SortedDeleteRecord,
                         ret.dram_node, PointerType::SkiplistNode);
->>>>>>> 151190f3
   }
 
   return ret;
