/* SPDX-License-Identifier: BSD-3-Clause
 * Copyright(c) 2021 Intel Corporation
 */

#include "skiplist.hpp"

#include <libpmem.h>

#include <algorithm>
#include <future>

#include "../kv_engine.hpp"
#include "../utils/codec.hpp"
#include "../utils/sync_point.hpp"

namespace KVDK_NAMESPACE {

StringView SkiplistNode::UserKey() { return Skiplist::UserKey(this); }

uint64_t SkiplistNode::SkiplistID() { return Skiplist::SkiplistID(this); }

Skiplist::~Skiplist() {
  destroyNodes();
  std::lock_guard<SpinMutex> lg_a(pending_delete_nodes_spin_);
  for (SkiplistNode* node : pending_deletion_nodes_) {
    SkiplistNode::DeleteNode(node);
  }
  pending_deletion_nodes_.clear();
  std::lock_guard<SpinMutex> lg_b(obsolete_nodes_spin_);
  for (SkiplistNode* node : obsolete_nodes_) {
    SkiplistNode::DeleteNode(node);
  }
  obsolete_nodes_.clear();
}

Skiplist::Skiplist(DLRecord* h, const std::string& name, CollectionIDType id,
                   Comparator comparator,
                   std::shared_ptr<PMEMAllocator> pmem_allocator,
                   std::shared_ptr<HashTable> hash_table,
                   bool index_with_hashtable)
    : Collection(name, id),
      comparator_(comparator),
      pmem_allocator_(pmem_allocator),
      hash_table_(hash_table),
      index_with_hashtable_(index_with_hashtable) {
  header_ = SkiplistNode::NewNode(name, h, kMaxHeight);
  for (uint8_t i = 1; i <= kMaxHeight; i++) {
    header_->RelaxedSetNext(i, nullptr);
  }
};

Status Skiplist::SetExpireTime(ExpireTimeType expired_time) {
  header_->record->expired_time = expired_time;
  pmem_persist(&header_->record->expired_time, sizeof(ExpireTimeType));
  return Status::Ok;
}

void Skiplist::SeekNode(const StringView& key, SkiplistNode* start_node,
                        uint8_t start_height, uint8_t end_height,
                        Splice* result_splice) {
  std::vector<SkiplistNode*> to_delete;
  assert(start_node->height >= start_height && end_height >= 1);
  SkiplistNode* prev = start_node;
  PointerWithTag<SkiplistNode, SkiplistNode::NodeStatus> next;
  for (uint8_t i = start_height; i >= end_height; i--) {
    uint64_t round = 0;
    while (1) {
      next = prev->Next(i);
      // prev is logically deleted, roll back to prev height.
      if (next.GetTag() == SkiplistNode::NodeStatus::Deleted) {
        if (i < start_height) {
          i++;
          prev = result_splice->prevs[i];
        } else if (prev != start_node) {
          // re-seek from this node for start height
          i = start_height;
          prev = start_node;
        } else {
          // this node has been deleted, so seek from header
          kvdk_assert(result_splice->seeking_list != nullptr,
                      "skiplist must be set for seek operation!");
          return SeekNode(key, result_splice->seeking_list->Header(),
                          kMaxHeight, end_height, result_splice);
        }
        continue;
      }

      if (next.Null()) {
        result_splice->nexts[i] = nullptr;
        result_splice->prevs[i] = prev;
        break;
      }

      // Physically remove deleted "next" nodes from skiplist
      auto next_next = next->Next(i);
      if (next_next.GetTag() == SkiplistNode::NodeStatus::Deleted) {
        if (prev->CASNext(i, next, next_next.RawPointer())) {
          if (--next->valid_links == 0) {
            to_delete.push_back(next.RawPointer());
          }
        }
        // if prev is marked deleted before cas, cas will be failed, and prev
        // will be roll back in next round
        continue;
      }

      DLRecord* next_pmem_record = next->record;
      int cmp = compare(key, next->UserKey());
      // pmem record maybe updated before comparing string, then the compare
      // result will be invalid, so we need to do double check
      if (next->record != next_pmem_record) {
        continue;
      }

      if (cmp > 0) {
        prev = next.RawPointer();
      } else {
        result_splice->nexts[i] = next.RawPointer();
        result_splice->prevs[i] = prev;
        break;
      }
    }
  }
  if (to_delete.size() > 0) {
    result_splice->seeking_list->obsoleteNodes(to_delete);
  }
}

void Skiplist::linkDLRecord(DLRecord* prev, DLRecord* next, DLRecord* linking,
                            PMEMAllocator* pmem_allocator) {
  uint64_t inserting_record_offset = pmem_allocator->addr2offset(linking);
  prev->next = inserting_record_offset;
  pmem_persist(&prev->next, 8);
  TEST_SYNC_POINT("KVEngine::Skiplist::InsertDLRecord::UpdatePrev");
  next->prev = inserting_record_offset;
  pmem_persist(&next->prev, 8);
}

void Skiplist::Seek(const StringView& key, Splice* result_splice) {
  result_splice->seeking_list = this;
  SeekNode(key, header_, header_->Height(), 1, result_splice);
  assert(result_splice->prevs[1] != nullptr);
  DLRecord* prev_record = result_splice->prevs[1]->record;
  DLRecord* next_record = nullptr;
  while (1) {
    next_record = pmem_allocator_->offset2addr<DLRecord>(prev_record->next);
    if (next_record == Header()->record) {
      break;
    }

    if (next_record == nullptr) {
      return Seek(key, result_splice);
    }
    int cmp = compare(key, UserKey(next_record));
    // pmem record maybe updated before comparing string, then the comparing
    // result will be invalid, so we need to do double check
    //
    // Notice: In current implementation with the guard of snapshot mechanism,
    // the record won't be freed during this operation, so this should not be
    // happen
    // if (!validateDLRecord(next_record)) {
    // return Seek(key, result_splice);
    // }

    if (cmp > 0) {
      prev_record = next_record;
    } else {
      break;
    }
  }
  result_splice->next_pmem_record = next_record;
  result_splice->prev_pmem_record = prev_record;
}

Status Skiplist::CheckIndex() {
  Splice splice(this);
  splice.prev_pmem_record = header_->record;
  for (uint8_t i = 1; i <= kMaxHeight; i++) {
    splice.prevs[i] = header_;
  }

  while (true) {
    DLRecord* next_record = pmem_allocator_->offset2addr_checked<DLRecord>(
        splice.prev_pmem_record->next);
    if (next_record == header_->record) {
      break;
    }
    SkiplistNode* next_node = splice.prevs[1]->RelaxedNext(1).RawPointer();
    if (IndexWithHashtable()) {
      HashEntry hash_entry;
      HashEntry* entry_ptr = nullptr;
      StringView key = next_record->Key();
      Status s = hash_table_->SearchForRead(hash_table_->GetHint(key), key,
                                            next_record->entry.meta.type,
                                            &entry_ptr, &hash_entry, nullptr);
      if (s != Status::Ok) {
        return Status::Abort;
      }

      if (hash_entry.GetIndexType() == PointerType::SkiplistNode) {
        if (hash_entry.GetIndex().skiplist_node != next_node) {
          return Status::Abort;
        }
      } else {
        if (hash_entry.GetIndex().dl_record != next_record) {
          return Status::Abort;
        }
      }
    }

    // Check dram linkage
    if (next_node && next_node->record == next_record) {
      for (uint8_t i = 1; i <= next_node->Height(); i++) {
        if (splice.prevs[i]->RelaxedNext(i).RawPointer() != next_node) {
          return Status::Abort;
        }
        splice.prevs[i] = next_node;
      }
    }
    splice.prev_pmem_record = next_record;
  }

  return Status::Ok;
}

bool Skiplist::lockRecordPosition(const DLRecord* record,
                                  const SpinMutex* record_key_lock,
                                  std::unique_lock<SpinMutex>* prev_record_lock,
                                  PMEMAllocator* pmem_allocator,
                                  HashTable* hash_table) {
  while (1) {
    DLRecord* prev =
        pmem_allocator->offset2addr_checked<DLRecord>(record->prev);
    DLRecord* next = pmem_allocator->offset2addr<DLRecord>(record->next);
    PMemOffsetType prev_offset = pmem_allocator->addr2offset_checked(prev);
    PMemOffsetType next_offset = pmem_allocator->addr2offset_checked(next);

    SpinMutex* prev_lock = hash_table->GetHint(prev->Key()).spin;
    if (prev_lock != record_key_lock) {
      if (!prev_lock->try_lock()) {
        return false;
      }
      *prev_record_lock =
          std::unique_lock<SpinMutex>(*prev_lock, std::adopt_lock);
    }

    // Check if the list has changed before we successfully acquire lock.
    // As the record is already locked, so we don't need to check its next
    if (record->prev != prev_offset ||
        prev->next != pmem_allocator->addr2offset(record)) {
      continue;
    }

    assert(record->prev == prev_offset);
    assert(record->next == next_offset);
    assert(next->prev == pmem_allocator->addr2offset(record));

    return true;
  }
}

bool Skiplist::lockInsertPosition(
    const StringView& inserting_key, DLRecord* prev_record,
    DLRecord* next_record, const SpinMutex* inserting_key_lock,
    std::unique_lock<SpinMutex>* prev_record_lock) {
  PMemOffsetType prev_offset =
      pmem_allocator_->addr2offset_checked(prev_record);
  auto prev_hint = hash_table_->GetHint(prev_record->Key());
  if (prev_hint.spin != inserting_key_lock) {
    if (!prev_hint.spin->try_lock()) {
      return false;
    }
    *prev_record_lock =
        std::unique_lock<SpinMutex>(*prev_hint.spin, std::adopt_lock);
  }

  PMemOffsetType next_offset =
      pmem_allocator_->addr2offset_checked(next_record);
  // Check if the linkage has changed before we successfully acquire lock.
  auto check_linkage = [&]() {
    return prev_record->next == next_offset && next_record->prev == prev_offset;
  };
  // Check id and order as prev and next may be both freed, then inserted
  // to another position while keep linkage, before we lock them
  // For example:
  // Before lock:
  // this skip list: record1 -> "prev" -> "next" -> record2
  // After lock:
  // this skip list: "new record reuse prev" -> "new record reuse next" ->
  // record1 -> record2
  // or:
  // this skip list: record1 -> record2
  // another skip list:"new record reuse prev" -> "new record reuse next" ->
  // In this case, inserting record will be mis-inserted between "new record
  // reuse prev" and "new record reuse next"
  //
  // Notice: In current implementation with the guard of snapshot mechanism, the
  // prev and next won't be freed during this operation, so id and order won't
  // be changed anymore. We only check id and order in debug mode
  auto check_id = [&]() {
    return SkiplistID(next_record) == ID() && SkiplistID(prev_record) == ID();
  };

  auto check_order = [&]() {
    bool res =
        /*check next*/ (next_record == header_->record ||
                        compare(inserting_key, UserKey(next_record)) <= 0) &&
        /*check prev*/ (prev_record == header_->record ||
                        compare(inserting_key, UserKey(prev_record)) > 0);
    return res;
  };
  if (!check_linkage()) {
    prev_record_lock->unlock();
    return false;
  }

  kvdk_assert(check_id(),
              "Check id of prev and next failed during skiplist insert\n");
  kvdk_assert(check_order(),
              "Check key order of prev and next failed during skiplist "
              "insert\n");

  assert(prev_record->next == next_offset);
  assert(next_record->prev == prev_offset);

  return true;
}

Skiplist::WriteResult Skiplist::Delete(const StringView& key,
                                       const HashTable::KeyHashHint& hash_hint,
                                       TimeStampType timestamp) {
  if (IndexWithHashtable()) {
    return deleteImplWithHash(key, hash_hint, timestamp);
  } else {
    return deleteImplNoHash(key, hash_hint.spin, timestamp);
  }
}

Skiplist::WriteResult Skiplist::Set(const StringView& key,
                                    const StringView& value,
                                    const HashTable::KeyHashHint& hash_hint,
                                    TimeStampType timestamp) {
  if (IndexWithHashtable()) {
    return setImplWithHash(key, value, hash_hint, timestamp);
  } else {
    return setImplNoHash(key, value, hash_hint.spin, timestamp);
  }
}

bool Skiplist::Replace(DLRecord* old_record, DLRecord* new_record,
                       const SpinMutex* old_record_lock,
                       SkiplistNode* dram_node, PMEMAllocator* pmem_allocator,
                       HashTable* hash_table) {
  std::unique_lock<SpinMutex> prev_record_lock;
  if (!lockRecordPosition(old_record, old_record_lock, &prev_record_lock,
                          pmem_allocator, hash_table)) {
    return false;
  }
  PMemOffsetType prev_offset = old_record->prev;
  PMemOffsetType next_offset = old_record->next;
  DLRecord* prev = pmem_allocator->offset2addr_checked<DLRecord>(prev_offset);
  DLRecord* next = pmem_allocator->offset2addr_checked<DLRecord>(next_offset);

  kvdk_assert(prev->next == pmem_allocator->addr2offset(old_record),
              "Bad prev linkage in Skiplist::Replace");
  kvdk_assert(next->prev == pmem_allocator->addr2offset(old_record),
              "Bad next linkage in Skiplist::Replace");
  new_record->prev = prev_offset;
  pmem_persist(&new_record->prev, sizeof(PMemOffsetType));
  new_record->next = next_offset;
  pmem_persist(&new_record->next, sizeof(PMemOffsetType));
  Skiplist::linkDLRecord(prev, next, new_record, pmem_allocator);
  if (dram_node != nullptr) {
    kvdk_assert(dram_node->record == old_record,
                "Dram node not belong to old record in Skiplist::Replace");
    dram_node->record = new_record;
  }
  return true;
}

bool Skiplist::Purge(DLRecord* purging_record,
                     const SpinMutex* purging_record_lock,
                     SkiplistNode* dram_node, PMEMAllocator* pmem_allocator,
                     HashTable* hash_table) {
  std::unique_lock<SpinMutex> prev_record_lock;
  if (!lockRecordPosition(purging_record, purging_record_lock,
                          &prev_record_lock, pmem_allocator, hash_table)) {
    return false;
  }

  // Modify linkage to drop deleted record
  PMemOffsetType purging_offset = pmem_allocator->addr2offset(purging_record);
  PMemOffsetType prev_offset = purging_record->prev;
  PMemOffsetType next_offset = purging_record->next;
  DLRecord* prev = pmem_allocator->offset2addr_checked<DLRecord>(prev_offset);
  DLRecord* next = pmem_allocator->offset2addr_checked<DLRecord>(next_offset);
  assert(prev->next == purging_offset);
  assert(next->prev == purging_offset);
  // For repair in recovery due to crashes during pointers changing, we should
  // first unlink deleting entry from next's prev.(It is the reverse process
  // of insertion)
  next->prev = prev_offset;
  pmem_persist(&next->prev, 8);
  TEST_SYNC_POINT("KVEngine::Skiplist::Delete::PersistNext'sPrev::After");
  prev->next = next_offset;
  pmem_persist(&prev->next, 8);
  purging_record->Destroy();

  if (dram_node) {
    dram_node->MarkAsRemoved();
  }
  return true;
}

SkiplistNode* Skiplist::NewNodeBuild(DLRecord* pmem_record) {
  SkiplistNode* dram_node = nullptr;
  auto height = Skiplist::randomHeight();
  if (height > 0) {
    StringView user_key = UserKey(pmem_record);
    dram_node = SkiplistNode::NewNode(user_key, pmem_record, height);
    if (dram_node == nullptr) {
      GlobalLogger.Error("Memory overflow in Skiplist::NewNodeBuild\n");
    }
  }
  return dram_node;
}

std::string Skiplist::EncodeSortedCollectionValue(
    CollectionIDType id, const SortedCollectionConfigs& s_configs) {
  const size_t num_config_fields = 1;
  std::string value_str;

  AppendUint64(&value_str, id);
  AppendFixedString(&value_str, s_configs.comparator_name);
  AppendUint32(&value_str, s_configs.index_with_hashtable);

  return value_str;
}

Status Skiplist::DecodeSortedCollectionValue(
    StringView value_str, CollectionIDType& id,
    SortedCollectionConfigs& s_configs) {
  if (!FetchUint64(&value_str, &id)) {
    return Status::Abort;
  }
  if (!FetchFixedString(&value_str, &s_configs.comparator_name)) {
    return Status::Abort;
  }
  if (!FetchUint32(&value_str, (uint32_t*)&s_configs.index_with_hashtable)) {
    return Status::Abort;
  }

  return Status::Ok;
}

Status Skiplist::Get(const StringView& key, std::string* value) {
  if (!IndexWithHashtable()) {
    Splice splice(this);
    Seek(key, &splice);
    if (equal_string_view(key, UserKey(splice.next_pmem_record)) &&
        splice.next_pmem_record->entry.meta.type == SortedDataRecord) {
      value->assign(splice.next_pmem_record->Value().data(),
                    splice.next_pmem_record->Value().size());
      return Status::Ok;
    } else {
      return Status::NotFound;
    }
  } else {
    std::string internal_key = InternalKey(key);
    HashEntry hash_entry;
    HashEntry* entry_ptr = nullptr;
    bool is_found = hash_table_->SearchForRead(
                        hash_table_->GetHint(internal_key), internal_key,
                        SortedDataRecord | SortedDeleteRecord, &entry_ptr,
                        &hash_entry, nullptr) == Status::Ok;
    if (!is_found) {
      return Status::NotFound;
    }

    DLRecord* pmem_record;
    switch (hash_entry.GetIndexType()) {
      case PointerType::SkiplistNode: {
        pmem_record = hash_entry.GetIndex().skiplist_node->record;
        break;
      }
      case PointerType::DLRecord: {
        pmem_record = hash_entry.GetIndex().dl_record;
        break;
      }
      default: {
        GlobalLogger.Error(
            "Wrong hash index type while search sorted data in hash table\n");
        return Status::Abort;
      }
    }

    if (pmem_record->entry.meta.type == SortedDeleteRecord) {
      return Status::NotFound;
    } else {
      assert(pmem_record->entry.meta.type == SortedDataRecord);
      value->assign(pmem_record->Value().data(), pmem_record->Value().size());
      return Status::Ok;
    }
  }
}

Skiplist::WriteResult Skiplist::deleteImplNoHash(
    const StringView& key, const SpinMutex* locked_key_lock,
    TimeStampType timestamp) {
  WriteResult ret;
  std::string internal_key(InternalKey(key));
  Splice splice(this);
  Seek(key, &splice);
  bool found = (splice.next_pmem_record->entry.meta.type &
                (SortedDataRecord | SortedDeleteRecord)) &&
               equal_string_view(splice.next_pmem_record->Key(), internal_key);

  if (!found) {
    return ret;
  }

  if (splice.next_pmem_record->entry.meta.type == SortedDeleteRecord) {
    return ret;
  }

  // try to write delete record
  ret.existing_record = splice.next_pmem_record;
  std::unique_lock<SpinMutex> prev_record_lock;
  if (!lockRecordPosition(ret.existing_record, locked_key_lock,
                          &prev_record_lock)) {
    ret.s = Status::Fail;
    return ret;
  }

  auto request_size = internal_key.size() + sizeof(DLRecord);
  auto space_to_write = pmem_allocator_->Allocate(request_size);
  if (space_to_write.size == 0) {
    ret.s = Status::PmemOverflow;
    return ret;
  }

  assert(ret.existing_record->entry.meta.timestamp < timestamp);
  PMemOffsetType existing_offset =
      pmem_allocator_->addr2offset_checked(ret.existing_record);
  PMemOffsetType prev_offset = ret.existing_record->prev;
  DLRecord* prev_record =
      pmem_allocator_->offset2addr_checked<DLRecord>(prev_offset);
  PMemOffsetType next_offset = ret.existing_record->next;
  DLRecord* next_record =
      pmem_allocator_->offset2addr_checked<DLRecord>(next_offset);
  DLRecord* delete_record = DLRecord::PersistDLRecord(
      pmem_allocator_->offset2addr(space_to_write.offset), space_to_write.size,
      timestamp, SortedDeleteRecord, existing_offset, prev_offset, next_offset,
      internal_key, "");
  ret.write_record = delete_record;

  assert(splice.prev_pmem_record->next == existing_offset);

  linkDLRecord(prev_record, next_record, delete_record);

  if (splice.nexts[1] && splice.nexts[1]->record == ret.existing_record) {
    splice.nexts[1]->record = delete_record;
  }
  return ret;
}

Skiplist::WriteResult Skiplist::deleteImplWithHash(
    const StringView& key, const HashTable::KeyHashHint& locked_hash_hint,
    TimeStampType timestamp) {
  WriteResult ret;
  assert(IndexWithHashtable());
  std::string internal_key(InternalKey(key));
  SpinMutex* deleting_key_lock = locked_hash_hint.spin;
  HashEntry hash_entry;
  std::unique_lock<SpinMutex> prev_record_lock;
  ret.s = hash_table_->SearchForRead(locked_hash_hint, internal_key,
                                     SortedDataRecord | SortedDeleteRecord,
                                     &ret.entry_ptr, &hash_entry, nullptr);

  switch (ret.s) {
    case Status::NotFound: {
      ret.s = Status::Ok;
      return ret;
    }
    case Status::Ok: {
      if (hash_entry.GetRecordType() == SortedDeleteRecord) {
        return ret;
      }

      if (hash_entry.GetIndexType() == PointerType::SkiplistNode) {
        ret.dram_node = hash_entry.GetIndex().skiplist_node;
        ret.existing_record = ret.dram_node->record;
      } else {
        ret.dram_node = nullptr;
        assert(hash_entry.GetIndexType() == PointerType::DLRecord);
        ret.existing_record = hash_entry.GetIndex().dl_record;
      }
      assert(timestamp > ret.existing_record->entry.meta.timestamp);

      // Try to write delete record
      if (!lockRecordPosition(ret.existing_record, deleting_key_lock,
                              &prev_record_lock)) {
        ret.s = Status::Fail;
        return ret;
      }

      auto space_to_write =
          pmem_allocator_->Allocate(internal_key.size() + sizeof(DLRecord));
      if (space_to_write.size == 0) {
        ret.s = Status::PmemOverflow;
        return ret;
      }

      PMemOffsetType prev_offset = ret.existing_record->prev;
      DLRecord* prev_record =
          pmem_allocator_->offset2addr_checked<DLRecord>(prev_offset);
      PMemOffsetType next_offset = ret.existing_record->next;
      DLRecord* next_record =
          pmem_allocator_->offset2addr_checked<DLRecord>(next_offset);
      PMemOffsetType existing_offset =
          pmem_allocator_->addr2offset_checked(ret.existing_record);
      DLRecord* delete_record = DLRecord::PersistDLRecord(
          pmem_allocator_->offset2addr(space_to_write.offset),
          space_to_write.size, timestamp, SortedDeleteRecord, existing_offset,
          prev_offset, next_offset, internal_key, "");
      linkDLRecord(prev_record, next_record, delete_record);
      ret.write_record = delete_record;
      ret.hash_entry_ptr = entry_ptr;

      break;
    }
    default:
      std::abort();  // never reach
  }

  // until here, new record is already inserted to list
  assert(ret.write_record != nullptr);
  if (ret.dram_node == nullptr) {
<<<<<<< HEAD
    hash_table_->Insert(locked_hash_hint, ret.entry_ptr, SortedDeleteRecord,
                        ret.write_record, HashIndexType::DLRecord);
  } else {
    ret.dram_node->record = ret.write_record;
    hash_table_->Insert(locked_hash_hint, ret.entry_ptr, SortedDeleteRecord,
                        ret.dram_node, HashIndexType::SkiplistNode);
=======
    hash_table_->Insert(locked_hash_hint, entry_ptr, SortedDeleteRecord,
                        ret.write_record, PointerType::DLRecord);
  } else {
    ret.dram_node->record = ret.write_record;
    hash_table_->Insert(locked_hash_hint, entry_ptr, SortedDeleteRecord,
                        ret.dram_node, PointerType::SkiplistNode);
>>>>>>> 2da358c4
  }

  return ret;
}

Skiplist::WriteResult Skiplist::setImplWithHash(
    const StringView& key, const StringView& value,
    const HashTable::KeyHashHint& locked_hash_hint, TimeStampType timestamp) {
  WriteResult ret;
  assert(IndexWithHashtable());
  std::string internal_key(InternalKey(key));
  SpinMutex* inserting_key_lock = locked_hash_hint.spin;
  HashEntry* entry_ptr = nullptr;
  HashEntry hash_entry;
  std::unique_lock<SpinMutex> prev_record_lock;
  ret.s = hash_table_->SearchForWrite(locked_hash_hint, internal_key,
                                      SortedDataRecord | SortedDeleteRecord,
                                      &entry_ptr, &hash_entry, nullptr);

  switch (ret.s) {
    case Status::Ok: {
      if (hash_entry.GetIndexType() == PointerType::SkiplistNode) {
        ret.dram_node = hash_entry.GetIndex().skiplist_node;
        ret.existing_record = ret.dram_node->record;
      } else {
        ret.dram_node = nullptr;
        assert(hash_entry.GetIndexType() == PointerType::DLRecord);
        ret.existing_record = hash_entry.GetIndex().dl_record;
      }
      assert(timestamp > ret.existing_record->entry.meta.timestamp);

      // Try to write delete record
      if (!lockRecordPosition(ret.existing_record, locked_hash_hint.spin,
                              &prev_record_lock)) {
        ret.s = Status::Fail;
        return ret;
      }

      auto request_size = internal_key.size() + value.size() + sizeof(DLRecord);
      auto space_to_write = pmem_allocator_->Allocate(request_size);
      if (space_to_write.size == 0) {
        ret.s = Status::PmemOverflow;
        return ret;
      }

      PMemOffsetType prev_offset = ret.existing_record->prev;
      DLRecord* prev_record =
          pmem_allocator_->offset2addr_checked<DLRecord>(prev_offset);
      PMemOffsetType next_offset = ret.existing_record->next;
      DLRecord* next_record =
          pmem_allocator_->offset2addr_checked<DLRecord>(next_offset);
      PMemOffsetType existing_offset =
          pmem_allocator_->addr2offset_checked(ret.existing_record);
      DLRecord* new_record = DLRecord::PersistDLRecord(
          pmem_allocator_->offset2addr(space_to_write.offset),
          space_to_write.size, timestamp, SortedDataRecord, existing_offset,
          prev_offset, next_offset, internal_key, value);
      ret.write_record = new_record;
      ret.hash_entry_ptr = entry_ptr;
      linkDLRecord(prev_record, next_record, new_record);

      break;
    }
    case Status::NotFound: {
      ret = setImplNoHash(key, value, locked_hash_hint.spin, timestamp);
      if (ret.s != Status::Ok) {
        return ret;
      }

      break;
    }
    case Status::MemoryOverflow: {
      return ret;
    }
    default:
      std::abort();  // never should reach
  }

  // until here, new record is already inserted to list
  assert(ret.write_record != nullptr);
  if (ret.dram_node == nullptr) {
    hash_table_->Insert(locked_hash_hint, entry_ptr, SortedDataRecord,
                        ret.write_record, PointerType::DLRecord);
  } else {
    ret.dram_node->record = ret.write_record;
    hash_table_->Insert(locked_hash_hint, entry_ptr, SortedDataRecord,
                        ret.dram_node, PointerType::SkiplistNode);
  }

  return ret;
}

Skiplist::WriteResult Skiplist::setImplNoHash(
    const StringView& key, const StringView& value,
    const SpinMutex* inserting_key_lock, TimeStampType timestamp) {
  WriteResult ret;
  std::string internal_key(InternalKey(key));
  Splice splice(this);
  Seek(key, &splice);

  bool exist = !IndexWithHashtable() /* a hash indexed skiplist call this
                                        function only if key not exist */
               && (splice.next_pmem_record->entry.meta.type &
                   (SortedDataRecord | SortedDeleteRecord)) &&
               equal_string_view(splice.next_pmem_record->Key(), internal_key);

  DLRecord* prev_record;
  DLRecord* next_record;
  std::unique_lock<SpinMutex> prev_record_lock;
  if (exist) {
    ret.existing_record = splice.next_pmem_record;
    if (splice.nexts[1] && splice.nexts[1]->record == ret.existing_record) {
      ret.dram_node = splice.nexts[1];
    }
    if (!lockRecordPosition(ret.existing_record, inserting_key_lock,
                            &prev_record_lock)) {
      ret.s = Status::Fail;
      return ret;
    }
    prev_record = pmem_allocator_->offset2addr_checked<DLRecord>(
        ret.existing_record->prev);
    next_record = pmem_allocator_->offset2addr_checked<DLRecord>(
        ret.existing_record->next);
  } else {
    ret.existing_record = nullptr;
    if (!lockInsertPosition(key, splice.prev_pmem_record,
                            splice.next_pmem_record, inserting_key_lock,
                            &prev_record_lock)) {
      ret.s = Status::Fail;
      return ret;
    }
    next_record = splice.next_pmem_record;
    prev_record = splice.prev_pmem_record;
  }

  auto request_size = internal_key.size() + value.size() + sizeof(DLRecord);
  auto space_to_write = pmem_allocator_->Allocate(request_size);
  if (space_to_write.size == 0) {
    ret.s = Status::PmemOverflow;
    return ret;
  }

  uint64_t prev_offset = pmem_allocator_->addr2offset_checked(prev_record);
  uint64_t next_offset = pmem_allocator_->addr2offset_checked(next_record);
  DLRecord* new_record = DLRecord::PersistDLRecord(
      pmem_allocator_->offset2addr(space_to_write.offset), space_to_write.size,
      timestamp, SortedDataRecord,
      pmem_allocator_->addr2offset(ret.existing_record), prev_offset,
      next_offset, internal_key, value);
  ret.write_record = new_record;
  // link new record to PMem
  linkDLRecord(prev_record, next_record, new_record);
  if (!exist) {
    // create dram node for new record
    ret.dram_node = Skiplist::NewNodeBuild(new_record);
    if (ret.dram_node != nullptr) {
      auto height = ret.dram_node->Height();
      for (int i = 1; i <= height; i++) {
        while (1) {
          auto now_next = splice.prevs[i]->Next(i);
          // if next has been changed or been deleted, re-compute
          if (now_next.RawPointer() == splice.nexts[i] &&
              now_next.GetTag() == SkiplistNode::NodeStatus::Normal) {
            ret.dram_node->RelaxedSetNext(i, splice.nexts[i]);
            if (splice.prevs[i]->CASNext(i, splice.nexts[i], ret.dram_node)) {
              break;
            }
          } else {
            splice.Recompute(key, i);
          }
        }
      }
    }
  } else if (ret.dram_node) {
    ret.dram_node->record = new_record;
  }
  return ret;
}

void Skiplist::CleanObsoletedNodes() {
  std::lock_guard<SpinMutex> lg_a(pending_delete_nodes_spin_);
  if (pending_deletion_nodes_.size() > 0) {
    for (SkiplistNode* node : pending_deletion_nodes_) {
      SkiplistNode::DeleteNode(node);
    }
    pending_deletion_nodes_.clear();
  }

  std::lock_guard<SpinMutex> lg_b(obsolete_nodes_spin_);
  obsolete_nodes_.swap(pending_deletion_nodes_);
}

void Skiplist::Destroy() {
  GlobalLogger.Debug("Destroy skiplist %s\n", Name().c_str());
  destroyRecords();
  destroyNodes();
}

void Skiplist::destroyNodes() {
  if (header_) {
    SkiplistNode* to_delete = header_;
    while (to_delete) {
      SkiplistNode* next = to_delete->Next(1).RawPointer();
      SkiplistNode::DeleteNode(to_delete);
      to_delete = next;
    }
    header_ = nullptr;
  }
}

void Skiplist::destroyRecords() {
  std::vector<SpaceEntry> to_free;
  if (header_) {
    DLRecord* header_record = header_->record;
    DLRecord* next_destroy =
        pmem_allocator_->offset2addr_checked<DLRecord>(header_record->next);
    DLRecord* to_destroy = nullptr;
    do {
      to_destroy = next_destroy;
      next_destroy =
          pmem_allocator_->offset2addr_checked<DLRecord>(to_destroy->next);
      StringView key = to_destroy->Key();
      auto hash_hint = hash_table_->GetHint(key);
      while (true) {
        std::lock_guard<SpinMutex> lg(*hash_hint.spin);
        // We need to purge destroyed records one by one in case engine crashed
        // during destroy
        if (!Skiplist::Purge(to_destroy, hash_hint.spin, nullptr,
                             pmem_allocator_.get(), hash_table_.get())) {
          GlobalLogger.Debug("Purge failed in destroy skiplist records\n");
          continue;
        }

        if (IndexWithHashtable()) {
          HashEntry* entry_ptr = nullptr;
          HashEntry hash_entry;
          auto s = hash_table_->SearchForRead(hash_hint, key,
                                              to_destroy->entry.meta.type,
                                              &entry_ptr, &hash_entry, nullptr);
          if (s == Status::Ok) {
            hash_table_->Erase(entry_ptr);
          }
        }

        to_free.emplace_back(pmem_allocator_->addr2offset_checked(to_destroy),
                             to_destroy->entry.header.record_size);

        break;
      }
    } while (to_destroy !=
             header_record /* header record should be the last detroyed one */);
  }

  pmem_allocator_->BatchFree(to_free);
}
}  // namespace KVDK_NAMESPACE<|MERGE_RESOLUTION|>--- conflicted
+++ resolved
@@ -636,21 +636,12 @@
   // until here, new record is already inserted to list
   assert(ret.write_record != nullptr);
   if (ret.dram_node == nullptr) {
-<<<<<<< HEAD
-    hash_table_->Insert(locked_hash_hint, ret.entry_ptr, SortedDeleteRecord,
-                        ret.write_record, HashIndexType::DLRecord);
-  } else {
-    ret.dram_node->record = ret.write_record;
-    hash_table_->Insert(locked_hash_hint, ret.entry_ptr, SortedDeleteRecord,
-                        ret.dram_node, HashIndexType::SkiplistNode);
-=======
     hash_table_->Insert(locked_hash_hint, entry_ptr, SortedDeleteRecord,
                         ret.write_record, PointerType::DLRecord);
   } else {
     ret.dram_node->record = ret.write_record;
     hash_table_->Insert(locked_hash_hint, entry_ptr, SortedDeleteRecord,
                         ret.dram_node, PointerType::SkiplistNode);
->>>>>>> 2da358c4
   }
 
   return ret;
