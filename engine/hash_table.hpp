/* SPDX-License-Identifier: BSD-3-Clause
 * Copyright(c) 2021 Intel Corporation
 */

#pragma once

#include <atomic>
#include <cstdio>
#include <limits>
#include <vector>

#include "alias.hpp"
#include "data_record.hpp"
#include "dram_allocator.hpp"
#include "kvdk/engine.hpp"
#include "pmem_allocator/pmem_allocator.hpp"
#include "structures.hpp"

namespace KVDK_NAMESPACE {
enum class KeyStatus : uint8_t {
  Persist = 0,
  Volatile = 1 << 0,  // expirable
  Expired = 1 << 1,
};
struct HashHeader {
  uint32_t key_prefix;
  RecordType record_type;
  PointerType index_type;
  KeyStatus entry_status;
};

class Skiplist;
class SkiplistNode;

template <RecordType ListType, RecordType DataType>
class GenericList;

using List = GenericList<RecordType::ListRecord, RecordType::ListElem>;
using HashList = GenericList<RecordType::HashRecord, RecordType::HashElem>;

struct alignas(16) HashEntry {
 public:
  friend class HashTable;
  HashEntry& operator=(const HashEntry&) = delete;
  HashEntry(const HashEntry& hash_entry) { atomic_load_16(this, &hash_entry); }
  union Index {
    Index(void* _ptr) : ptr(_ptr) {}
    Index() = default;
    void* ptr;
    SkiplistNode* skiplist_node;
    StringRecord* string_record;
    DLRecord* dl_record;
    Skiplist* skiplist;
    List* list;
    HashList* hlist;
  };
  static_assert(sizeof(Index) == 8);

  HashEntry() = default;

  HashEntry(uint32_t key_hash_prefix, RecordType record_type, void* _index,
            PointerType index_type, KeyStatus entry_status)
      : index_(_index),
        header_({key_hash_prefix, record_type, index_type, entry_status}) {}

  bool Empty() { return header_.index_type == PointerType::Empty; }

  Index GetIndex() const { return index_; }

  PointerType GetIndexType() const { return header_.index_type; }

  RecordType GetRecordType() const { return header_.record_type; }

<<<<<<< HEAD
  TimeStampType GetTimeStamp() const {
    return static_cast<DataEntry*>(index_.ptr)->meta.timestamp;
  }

  bool IsExpiredStatus() {
    return header_.entry_status == HashEntryStatus::Expired;
  }
=======
  bool IsExpiredStatus() { return header_.entry_status == KeyStatus::Expired; }
>>>>>>> 585ba40e

  bool IsTTLStatus() { return header_.entry_status == KeyStatus::Volatile; }

  // Check if "key" of data type "target_type" is indexed by "this". If
  // matches, copy data entry of data record of "key" to "data_entry_metadata"
  // and return true, otherwise return false.
  bool Match(const StringView& key, uint32_t hash_k_prefix,
             uint16_t target_type, DataEntry* data_entry_metadata);

 private:
  // Make this hash entry empty while its content been deleted
  void clear() { header_.index_type = PointerType::Empty; }

  void updateEntryStatus(KeyStatus entry_status) {
    header_.entry_status = entry_status;
  }

 private:
  Index index_;
  HashHeader header_;
};
static_assert(sizeof(HashEntry) == 16);

struct HashCache {
  HashEntry* entry_ptr = nullptr;
};

struct Slot {
  HashCache hash_cache;
  SpinMutex spin;
};

struct SlotIterator;

class HashTable {
 public:
  friend class SlotIterator;
  struct KeyHashHint {
    uint64_t key_hash_value;
    uint32_t bucket;
    uint32_t slot;
    SpinMutex* spin;
  };

  static HashTable* NewHashTable(uint64_t hash_bucket_num,
                                 uint32_t hash_bucket_size,
                                 uint32_t num_buckets_per_slot,
                                 std::shared_ptr<PMEMAllocator> pmem_allocator,
                                 uint32_t max_access_threads);

  KeyHashHint GetHint(const StringView& key) {
    KeyHashHint hint;
    hint.key_hash_value = hash_str(key.data(), key.size());
    hint.bucket = get_bucket_num(hint.key_hash_value);
    hint.slot = get_slot_num(hint.bucket);
    hint.spin = &slots_[hint.slot].spin;
    return hint;
  }

  // Search key in hash table for read operations
  //
  // type_mask: which data types to search
  // entry_ptr: store hash entry position of "key" if found
  // hash_entry_snap: store a hash entry copy of searching key for lock-free
  // read, as hash entry maybe modified by write operations
  // data_entry_meta: store a copy of data entry metadata part of searching key
  Status SearchForRead(const KeyHashHint& hint, const StringView& key,
                       uint16_t type_mask, HashEntry** entry_ptr,
                       HashEntry* hash_entry_snap, DataEntry* data_entry_meta);

  // Search key in hash table for write operations
  //
  // type_mask: which data types to search
  // entry_ptr: store hash entry position to write. It's either hash entry
  // position of "key" to update if it's existing, or a clear position to insert
  // new hash entry
  // hash_entry_snap: store a hash entry copy of searching key
  // data_entry_meta: store a copy of data entry metadata part of searching key
  // hint: make sure hint.spin is hold
  Status SearchForWrite(const KeyHashHint& hint, const StringView& key,
                        uint16_t type_mask, HashEntry** entry_ptr,
                        HashEntry* hash_entry_snap, DataEntry* data_entry_meta);

  // Insert a hash entry to hash table
  // @param entry_ptr: position to insert, it's get from SearchForWrite()
  // TODO: remove the default param.
  void Insert(const KeyHashHint& hint, HashEntry* entry_ptr, RecordType type,
              void* index, PointerType index_type,
              KeyStatus entry_status = KeyStatus::Persist);

  // Erase a hash entry so it can be reused in future
  void Erase(HashEntry* entry_ptr) {
    assert(entry_ptr != nullptr);
    entry_ptr->clear();
  }

  void UpdateEntryStatus(HashEntry* entry_ptr, KeyStatus entry_status) {
    assert(entry_ptr != nullptr);
    entry_ptr->updateEntryStatus(entry_status);
  }

  std::unique_lock<SpinMutex> AcquireLock(StringView const& key) {
    return std::unique_lock<SpinMutex>{*GetHint(key).spin};
  }

  SlotIterator GetSlotIterator();

 private:
  HashTable(uint64_t hash_bucket_num, uint32_t hash_bucket_size,
            uint32_t num_buckets_per_slot,
            std::shared_ptr<PMEMAllocator> pmem_allocator,
            uint32_t max_access_threads)
      : hash_bucket_num_(hash_bucket_num),
        num_buckets_per_slot_(num_buckets_per_slot),
        hash_bucket_size_(hash_bucket_size),
        dram_allocator_(max_access_threads),
        pmem_allocator_(pmem_allocator),
        num_entries_per_bucket_((hash_bucket_size_ - 8 /* next pointer */) /
                                sizeof(HashEntry)),
        slots_(hash_bucket_num / num_buckets_per_slot),
        hash_bucket_entries_(hash_bucket_num, 0) {}

  inline uint32_t get_bucket_num(uint64_t key_hash_value) {
    return key_hash_value & (hash_bucket_num_ - 1);
  }

  inline uint32_t get_slot_num(uint32_t bucket) {
    return bucket / num_buckets_per_slot_;
  }

 private:
  const uint64_t hash_bucket_num_;
  const uint32_t num_buckets_per_slot_;
  const uint32_t hash_bucket_size_;
  ChunkBasedAllocator dram_allocator_;
  std::shared_ptr<PMEMAllocator> pmem_allocator_;
  const uint64_t num_entries_per_bucket_;
  Array<Slot> slots_;
  std::vector<uint64_t> hash_bucket_entries_;
  void* main_buckets_;
};

struct SlotIterator {
 private:
  // The range of bucket id is [0, hash_bucket_num_).The range of bucket id
  // corresponding to the current slot is [slot_id*num_buckets_per_slot_,
  // (slot_id+1)*num_buckets_per_slot_).
  uint64_t iter_start_bucket_idx_;
  uint64_t iter_end_bucket_idx_;
  // lock current access slot
  std::unique_lock<SpinMutex> iter_lock_slot_;
  // current slot id
  HashTable* hash_table_;
  uint64_t current_slot_id;

  void setBucketRange() {
    iter_start_bucket_idx_ =
        current_slot_id * hash_table_->num_buckets_per_slot_;
    iter_end_bucket_idx_ =
        (current_slot_id + 1) * hash_table_->num_buckets_per_slot_;
  }

 public:
  class BucketIterator {
   private:
    SlotIterator* slot_iter_;
    uint64_t bucket_idx_;
    uint64_t entry_idx_;
    char* bucket_ptr_;

   public:
    BucketIterator(SlotIterator* slot_iter, uint64_t bucket_idx)
        : slot_iter_(slot_iter), bucket_idx_(bucket_idx), entry_idx_(0) {
      GetBucket();
    }

    HashEntry& operator*() {
      return *(reinterpret_cast<HashEntry*>(bucket_ptr_) +
               entry_idx_ % slot_iter_->hash_table_->num_entries_per_bucket_);
    }

    HashEntry* operator->() { return &operator*(); }

    BucketIterator& operator++() {
      Next();
      return *this;
    }

    BucketIterator operator++(int) {
      auto tmp = *this;
      ++*this;
      return tmp;
    }

    friend bool operator==(const BucketIterator& a, const BucketIterator& b) {
      return a.slot_iter_ && b.slot_iter_ && a.bucket_idx_ == b.bucket_idx_ &&
             a.entry_idx_ == b.entry_idx_;
    }

    friend bool operator!=(const BucketIterator& a, const BucketIterator& b) {
      return !(a == b);
    }

   private:
    // Get valid bucket, which has hash entries.
    void GetBucket() {
      auto hash_table = slot_iter_->hash_table_;
      while (bucket_idx_ < slot_iter_->iter_end_bucket_idx_ &&
             !hash_table->hash_bucket_entries_[bucket_idx_]) {
        bucket_idx_++;
      }
      if (bucket_idx_ == slot_iter_->iter_end_bucket_idx_) {
        bucket_ptr_ = nullptr;
        return;
      }
      bucket_ptr_ = reinterpret_cast<char*>(hash_table->main_buckets_) +
                    bucket_idx_ * hash_table->hash_bucket_size_;
      _mm_prefetch(bucket_ptr_, _MM_HINT_T0);
    }

    void Next() {
      auto hash_table = slot_iter_->hash_table_;
      if (entry_idx_ < hash_table->hash_bucket_entries_[bucket_idx_]) {
        entry_idx_++;
        if (entry_idx_ > 0 &&
            entry_idx_ % hash_table->num_entries_per_bucket_ == 0) {
          memcpy_8(&bucket_ptr_,
                   bucket_ptr_ + hash_table->hash_bucket_size_ - 8);
          _mm_prefetch(bucket_ptr_, _MM_HINT_T0);
        }
      }
      if (entry_idx_ == hash_table->hash_bucket_entries_[bucket_idx_]) {
        entry_idx_ = 0;
        bucket_idx_++;
        GetBucket();
      }
    }
  };

  SlotIterator(HashTable* hash_table)
      : hash_table_(hash_table), current_slot_id(0) {
    setBucketRange();
  }

  std::unique_lock<SpinMutex> AcquireSlotLock() {
    SpinMutex* slot_lock = GetSlotLock();
    return std::unique_lock<SpinMutex>(*slot_lock);
  }

  void Next() {
    current_slot_id++;
    if (current_slot_id < hash_table_->slots_.size()) {
      setBucketRange();
    }
  }

  bool Valid() { return current_slot_id < hash_table_->slots_.size(); }

  BucketIterator Begin() {
    return BucketIterator{this, iter_start_bucket_idx_};
  }

  BucketIterator End() { return BucketIterator{this, iter_end_bucket_idx_}; }

  SpinMutex* GetSlotLock() {
    return &hash_table_->slots_[current_slot_id].spin;
  }
};

}  // namespace KVDK_NAMESPACE<|MERGE_RESOLUTION|>--- conflicted
+++ resolved
@@ -71,19 +71,17 @@
 
   RecordType GetRecordType() const { return header_.record_type; }
 
-<<<<<<< HEAD
   TimeStampType GetTimeStamp() const {
     return static_cast<DataEntry*>(index_.ptr)->meta.timestamp;
   }
 
-  bool IsExpiredStatus() {
-    return header_.entry_status == HashEntryStatus::Expired;
-  }
-=======
-  bool IsExpiredStatus() { return header_.entry_status == KeyStatus::Expired; }
->>>>>>> 585ba40e
-
-  bool IsTTLStatus() { return header_.entry_status == KeyStatus::Volatile; }
+  bool IsExpiredStatus() const {
+    return header_.entry_status == KeyStatus::Expired;
+  }
+
+  bool IsTTLStatus() const {
+    return header_.entry_status == KeyStatus::Volatile;
+  }
 
   // Check if "key" of data type "target_type" is indexed by "this". If
   // matches, copy data entry of data record of "key" to "data_entry_metadata"
