/* SPDX-License-Identifier: BSD-3-Clause
 * Copyright(c) 2021 Intel Corporation
 */

#include "kv_engine.hpp"

#include <dirent.h>
#include <libpmem.h>
#include <sys/mman.h>

#include <algorithm>
#include <atomic>
#include <cmath>
#include <cstdint>
#include <future>
#include <limits>
#include <mutex>
#include <thread>

#include "configs.hpp"
#include "dram_allocator.hpp"
#include "kvdk/engine.hpp"
#include "structures.hpp"
#include "utils/sync_point.hpp"
#include "utils/utils.hpp"

namespace KVDK_NAMESPACE {
void PendingBatch::PersistFinish() {
  num_kv = 0;
  stage = Stage::Finish;
  pmem_persist(this, sizeof(PendingBatch));
}

void PendingBatch::PersistProcessing(const std::vector<PMemOffsetType>& records,
                                     TimeStampType ts) {
  pmem_memcpy_persist(record_offsets, records.data(), records.size() * 8);
  timestamp = ts;
  num_kv = records.size();
  stage = Stage::Processing;
  pmem_persist(this, sizeof(PendingBatch));
}

KVEngine::~KVEngine() {
  GlobalLogger.Info("Closing instance ... \n");
  GlobalLogger.Info("Waiting bg threads exit ... \n");
  closing_ = true;
  terminateBackgroundWorks();
  deleteCollections();
  ReportPMemUsage();
  GlobalLogger.Info("Instance closed\n");
}

Status KVEngine::Open(const std::string& name, Engine** engine_ptr,
                      const Configs& configs) {
  KVEngine* engine = new KVEngine(configs);
  Status s = engine->Init(name, configs);
  if (s == Status::Ok) {
    *engine_ptr = engine;
  } else {
    GlobalLogger.Error("Init kvdk instance failed: %d\n", s);
    delete engine;
  }
  return s;
}

void KVEngine::FreeSkiplistDramNodes() {
  for (auto& skiplist : skiplists_) {
    skiplist.second->CleanObsoletedNodes();
  }
}

void KVEngine::ReportPMemUsage() {
  // Check pmem allocator is initialized before use it.
  // It may not be successfully initialized due to file operation errors.
  if (pmem_allocator_ == nullptr) {
    return;
  }

  auto total = pmem_allocator_->PMemUsageInBytes();
  GlobalLogger.Info("PMem Usage: %ld B, %ld KB, %ld MB, %ld GB\n", total,
                    (total / (1LL << 10)), (total / (1LL << 20)),
                    (total / (1LL << 30)));
}

void KVEngine::startBackgroundWorks() {
  std::unique_lock<SpinMutex> ul(bg_work_signals_.terminating_lock);
  bg_work_signals_.terminating = false;
  bg_threads_.emplace_back(&KVEngine::backgroundPMemAllocatorOrgnizer, this);
  // bg_threads_.emplace_back(&KVEngine::backgroundOldRecordCleaner, this);
  bg_threads_.emplace_back(&KVEngine::backgroundDramCleaner, this);
  bg_threads_.emplace_back(&KVEngine::backgroundPMemUsageReporter, this);
}

void KVEngine::terminateBackgroundWorks() {
  {
    std::unique_lock<SpinMutex> ul(bg_work_signals_.terminating_lock);
    bg_work_signals_.terminating = true;
    bg_work_signals_.dram_cleaner_cv.notify_all();
    bg_work_signals_.pmem_allocator_organizer_cv.notify_all();
    bg_work_signals_.pmem_usage_reporter_cv.notify_all();
  }
  for (auto& t : bg_threads_) {
    t.join();
  }
}

Status KVEngine::Init(const std::string& name, const Configs& configs) {
  access_thread.id = 0;
  defer(access_thread.id = -1);
  Status s;
  if (!configs.use_devdax_mode) {
    dir_ = format_dir_path(name);
    pending_batch_dir_ = dir_ + "pending_batch_files/";
    int res = create_dir_if_missing(dir_);
    if (res != 0) {
      GlobalLogger.Error("Create engine dir %s error\n", dir_.c_str());
      return Status::IOError;
    }

    res = create_dir_if_missing(pending_batch_dir_);
    if (res != 0) {
      GlobalLogger.Error("Create pending batch files dir %s error\n",
                         pending_batch_dir_.c_str());
      return Status::IOError;
    }

    db_file_ = data_file();
    configs_ = configs;

  } else {
    configs_ = configs;
    db_file_ = name;

    // The devdax mode need to execute the shell scripts/init_devdax.sh,
    // then a fsdax model namespace will be created and the
    // configs_.devdax_meta_dir will be created on a xfs file system with a
    // fsdax namespace
    dir_ = format_dir_path(configs_.devdax_meta_dir);
    pending_batch_dir_ = dir_ + "pending_batch_files/";

    int res = create_dir_if_missing(pending_batch_dir_);
    if (res != 0) {
      GlobalLogger.Error("Create pending batch files dir %s error\n",
                         pending_batch_dir_.c_str());
      return Status::IOError;
    }
  }

  s = PersistOrRecoverImmutableConfigs();
  if (s != Status::Ok) {
    return s;
  }

  pmem_allocator_.reset(PMEMAllocator::NewPMEMAllocator(
      db_file_, configs_.pmem_file_size, configs_.pmem_segment_blocks,
      configs_.pmem_block_size, configs_.max_access_threads,
      configs_.populate_pmem_space, configs_.use_devdax_mode,
      &version_controller_));
  thread_manager_.reset(new (std::nothrow)
                            ThreadManager(configs_.max_access_threads));
  hash_table_.reset(HashTable::NewHashTable(
      configs_.hash_bucket_num, configs_.num_buckets_per_slot,
      pmem_allocator_.get(), configs_.max_access_threads));
  if (pmem_allocator_ == nullptr || hash_table_ == nullptr ||
      thread_manager_ == nullptr) {
    GlobalLogger.Error("Init kvdk basic components error\n");
    return Status::Abort;
  }

  RegisterComparator("default", compare_string_view);
  s = Recovery();
  startBackgroundWorks();

  ReportPMemUsage();
  kvdk_assert(pmem_allocator_->PMemUsageInBytes() >= 0, "Invalid PMem Usage");
  return s;
}

Status KVEngine::RestoreData() {
  Status s = MaybeInitAccessThread();
  if (s != Status::Ok) {
    return s;
  }
  EngineThreadCache& engine_thread_cache =
      engine_thread_cache_[access_thread.id];

  SpaceEntry segment_recovering;
  DataEntry data_entry_cached;
  uint64_t cnt = 0;
  while (true) {
    if (segment_recovering.size == 0) {
      if (!pmem_allocator_->FetchSegment(&segment_recovering)) {
        break;
      }
      assert(segment_recovering.size % configs_.pmem_block_size == 0);
    }

    void* recovering_pmem_record =
        pmem_allocator_->offset2addr_checked(segment_recovering.offset);
    memcpy(&data_entry_cached, recovering_pmem_record, sizeof(DataEntry));

    if (data_entry_cached.header.record_size == 0) {
      // Reach end of the segment, mark it as padding
      DataEntry* recovering_pmem_data_entry =
          static_cast<DataEntry*>(recovering_pmem_record);
      uint64_t padding_size = segment_recovering.size;
      recovering_pmem_data_entry->meta.type = RecordType::Padding;
      pmem_persist(&recovering_pmem_data_entry->meta.type, sizeof(RecordType));
      recovering_pmem_data_entry->header.record_size = padding_size;
      pmem_persist(&recovering_pmem_data_entry->header.record_size,
                   sizeof(uint32_t));
      data_entry_cached = *recovering_pmem_data_entry;
    }

    segment_recovering.size -= data_entry_cached.header.record_size;
    segment_recovering.offset += data_entry_cached.header.record_size;

    switch (data_entry_cached.meta.type) {
      case RecordType::SortedElem:
      case RecordType::SortedElemDelete:
      case RecordType::SortedHeader:
      case RecordType::SortedHeaderDelete:
      case RecordType::StringDataRecord:
      case RecordType::StringDeleteRecord:
      case RecordType::HashRecord:
      case RecordType::HashElem:
      case RecordType::ListRecord:
      case RecordType::ListElem: {
        if (!ValidateRecord(recovering_pmem_record)) {
          // Checksum dismatch, mark as padding to be Freed
          // Otherwise the Restore will continue normally
          data_entry_cached.meta.type = RecordType::Padding;
        }
        break;
      }
      case RecordType::ListDirtyElem:
      case RecordType::HashDirtyElem:
      case RecordType::ListDirtyRecord:
      case RecordType::HashDirtyRecord:
      case RecordType::Padding:
      case RecordType::Empty: {
        data_entry_cached.meta.type = RecordType::Padding;
        break;
      }
      default: {
        // Report Corrupted Record, but still release it and continues
        GlobalLogger.Error(
            "Corrupted Record met when recovering. It has invalid "
            "type. Record type: %u, Checksum: %u\n",
            data_entry_cached.meta.type, data_entry_cached.header.checksum);
        kvdk_assert(data_entry_cached.header.checksum == 0, "");
        data_entry_cached.meta.type = RecordType::Padding;
        break;
      }
    }

    // When met records with invalid checksum
    // or the space is padding, empty or with corrupted record
    // Free the space and fetch another
    if (data_entry_cached.meta.type == RecordType::Padding) {
      pmem_allocator_->Free(SpaceEntry(
          pmem_allocator_->addr2offset_checked(recovering_pmem_record),
          data_entry_cached.header.record_size));
      continue;
    }

    // Record has valid type and Checksum is correct
    // Continue to restore the Record
    cnt++;

    engine_thread_cache.newest_restored_ts =
        std::max(data_entry_cached.meta.timestamp,
                 engine_thread_cache.newest_restored_ts);

    switch (data_entry_cached.meta.type) {
      case RecordType::SortedElem:
      case RecordType::SortedElemDelete: {
        s = restoreSortedElem(static_cast<DLRecord*>(recovering_pmem_record));
        break;
      }
      case RecordType::SortedHeaderDelete:
      case RecordType::SortedHeader: {
        s = restoreSortedHeader(static_cast<DLRecord*>(recovering_pmem_record));
        break;
      }
      case RecordType::StringDataRecord:
      case RecordType::StringDeleteRecord: {
        s = restoreStringRecord(
            static_cast<StringRecord*>(recovering_pmem_record),
            data_entry_cached);
        break;
      }
      case RecordType::ListRecord: {
        s = listRestoreList(static_cast<DLRecord*>(recovering_pmem_record));
        break;
      }
      case RecordType::ListElem: {
        s = listRestoreElem(static_cast<DLRecord*>(recovering_pmem_record));
        break;
      }
      case RecordType::HashRecord: {
        s = hashListRestoreList(static_cast<DLRecord*>(recovering_pmem_record));
        break;
      }
      case RecordType::HashElem: {
        s = hashListRestoreElem(static_cast<DLRecord*>(recovering_pmem_record));
        break;
      }
      default: {
        GlobalLogger.Error(
            "Invalid Record type when recovering. Trying "
            "restoring record. Record type: %u\n",
            data_entry_cached.meta.type);
        s = Status::Abort;
      }
    }
    if (s != Status::Ok) {
      break;
    }
  }
  restored_.fetch_add(cnt);
  ReleaseAccessThread();
  return s;
}

bool KVEngine::ValidateRecordAndGetValue(void* data_record,
                                         uint32_t expected_checksum,
                                         std::string* value) {
  assert(data_record);
  assert(value);
  DataEntry* entry = static_cast<DataEntry*>(data_record);
  switch (entry->meta.type) {
    case RecordType::StringDataRecord:
    case RecordType::StringDeleteRecord: {
      StringRecord* string_record = static_cast<StringRecord*>(data_record);
      if (string_record->Validate(expected_checksum)) {
        auto v = string_record->Value();
        value->assign(v.data(), v.size());
        return true;
      }
      return false;
    }
    case RecordType::SortedElem:
    case RecordType::SortedElemDelete:
    case RecordType::SortedHeader: {
      DLRecord* dl_record = static_cast<DLRecord*>(data_record);
      if (dl_record->Validate(expected_checksum)) {
        auto v = dl_record->Value();
        value->assign(v.data(), v.size());
        return true;
      }
      return false;
    }
    case RecordType::Padding: {
      return false;
    }
    default:
      GlobalLogger.Error("Unsupported type in ValidateRecordAndGetValue()!");
      kvdk_assert(false, "Unsupported type in ValidateRecordAndGetValue()!");
      std::abort();
  }
}

bool KVEngine::ValidateRecord(void* data_record) {
  assert(data_record);
  DataEntry* entry = static_cast<DataEntry*>(data_record);
  switch (entry->meta.type) {
    case RecordType::StringDataRecord:
    case RecordType::StringDeleteRecord: {
      return static_cast<StringRecord*>(data_record)->Validate();
    }
    case RecordType::SortedElem:
    case RecordType::SortedHeader:
    case RecordType::SortedHeaderDelete:
    case RecordType::SortedElemDelete:
    case RecordType::HashRecord:
    case RecordType::HashElem:
    case RecordType::ListRecord:
    case RecordType::ListElem: {
      return static_cast<DLRecord*>(data_record)->Validate();
    }
    default:
      kvdk_assert(false, "Unsupported type in ValidateRecord()!");
      return false;
  }
}

Status KVEngine::PersistOrRecoverImmutableConfigs() {
  size_t mapped_len;
  int is_pmem;
  uint64_t len =
      kPMEMMapSizeUnit *
      (size_t)ceil(1.0 * sizeof(ImmutableConfigs) / kPMEMMapSizeUnit);
  ImmutableConfigs* configs = (ImmutableConfigs*)pmem_map_file(
      config_file().c_str(), len, PMEM_FILE_CREATE, 0666, &mapped_len,
      &is_pmem);
  if (configs == nullptr || !is_pmem || mapped_len != len) {
    GlobalLogger.Error(
        "Open immutable configs file error %s\n",
        !is_pmem ? (dir_ + "is not a valid pmem path").c_str() : "");
    return Status::IOError;
  }
  if (configs->Valid()) {
    configs->AssignImmutableConfigs(configs_);
  }

  Status s = CheckConfigs(configs_);
  if (s == Status::Ok) {
    configs->PersistImmutableConfigs(configs_);
  }
  pmem_unmap(configs, len);
  return s;
}

Status KVEngine::Backup(const pmem::obj::string_view backup_path,
                        const Snapshot* snapshot) {
  std::string path = string_view_2_string(backup_path);
  GlobalLogger.Info("Backup to %s\n", path.c_str());
  create_dir_if_missing(path);
  // TODO: make sure backup_path is empty

  size_t mapped_len;
  BackupMark* backup_mark = static_cast<BackupMark*>(
      pmem_map_file(backup_mark_file(path).c_str(), sizeof(BackupMark),
                    PMEM_FILE_CREATE, 0666, &mapped_len,
                    nullptr /* we do not care if backup path is on PMem*/));

  if (backup_mark == nullptr || mapped_len != sizeof(BackupMark)) {
    GlobalLogger.Error("Map backup mark file %s error in Backup\n",
                       backup_mark_file(path).c_str());
    return Status::IOError;
  }

  ImmutableConfigs* imm_configs = static_cast<ImmutableConfigs*>(
      pmem_map_file(config_file(path).c_str(), sizeof(ImmutableConfigs),
                    PMEM_FILE_CREATE, 0666, &mapped_len,
                    nullptr /* we do not care if backup path is on PMem*/));
  if (imm_configs == nullptr || mapped_len != sizeof(ImmutableConfigs)) {
    GlobalLogger.Error("Map persistent config file %s error in Backup\n",
                       config_file(path).c_str());
    return Status::IOError;
  }

  CheckPoint* persistent_checkpoint = static_cast<CheckPoint*>(pmem_map_file(
      checkpoint_file(path).c_str(), sizeof(CheckPoint), PMEM_FILE_CREATE, 0666,
      &mapped_len, nullptr /* we do not care if checkpoint path is on PMem*/));

  backup_mark->stage = BackupMark::Stage::Processing;
  msync(backup_mark, sizeof(BackupMark), MS_SYNC);

  imm_configs->PersistImmutableConfigs(configs_);
  persistent_checkpoint->MakeCheckpoint(snapshot);
  msync(persistent_checkpoint, sizeof(CheckPoint), MS_SYNC);

  Status s = pmem_allocator_->Backup(data_file(path));
  if (s != Status::Ok) {
    return s;
  }

  backup_mark->stage = BackupMark::Stage::Finish;
  msync(backup_mark, sizeof(BackupMark), MS_SYNC);
  GlobalLogger.Info("Backup to %s finished\n", path.c_str());
  return Status::Ok;
}

Status KVEngine::RestoreCheckpoint() {
  size_t mapped_len;
  int is_pmem;
  persist_checkpoint_ = static_cast<CheckPoint*>(
      pmem_map_file(checkpoint_file().c_str(), sizeof(CheckPoint),
                    PMEM_FILE_CREATE, 0666, &mapped_len, &is_pmem));
  if (persist_checkpoint_ == nullptr || !is_pmem ||
      mapped_len != sizeof(CheckPoint)) {
    GlobalLogger.Error("Map persistent checkpoint file %s failed\n",
                       checkpoint_file().c_str());
    return Status::IOError;
  }
  return Status::Ok;
}

Status KVEngine::MaybeRestoreBackup() {
  size_t mapped_len;
  int is_pmem;
  BackupMark* backup_mark = static_cast<BackupMark*>(
      pmem_map_file(backup_mark_file().c_str(), sizeof(BackupMark),
                    PMEM_FILE_CREATE, 0666, &mapped_len, &is_pmem));
  if (backup_mark != nullptr) {
    if (!is_pmem || mapped_len != sizeof(BackupMark)) {
      GlobalLogger.Error("Map persisted backup mark file %s failed\n",
                         backup_mark_file().c_str());
      return Status::IOError;
    }

    switch (backup_mark->stage) {
      case BackupMark::Stage::Init: {
        break;
      }
      case BackupMark::Stage::Processing: {
        GlobalLogger.Error("Recover from a unfinished backup instance\n");
        return Status::Abort;
      }
      case BackupMark::Stage::Finish: {
        GlobalLogger.Info("Recover from a backup KVDK instance\n");
        kvdk_assert(persist_checkpoint_->Valid(),
                    "No valid checkpoint for a backup instance");
        configs_.recover_to_checkpoint = true;
        break;
      }
      default:
        GlobalLogger.Error(
            "Recover from a backup instance with wrong backup stage\n");
        return Status ::Abort;
    }
    pmem_unmap(backup_mark, sizeof(BackupMark));
  }
  return Status::Ok;
}

Status KVEngine::RestorePendingBatch() {
  DIR* dir;
  dirent* ent;
  uint64_t persisted_pending_file_size =
      kMaxWriteBatchSize * 8 /* offsets */ + sizeof(PendingBatch);
  persisted_pending_file_size =
      kPMEMMapSizeUnit *
      (size_t)ceil(1.0 * persisted_pending_file_size / kPMEMMapSizeUnit);
  size_t mapped_len;
  int is_pmem;

  // Iterate all pending batch files and rollback unfinished batch writes
  if ((dir = opendir(pending_batch_dir_.c_str())) != nullptr) {
    while ((ent = readdir(dir)) != nullptr) {
      std::string file_name = std::string(ent->d_name);
      if (file_name != "." && file_name != "..") {
        uint64_t id = std::stoul(file_name);
        std::string pending_batch_file = persisted_pending_block_file(id);

        PendingBatch* pending_batch = (PendingBatch*)pmem_map_file(
            pending_batch_file.c_str(), persisted_pending_file_size,
            PMEM_FILE_CREATE, 0666, &mapped_len, &is_pmem);

        if (pending_batch != nullptr) {
          if (!is_pmem || mapped_len != persisted_pending_file_size) {
            GlobalLogger.Error("Map persisted pending batch file %s failed\n",
                               pending_batch_file.c_str());
            return Status::IOError;
          }
          if (pending_batch->Unfinished()) {
            uint64_t* invalid_offsets = pending_batch->record_offsets;
            for (uint32_t i = 0; i < pending_batch->num_kv; i++) {
              DataEntry* data_entry =
                  pmem_allocator_->offset2addr<DataEntry>(invalid_offsets[i]);
              if (data_entry->meta.timestamp == pending_batch->timestamp) {
                data_entry->meta.type = Padding;
                pmem_persist(&data_entry->meta.type, 8);
              }
            }
            pending_batch->PersistFinish();
          }

          if (id < configs_.max_access_threads) {
            engine_thread_cache_[id].persisted_pending_batch = pending_batch;
          } else {
            remove(pending_batch_file.c_str());
          }
        }
      }
    }
    closedir(dir);
  } else {
    GlobalLogger.Error("Open persisted pending batch dir %s failed\n",
                       pending_batch_dir_.c_str());
    return Status::IOError;
  }

  return Status::Ok;
}

Status KVEngine::Recovery() {
  auto s = RestorePendingBatch();

  if (s == Status::Ok) {
    s = RestoreCheckpoint();
  }

  if (s == Status::Ok) {
    s = MaybeRestoreBackup();
  }

  if (s != Status::Ok) {
    return s;
  }

  skiplist_locks_.reset(new LockTable{1UL << 20});
  sorted_rebuilder_.reset(new SortedCollectionRebuilder(
      this, configs_.opt_large_sorted_collection_recovery,
      configs_.max_access_threads, *persist_checkpoint_));

  list_builder_.reset(new ListBuilder{pmem_allocator_.get(), &lists_,
                                      configs_.max_access_threads, nullptr});

  hash_list_locks_.reset(new LockTable{1UL << 20});
  hash_list_builder_.reset(
      new HashListBuilder{pmem_allocator_.get(), &hash_lists_,
                          configs_.max_access_threads, hash_list_locks_.get()});

  std::vector<std::future<Status>> fs;
  GlobalLogger.Info("Start restore data\n");
  for (uint32_t i = 0; i < configs_.max_access_threads; i++) {
    fs.push_back(std::async(&KVEngine::RestoreData, this));
  }

  for (auto& f : fs) {
    Status s = f.get();
    if (s != Status::Ok) {
      return s;
    }
  }
  fs.clear();

  GlobalLogger.Info("RestoreData done: iterated %lu records\n",
                    restored_.load());

  // restore skiplist by two optimization strategy
  auto ret = sorted_rebuilder_->Rebuild();
  if (ret.s != Status::Ok) {
    return ret.s;
  }
  if (list_id_.load() <= ret.max_id) {
    list_id_.store(ret.max_id + 1);
  }
  skiplists_.swap(ret.rebuild_skiplits);

#if KVDK_DEBUG_LEVEL > 0
  for (auto skiplist : skiplists_) {
    Status s = skiplist.second->CheckIndex();
    if (s != Status::Ok) {
      GlobalLogger.Error("Check skiplist index error\n");
      return s;
    }
  }
#endif
  GlobalLogger.Info("Rebuild skiplist done\n");
  sorted_rebuilder_.reset(nullptr);

  list_builder_->RebuildLists();
  list_builder_->CleanBrokens([&](DLRecord* elem) { directFree(elem); });
  s = listRegisterRecovered();
  if (s != Status::Ok) {
    return s;
  }
  list_builder_.reset(nullptr);
  GlobalLogger.Info("Rebuild Lists done\n");

  hash_list_builder_->RebuildLists();
  hash_list_builder_->CleanBrokens([&](DLRecord* elem) { directFree(elem); });
  s = hashListRegisterRecovered();
  if (s != Status::Ok) {
    return s;
  }
  hash_list_builder_.reset(nullptr);
  GlobalLogger.Info("Rebuild HashLists done\n");

  uint64_t latest_version_ts = 0;
  if (restored_.load() > 0) {
    for (size_t i = 0; i < engine_thread_cache_.size(); i++) {
      auto& engine_thread_cache = engine_thread_cache_[i];
      latest_version_ts =
          std::max(engine_thread_cache.newest_restored_ts, latest_version_ts);
    }
  }

  persist_checkpoint_->Release();
  pmem_persist(persist_checkpoint_, sizeof(CheckPoint));
  remove(backup_mark_file().c_str());

  version_controller_.Init(latest_version_ts);
  old_records_cleaner_.TryGlobalClean();

  return Status::Ok;
}

Status KVEngine::CheckConfigs(const Configs& configs) {
  auto is_2pown = [](uint64_t n) { return (n > 0) && (n & (n - 1)) == 0; };

  if (configs.pmem_block_size < kMinPMemBlockSize) {
    GlobalLogger.Error("pmem block size too small\n");
    return Status::InvalidConfiguration;
  }

  if (configs.pmem_segment_blocks * configs.pmem_block_size < 1024) {
    GlobalLogger.Error("pmem segment size too small\n");
    return Status::InvalidConfiguration;
  }

  if (configs.pmem_file_size % configs.pmem_block_size != 0) {
    GlobalLogger.Error(
        "pmem file size should align to pmem block size (%d bytes)\n",
        configs.pmem_block_size);
    return Status::InvalidConfiguration;
  }

  auto segment_size = configs.pmem_block_size * configs.pmem_segment_blocks;
  if (configs.pmem_file_size % segment_size != 0) {
    GlobalLogger.Error(
        "pmem file size should align to segment "
        "size(pmem_segment_blocks*pmem_block_size) (%d bytes)\n",
        segment_size);
    return Status::InvalidConfiguration;
  }

  if (configs.pmem_segment_blocks * configs.pmem_block_size *
          configs.max_access_threads >
      configs.pmem_file_size) {
    GlobalLogger.Error(
        "pmem file too small, should larger than pmem_segment_blocks * "
        "pmem_block_size * max_access_threads\n");
    return Status::InvalidConfiguration;
  }

  if (!is_2pown(configs.hash_bucket_num) ||
      !is_2pown(configs.num_buckets_per_slot)) {
    GlobalLogger.Error(
        "hash_bucket_num and num_buckets_per_slot should be 2^n\n");
    return Status::InvalidConfiguration;
  }

  if (configs.hash_bucket_num >= ((uint64_t)1 << 32)) {
    GlobalLogger.Error("too many hash buckets\n");
    return Status::InvalidConfiguration;
  }

  if (configs.num_buckets_per_slot > configs.hash_bucket_num) {
    GlobalLogger.Error(
        "num_buckets_per_slot should less than hash_bucket_num\n");
    return Status::InvalidConfiguration;
  }

  return Status::Ok;
}

Status KVEngine::MaybeInitPendingBatchFile() {
  if (engine_thread_cache_[access_thread.id].persisted_pending_batch ==
      nullptr) {
    int is_pmem;
    size_t mapped_len;
    uint64_t persisted_pending_file_size =
        kMaxWriteBatchSize * 8 + sizeof(PendingBatch);
    persisted_pending_file_size =
        kPMEMMapSizeUnit *
        (size_t)ceil(1.0 * persisted_pending_file_size / kPMEMMapSizeUnit);

    if ((engine_thread_cache_[access_thread.id].persisted_pending_batch =
             (PendingBatch*)pmem_map_file(
                 persisted_pending_block_file(access_thread.id).c_str(),
                 persisted_pending_file_size, PMEM_FILE_CREATE, 0666,
                 &mapped_len, &is_pmem)) == nullptr ||
        !is_pmem || mapped_len != persisted_pending_file_size) {
      return Status::PMemMapFileError;
    }
  }
  return Status::Ok;
}

Status KVEngine::BatchWrite(const WriteBatch& write_batch) {
  if (write_batch.Size() > kMaxWriteBatchSize) {
    return Status::BatchOverflow;
  }

  Status s = MaybeInitAccessThread();
  if (s != Status::Ok) {
    return s;
  }

  s = MaybeInitPendingBatchFile();
  if (s != Status::Ok) {
    return s;
  }

  engine_thread_cache_[access_thread.id].batch_writing = true;
  defer(engine_thread_cache_[access_thread.id].batch_writing = false;);

  std::set<SpinMutex*> spins_to_lock;
  std::vector<BatchWriteHint> batch_hints(write_batch.Size());
  std::vector<uint64_t> space_entry_offsets;

  for (size_t i = 0; i < write_batch.Size(); i++) {
    auto& kv = write_batch.kvs[i];
    uint32_t requested_size;
    if (kv.type == StringDataRecord) {
      requested_size = kv.key.size() + kv.value.size() + sizeof(StringRecord);
    } else if (kv.type == StringDeleteRecord) {
      requested_size = kv.key.size() + sizeof(StringRecord);
    } else {
      GlobalLogger.Error("only support string type batch write\n");
      return Status::NotSupported;
    }
    batch_hints[i].allocated_space = pmem_allocator_->Allocate(requested_size);
    // No enough space for batch write
    if (batch_hints[i].allocated_space.size == 0) {
      return Status::PmemOverflow;
    }
    space_entry_offsets.emplace_back(batch_hints[i].allocated_space.offset);

    batch_hints[i].hash_hint = hash_table_->GetHint(kv.key);
    spins_to_lock.emplace(batch_hints[i].hash_hint.spin);
  }

  [[gnu::unused]] size_t batch_size = write_batch.Size();
  TEST_SYNC_POINT_CALLBACK("KVEngine::BatchWrite::AllocateRecord::After",
                           &batch_size);
  // lock spin mutex with order to avoid deadlock
  std::vector<std::unique_lock<SpinMutex>> ul_locks;
  for (const SpinMutex* l : spins_to_lock) {
    ul_locks.emplace_back(const_cast<SpinMutex&>(*l));
  }

  auto holder = version_controller_.GetLocalSnapshotHolder();
  TimeStampType ts = holder.Timestamp();
  for (size_t i = 0; i < write_batch.Size(); i++) {
    batch_hints[i].timestamp = ts;
  }

  // Persist batch write status as processing
  engine_thread_cache_[access_thread.id]
      .persisted_pending_batch->PersistProcessing(space_entry_offsets, ts);

  // Do batch writes
  for (size_t i = 0; i < write_batch.Size(); i++) {
    if (write_batch.kvs[i].type == StringDataRecord ||
        write_batch.kvs[i].type == StringDeleteRecord) {
      s = StringBatchWriteImpl(write_batch.kvs[i], batch_hints[i]);
      TEST_SYNC_POINT_CALLBACK("KVEnigne::BatchWrite::BatchWriteRecord", &i);
    } else {
      return Status::NotSupported;
    }

    // Something wrong
    // TODO: roll back finished writes (hard to roll back hash table now)
    if (s != Status::Ok) {
      assert(s == Status::MemoryOverflow);
      std::abort();
    }
  }

  // Must release all spinlocks before delayFree(),
  // otherwise may deadlock as delayFree() also try to acquire these spinlocks.
  ul_locks.clear();

  engine_thread_cache_[access_thread.id]
      .persisted_pending_batch->PersistFinish();

  // Free outdated kvs
  for (size_t i = 0; i < write_batch.Size(); i++) {
    TEST_SYNC_POINT_CALLBACK("KVEngine::BatchWrite::purgeAndFree::Before", &i);
    if (batch_hints[i].space_not_used) {
      pmem_allocator_->Free(batch_hints[i].allocated_space);
    }
  }
  return Status::Ok;
}

Status KVEngine::GetTTL(const StringView str, TTLType* ttl_time) {
  *ttl_time = kInvalidTTL;
  auto ul = hash_table_->AcquireLock(str);
  auto res = lookupKey<false>(str, ExpirableRecordType);

  if (res.s == Status::Ok) {
    ExpireTimeType expire_time;
    switch (res.entry_ptr->GetIndexType()) {
      case PointerType::Skiplist: {
        expire_time = res.entry_ptr->GetIndex().skiplist->GetExpireTime();
        break;
      }
      case PointerType::List: {
        expire_time = res.entry_ptr->GetIndex().list->GetExpireTime();
        break;
      }
      case PointerType::HashList: {
        expire_time = res.entry_ptr->GetIndex().hlist->GetExpireTime();
        break;
      }
      case PointerType::StringRecord: {
        expire_time = res.entry_ptr->GetIndex().string_record->GetExpireTime();
        break;
      }
      default: {
        return Status::NotSupported;
      }
    }
    // return ttl time
    *ttl_time = TimeUtils::ExpireTimeToTTL(expire_time);
  }
  return res.s == Status::Outdated ? Status::NotFound : res.s;
}

Status KVEngine::Expire(const StringView str, TTLType ttl_time) {
  Status s = MaybeInitAccessThread();
  if (s != Status::Ok) {
    return s;
  }

  int64_t base_time = TimeUtils::millisecond_time();
  if (!TimeUtils::CheckTTL(ttl_time, base_time)) {
    return Status::InvalidArgument;
  }

  ExpireTimeType expired_time = TimeUtils::TTLToExpireTime(ttl_time, base_time);
  auto ul = hash_table_->AcquireLock(str);
  auto snapshot_holder = version_controller_.GetLocalSnapshotHolder();
  // TODO: maybe have a wrapper function(lookupKeyAndMayClean).
  auto res = lookupKey<false>(str, ExpirableRecordType);
  if (res.s == Status::Outdated) {
    if (res.entry_ptr->IsTTLStatus()) {
      // Push the expired record into cleaner and update hash entry status
      // with KeyStatus::Expired.
      // TODO(zhichen): This `if` will be removed when completing collection
      // deletion.
      if (res.entry_ptr->GetIndexType() == PointerType::StringRecord) {
        hash_table_->UpdateEntryStatus(res.entry_ptr, KeyStatus::Expired);
<<<<<<< HEAD
=======
        ul.unlock();
        SpinMutex* hash_lock = ul.release();
        delayFree(OldDeleteRecord{res.entry_ptr->GetIndex().ptr, res.entry_ptr,
                                  PointerType::HashEntry,
                                  version_controller_.GetCurrentTimestamp(),
                                  hash_lock});
>>>>>>> a1d50a55
      }
    }
    return Status::NotFound;
  }

  if (res.s == Status::Ok) {
    WriteOptions write_option{ttl_time};
    switch (res.entry_ptr->GetIndexType()) {
      case PointerType::StringRecord: {
        ul.unlock();
        version_controller_.ReleaseLocalSnapshot();
        res.s = Modify(
            str,
            [](const std::string* old_val, std::string* new_val, void*) {
              new_val->assign(*old_val);
              return ModifyOperation::Write;
            },
            nullptr, write_option);
        break;
      }
      case PointerType::Skiplist: {
        auto new_ts = snapshot_holder.Timestamp();
        auto ret = res.entry_ptr->GetIndex().skiplist->SetExpireTime(
            expired_time, new_ts);
        res.s = ret.s;
        break;
      }
      case PointerType::HashList: {
        HashList* hlist = res.entry_ptr->GetIndex().hlist;
        res.s = hashListExpire(hlist, expired_time);
        break;
      }
      case PointerType::List: {
        List* list = res.entry_ptr->GetIndex().list;
        res.s = listExpire(list, expired_time);
        break;
      }
      default: {
        return Status::NotSupported;
      }
    }
    // Update hash entry status to TTL
    if (res.s == Status::Ok) {
      hash_table_->UpdateEntryStatus(res.entry_ptr, expired_time == kPersistTime
                                                        ? KeyStatus::Persist
                                                        : KeyStatus::Volatile);
    }
  }
  return res.s;
}
}  // namespace KVDK_NAMESPACE

// lookupKey
namespace KVDK_NAMESPACE {
template <bool may_insert>
HashTable::LookupResult KVEngine::lookupElem(StringView key,
                                             uint16_t type_mask) {
  kvdk_assert(type_mask & (HashElem | SortedElemType), "");
  return hash_table_->Lookup<may_insert>(key, type_mask);
}

template HashTable::LookupResult KVEngine::lookupElem<true>(StringView,
                                                            uint16_t);
template HashTable::LookupResult KVEngine::lookupElem<false>(StringView,
                                                             uint16_t);

template <bool may_insert>
HashTable::LookupResult KVEngine::lookupKey(StringView key,
                                            uint16_t type_mask) {
  auto result = hash_table_->Lookup<may_insert>(key, PrimaryRecordType);

  if (result.s != Status::Ok) {
    kvdk_assert(
        result.s == Status::NotFound || result.s == Status::MemoryOverflow, "");
    return result;
  }

  RecordType record_type = result.entry.GetRecordType();
  bool type_match = type_mask & record_type;
  bool expired;

  switch (record_type) {
    case RecordType::SortedHeaderDelete:
    case RecordType::StringDeleteRecord: {
      result.s = type_match ? Status::Outdated : Status::WrongType;
      return result;
    }
    case RecordType::StringDataRecord: {
      expired = result.entry.GetIndex().string_record->HasExpired();
      break;
    }
    case RecordType::HashRecord:
    case RecordType::ListRecord:
    case RecordType::SortedHeader: {
      expired =
          static_cast<Collection*>(result.entry.GetIndex().ptr)->HasExpired();
      break;
    }
    default: {
      kvdk_assert(false, "Unreachable branch!");
      std::abort();
    }
  }

  if (expired) {
    result.s = type_match ? Status::Outdated : Status::NotFound;
  } else {
    result.s = type_match ? Status::Ok : Status::WrongType;
  }
  return result;
}
template HashTable::LookupResult KVEngine::lookupKey<true>(StringView,
                                                           uint16_t);
template HashTable::LookupResult KVEngine::lookupKey<false>(StringView,
                                                            uint16_t);

}  // namespace KVDK_NAMESPACE

// Snapshot, delayFree and background work
namespace KVDK_NAMESPACE {

/// TODO: move this into VersionController.
Snapshot* KVEngine::GetSnapshot(bool make_checkpoint) {
  Snapshot* ret = version_controller_.NewGlobalSnapshot();
  TimeStampType snapshot_ts = static_cast<SnapshotImpl*>(ret)->GetTimestamp();

  // A snapshot should not contain any ongoing batch write
  for (size_t i = 0; i < configs_.max_access_threads; i++) {
    while (engine_thread_cache_[i].batch_writing &&
           snapshot_ts >=
               version_controller_.GetLocalSnapshot(i).GetTimestamp()) {
      asm volatile("pause");
    }
  }

  if (make_checkpoint) {
    std::lock_guard<std::mutex> lg(checkpoint_lock_);
    persist_checkpoint_->MakeCheckpoint(ret);
    pmem_persist(persist_checkpoint_, sizeof(CheckPoint));
  }

  return ret;
}

void KVEngine::delayFree(DLRecord* addr) {
  /// TODO: avoid deadlock in cleaner to help Free() deleted records
  old_records_cleaner_.PushToPendingFree(
      addr, version_controller_.GetCurrentTimestamp());
}

void KVEngine::directFree(DLRecord* addr) {
  pmem_allocator_->Free(SpaceEntry{pmem_allocator_->addr2offset_checked(addr),
                                   addr->entry.header.record_size});
}

void KVEngine::backgroundOldRecordCleaner() {
  TEST_SYNC_POINT_CALLBACK("KVEngine::backgroundOldRecordCleaner::NothingToDo",
                           nullptr);
  while (!bg_work_signals_.terminating) {
    CleanOutDated();
  }
}

void KVEngine::backgroundPMemUsageReporter() {
  auto interval = std::chrono::milliseconds{
      static_cast<std::uint64_t>(configs_.report_pmem_usage_interval * 1000)};
  while (!bg_work_signals_.terminating) {
    {
      std::unique_lock<SpinMutex> ul(bg_work_signals_.terminating_lock);
      if (!bg_work_signals_.terminating) {
        bg_work_signals_.pmem_usage_reporter_cv.wait_for(ul, interval);
      }
    }
    ReportPMemUsage();
  }
}

void KVEngine::backgroundPMemAllocatorOrgnizer() {
  auto interval = std::chrono::milliseconds{
      static_cast<std::uint64_t>(configs_.background_work_interval * 1000)};
  while (!bg_work_signals_.terminating) {
    {
      std::unique_lock<SpinMutex> ul(bg_work_signals_.terminating_lock);
      if (!bg_work_signals_.terminating) {
        bg_work_signals_.pmem_allocator_organizer_cv.wait_for(ul, interval);
      }
    }
    pmem_allocator_->BackgroundWork();
  }
}

void KVEngine::backgroundDramCleaner() {
  auto interval = std::chrono::milliseconds{1000};
  while (!bg_work_signals_.terminating) {
    {
      std::unique_lock<SpinMutex> ul(bg_work_signals_.terminating_lock);
      if (!bg_work_signals_.terminating) {
        bg_work_signals_.dram_cleaner_cv.wait_for(ul, interval);
      }
    }
    FreeSkiplistDramNodes();
  }
}

void KVEngine::deleteCollections() {
  std::set<List*>::iterator list_it = lists_.begin();
  while (list_it != lists_.end()) {
    delete *list_it;
    list_it = lists_.erase(list_it);
  }

  std::set<HashList*>::iterator hash_it = hash_lists_.begin();
  while (hash_it != hash_lists_.end()) {
    delete *hash_it;
    hash_it = hash_lists_.erase(hash_it);
  }
};

<<<<<<< HEAD
=======
void KVEngine::backgroundDestroyCollections() {
  std::deque<std::pair<TimeStampType, List*>> outdated_lists_;
  std::deque<std::pair<TimeStampType, HashList*>> outdated_hash_lists_;
  std::vector<std::future<Status>> workers;

  while (!bg_work_signals_.terminating) {
    // Scan for one expired List
    {
      List* expired_list = nullptr;
      {
        std::lock_guard<std::mutex> guard{lists_mu_};
        if (!lists_.empty() && (*lists_.begin())->HasExpired()) {
          expired_list = *lists_.begin();
        }
      }
      if (expired_list != nullptr) {
        auto key = expired_list->Name();
        auto guard = hash_table_->AcquireLock(key);
        auto lookup_result = lookupKey<false>(key, RecordType::ListRecord);
        // Make sure the List has indeed expired, it may have been updated.
        if (lookup_result.s == Status::Outdated) {
          expired_list = lookup_result.entry.GetIndex().list;
          removeKeyOrElem(lookup_result);
          std::lock_guard<std::mutex> guard{lists_mu_};
          lists_.erase(expired_list);
          outdated_lists_.emplace_back(
              version_controller_.GetCurrentTimestamp(), expired_list);
        } else if (lookup_result.s == Status::NotFound) {
          std::lock_guard<std::mutex> guard{lists_mu_};
          lists_.erase(expired_list);
          outdated_lists_.emplace_back(
              version_controller_.GetCurrentTimestamp(), expired_list);
        }
      }
    }

    // Scan for one expired HashList
    {
      HashList* expired_hlist = nullptr;
      {
        std::lock_guard<std::mutex> guard{hlists_mu_};
        if (!hash_lists_.empty() && (*hash_lists_.begin())->HasExpired()) {
          expired_hlist = *hash_lists_.begin();
        }
      }
      if (expired_hlist != nullptr) {
        auto key = expired_hlist->Name();
        auto guard = hash_table_->AcquireLock(key);
        auto lookup_result = lookupKey<false>(key, RecordType::HashRecord);
        // Make sure the HashList has indeed expired
        if (lookup_result.s == Status::Outdated) {
          expired_hlist = lookup_result.entry.GetIndex().hlist;
          removeKeyOrElem(lookup_result);
          std::lock_guard<std::mutex> guard{hlists_mu_};
          hash_lists_.erase(expired_hlist);
          outdated_hash_lists_.emplace_back(
              version_controller_.GetCurrentTimestamp(), expired_hlist);
        } else if (lookup_result.s == Status::NotFound) {
          std::lock_guard<std::mutex> guard{hlists_mu_};
          hash_lists_.erase(expired_hlist);
          outdated_hash_lists_.emplace_back(
              version_controller_.GetCurrentTimestamp(), expired_hlist);
        }
      }
    }

    // Clean expired Lists and HashLists that are alreay removed from HashTable
    // and std::set.
    {
      if (!outdated_hash_lists_.empty() || !outdated_lists_.empty()) {
        version_controller_.UpdatedOldestSnapshot();
      }
      TimeStampType earliest_access = version_controller_.OldestSnapshotTS();

      if (!outdated_lists_.empty()) {
        auto& ts_list = outdated_lists_.front();
        if (ts_list.first < earliest_access) {
          workers.emplace_back(std::async(std::launch::deferred,
                                          &KVEngine::listDestroy, this,
                                          ts_list.second));
          outdated_lists_.pop_front();
        }
      }

      if (!outdated_hash_lists_.empty()) {
        auto& ts_hlist = outdated_hash_lists_.front();
        if (ts_hlist.first < earliest_access) {
          workers.emplace_back(std::async(std::launch::deferred,
                                          &KVEngine::hashListDestroy, this,
                                          ts_hlist.second));
          outdated_hash_lists_.pop_front();
        }
      }

      // TODO: add skiplist
      for (auto& worker : workers) {
        // TODO: use this Status.
        worker.get();
      }
      workers.clear();
    }
  }
}

void KVEngine::CleanOutDated() {
  int64_t interval = static_cast<int64_t>(configs_.background_work_interval);
  std::deque<OldDeleteRecord> expired_record_queue;
  std::deque<OutdatedCollection> expired_collection_queue;
  // Iterate hash table
  auto start_ts = std::chrono::system_clock::now();
  auto hashtable_iter = hash_table_->GetIterator();
  while (hashtable_iter.Valid()) {
    {  // Slot lock section
      auto slot_lock(hashtable_iter.AcquireSlotLock());
      auto slot_iter = hashtable_iter.Slot();
      auto new_ts = version_controller_.GetCurrentTimestamp();
      while (slot_iter.Valid()) {
        switch (slot_iter->GetIndexType()) {
          case PointerType::StringRecord: {
            if (slot_iter->IsTTLStatus() &&
                slot_iter->GetIndex().string_record->HasExpired()) {
              hash_table_->UpdateEntryStatus(&(*slot_iter), KeyStatus::Expired);
              // push expired cleaner
              expired_record_queue.push_back(
                  OldDeleteRecord{slot_iter->GetIndex().ptr, &(*slot_iter),
                                  PointerType::HashEntry, new_ts,
                                  hashtable_iter.GetSlotLock()});
            }
            break;
          }
          case PointerType::Skiplist: {
            if (slot_iter->IsTTLStatus() &&
                slot_iter->GetIndex().skiplist->HasExpired()) {
              // push expired to cleaner and clear hash entry
              expired_collection_queue.emplace_back(
                  slot_iter->GetIndex().skiplist,
                  version_controller_.GetCurrentTimestamp());
              hash_table_->Erase(&(*slot_iter));
            }
          }
          default:
            break;
        }
        slot_iter++;
      }
      hashtable_iter.Next();
    }

    if (!expired_record_queue.empty() &&
        (expired_record_queue.size() >= kMaxCachedOldRecords)) {
      old_records_cleaner_.PushToGlobal(expired_record_queue);
      expired_record_queue.clear();
    }

    if (!expired_collection_queue.empty()) {
      old_records_cleaner_.PushToGlobal(std::move(expired_collection_queue));
      expired_collection_queue.clear();
    }

    if (std::chrono::duration_cast<std::chrono::seconds>(
            std::chrono::system_clock::now() - start_ts)
                .count() > interval ||
        need_clean_records_) {
      need_clean_records_ = true;
      old_records_cleaner_.TryGlobalClean();
      need_clean_records_ = false;
      start_ts = std::chrono::system_clock::now();
    }
  }
  if (!expired_record_queue.empty()) {
    old_records_cleaner_.PushToGlobal(expired_record_queue);
    expired_record_queue.clear();
  }
}
>>>>>>> a1d50a55
}  // namespace KVDK_NAMESPACE

// List
namespace KVDK_NAMESPACE {
Status KVEngine::ListCreate(StringView key) {
  if (!CheckKeySize(key)) {
    return Status::InvalidDataSize;
  }
  if (MaybeInitAccessThread() != Status::Ok) {
    return Status::TooManyAccessThreads;
  }

  auto guard = hash_table_->AcquireLock(key);
  auto result = lookupKey<true>(key, RecordType::ListRecord);
  if (result.s == Status::Ok) {
    return Status::Existed;
  }
  if (result.s != Status::NotFound && result.s != Status::Outdated) {
    return result.s;
  }
  SpaceEntry space = pmem_allocator_->Allocate(sizeof(DLRecord) + key.size() +
                                               sizeof(CollectionIDType));
  if (space.size == 0) {
    return Status::PmemOverflow;
  }
  List* list = new List{};
  list->Init(pmem_allocator_.get(), space,
             version_controller_.GetCurrentTimestamp(), key,
             list_id_.fetch_add(1), nullptr);
  {
    std::lock_guard<std::mutex> guard2{lists_mu_};
    lists_.emplace(list);
  }
  insertKeyOrElem(result, RecordType::ListRecord, list);
  return Status::Ok;
}

Status KVEngine::ListDestroy(StringView key) {
  if (!CheckKeySize(key)) {
    return Status::InvalidDataSize;
  }
  if (MaybeInitAccessThread() != Status::Ok) {
    return Status::TooManyAccessThreads;
  }

  auto token = version_controller_.GetLocalSnapshotHolder();
  auto guard = hash_table_->AcquireLock(key);
  std::unique_lock<std::recursive_mutex> guard2;
  List* list;
  Status s = listFind(key, &list);
  if (s != Status::Ok) {
    return s;
  }
  return listExpire(list, 0);
}

Status KVEngine::ListLength(StringView key, size_t* sz) {
  if (!CheckKeySize(key)) {
    return Status::InvalidDataSize;
  }
  if (MaybeInitAccessThread() != Status::Ok) {
    return Status::TooManyAccessThreads;
  }

  auto token = version_controller_.GetLocalSnapshotHolder();

  List* list;
  Status s = listFind(key, &list);
  if (s != Status::Ok) {
    return s;
  }
  auto guard = list->AcquireLock();
  *sz = list->Size();
  return Status::Ok;
}

Status KVEngine::ListPushFront(StringView key, StringView elem) {
  if (!CheckKeySize(key) || !CheckValueSize(elem)) {
    return Status::InvalidDataSize;
  }
  if (MaybeInitAccessThread() != Status::Ok) {
    return Status::TooManyAccessThreads;
  }

  /// TODO: (Ziyan) use gargage collection mechanism from version controller
  /// to perform these operations lockless.
  auto token = version_controller_.GetLocalSnapshotHolder();
  List* list;
  Status s = listFind(key, &list);
  if (s != Status::Ok) {
    return s;
  }
  auto guard = list->AcquireLock();

  SpaceEntry space = pmem_allocator_->Allocate(
      sizeof(DLRecord) + sizeof(CollectionIDType) + elem.size());
  if (space.size == 0) {
    return Status::PmemOverflow;
  }

  list->PushFront(space, version_controller_.GetCurrentTimestamp(), "", elem);
  return Status::Ok;
}

Status KVEngine::ListPushBack(StringView key, StringView elem) {
  if (!CheckKeySize(key) || !CheckValueSize(elem)) {
    return Status::InvalidDataSize;
  }
  if (MaybeInitAccessThread() != Status::Ok) {
    return Status::TooManyAccessThreads;
  }

  auto token = version_controller_.GetLocalSnapshotHolder();
  List* list;
  Status s = listFind(key, &list);
  if (s != Status::Ok) {
    return s;
  }
  auto guard = list->AcquireLock();

  SpaceEntry space = pmem_allocator_->Allocate(
      sizeof(DLRecord) + sizeof(CollectionIDType) + elem.size());
  if (space.size == 0) {
    return Status::PmemOverflow;
  }

  list->PushBack(space, version_controller_.GetCurrentTimestamp(), "", elem);
  return Status::Ok;
}

Status KVEngine::ListPopFront(StringView key, std::string* elem) {
  if (!CheckKeySize(key)) {
    return Status::InvalidDataSize;
  }
  if (MaybeInitAccessThread() != Status::Ok) {
    return Status::TooManyAccessThreads;
  }

  auto token = version_controller_.GetLocalSnapshotHolder();
  List* list;
  Status s = listFind(key, &list);
  if (s != Status::Ok) {
    return s;
  }
  auto guard = list->AcquireLock();
  if (list->Size() == 0) {
    return Status::NotFound;
  }

  StringView sw = list->Front()->Value();
  elem->assign(sw.data(), sw.size());
  list->PopFront([&](DLRecord* rec) { delayFree(rec); });
  return Status::Ok;
}

Status KVEngine::ListPopBack(StringView key, std::string* elem) {
  if (!CheckKeySize(key)) {
    return Status::InvalidDataSize;
  }
  if (MaybeInitAccessThread() != Status::Ok) {
    return Status::TooManyAccessThreads;
  }

  auto token = version_controller_.GetLocalSnapshotHolder();
  List* list;
  Status s = listFind(key, &list);
  if (s != Status::Ok) {
    return s;
  }
  auto guard = list->AcquireLock();
  if (list->Size() == 0) {
    return Status::NotFound;
  }

  StringView sw = list->Back()->Value();
  elem->assign(sw.data(), sw.size());
  list->PopBack([&](DLRecord* rec) { delayFree(rec); });
  return Status::Ok;
}

Status KVEngine::ListInsertBefore(std::unique_ptr<ListIterator> const& pos,
                                  StringView elem) {
  if (!CheckValueSize(elem)) {
    return Status::InvalidDataSize;
  }
  if (MaybeInitAccessThread() != Status::Ok) {
    return Status::TooManyAccessThreads;
  }

  ListIteratorImpl* iter = dynamic_cast<ListIteratorImpl*>(pos.get());
  kvdk_assert(iter != nullptr, "Invalid iterator!");

  auto token = version_controller_.GetLocalSnapshotHolder();
  List* list;
  Status s = listFind(iter->Owner()->Name(), &list);
  if (s != Status::Ok) {
    return s;
  }
  auto guard = list->AcquireLock();
  kvdk_assert(list == iter->Owner(), "Iterator outdated!");

  SpaceEntry space = pmem_allocator_->Allocate(
      sizeof(DLRecord) + sizeof(CollectionIDType) + elem.size());
  if (space.size == 0) {
    return Status::PmemOverflow;
  }

  iter->Rep() = list->EmplaceBefore(
      space, iter->Rep(), version_controller_.GetCurrentTimestamp(), "", elem);
  return Status::Ok;
}

Status KVEngine::ListInsertAfter(std::unique_ptr<ListIterator> const& pos,
                                 StringView elem) {
  if (!CheckValueSize(elem)) {
    return Status::InvalidDataSize;
  }
  if (MaybeInitAccessThread() != Status::Ok) {
    return Status::TooManyAccessThreads;
  }

  ListIteratorImpl* iter = dynamic_cast<ListIteratorImpl*>(pos.get());
  kvdk_assert(iter != nullptr, "Invalid iterator!");

  auto token = version_controller_.GetLocalSnapshotHolder();
  List* list;
  Status s = listFind(iter->Owner()->Name(), &list);
  if (s != Status::Ok) {
    return s;
  }
  auto guard = list->AcquireLock();
  kvdk_assert(list == iter->Owner(), "Iterator outdated!");

  SpaceEntry space = pmem_allocator_->Allocate(
      sizeof(DLRecord) + sizeof(CollectionIDType) + elem.size());
  if (space.size == 0) {
    return Status::PmemOverflow;
  }

  iter->Rep() = list->EmplaceAfter(
      space, iter->Rep(), version_controller_.GetCurrentTimestamp(), "", elem);
  return Status::Ok;
}

Status KVEngine::ListErase(std::unique_ptr<ListIterator> const& pos) {
  if (MaybeInitAccessThread() != Status::Ok) {
    return Status::TooManyAccessThreads;
  }

  ListIteratorImpl* iter = dynamic_cast<ListIteratorImpl*>(pos.get());
  kvdk_assert(iter != nullptr, "Invalid iterator!");

  auto token = version_controller_.GetLocalSnapshotHolder();
  List* list;
  Status s = listFind(iter->Owner()->Name(), &list);
  if (s != Status::Ok) {
    return s;
  }
  auto guard = list->AcquireLock();
  kvdk_assert(list == iter->Owner(), "Iterator outdated!");
  kvdk_assert(iter->Valid(), "Trying to erase invalid iterator!");

  iter->Rep() =
      list->Erase(iter->Rep(), [&](DLRecord* rec) { delayFree(rec); });
  return Status::Ok;
}

// Replace the element at pos
Status KVEngine::ListSet(std::unique_ptr<ListIterator> const& pos,
                         StringView elem) {
  if (!CheckValueSize(elem)) {
    return Status::InvalidDataSize;
  }
  if (MaybeInitAccessThread() != Status::Ok) {
    return Status::TooManyAccessThreads;
  }

  ListIteratorImpl* iter = dynamic_cast<ListIteratorImpl*>(pos.get());
  kvdk_assert(iter != nullptr, "Invalid iterator!");

  auto token = version_controller_.GetLocalSnapshotHolder();
  List* list;
  Status s = listFind(iter->Owner()->Name(), &list);
  if (s != Status::Ok) {
    return s;
  }
  auto guard = list->AcquireLock();
  kvdk_assert(list == iter->Owner(), "Iterator outdated!");

  SpaceEntry space = pmem_allocator_->Allocate(
      sizeof(DLRecord) + sizeof(CollectionIDType) + elem.size());
  if (space.size == 0) {
    return Status::PmemOverflow;
  }
  iter->Rep() = list->Replace(space, iter->Rep(),
                              version_controller_.GetCurrentTimestamp(), "",
                              elem, [&](DLRecord* rec) { delayFree(rec); });
  return Status::Ok;
}

std::unique_ptr<ListIterator> KVEngine::ListCreateIterator(StringView key) {
  if (!CheckKeySize(key)) {
    return nullptr;
  }
  if (MaybeInitAccessThread() != Status::Ok) {
    return nullptr;
  }

  auto token = version_controller_.GetLocalSnapshotHolder();
  List* list;
  Status s = listFind(key, &list);
  if (s != Status::Ok) {
    return nullptr;
  }
  auto guard = list->AcquireLock();
  return std::unique_ptr<ListIteratorImpl>{new ListIteratorImpl{list}};
}

Status KVEngine::listRestoreElem(DLRecord* pmp_record) {
  list_builder_->AddListElem(pmp_record);
  return Status::Ok;
}

Status KVEngine::listRestoreList(DLRecord* pmp_record) {
  list_builder_->AddListRecord(pmp_record);
  return Status::Ok;
}

Status KVEngine::listRegisterRecovered() {
  CollectionIDType max_id = 0;
  for (List* list : lists_) {
    auto guard = hash_table_->AcquireLock(list->Name());
    Status s = registerCollection(list);
    if (s != Status::Ok) {
      return s;
    }
    max_id = std::max(max_id, list->ID());
  }
  CollectionIDType old = list_id_.load();
  while (max_id >= old && !list_id_.compare_exchange_strong(old, max_id + 1)) {
  }
  return Status::Ok;
}

Status KVEngine::listExpire(List* list, ExpireTimeType t) {
  std::lock_guard<std::mutex> guard(lists_mu_);
  lists_.erase(list);
  Status s = list->SetExpireTime(t);
  lists_.insert(list);
  return s;
}

Status KVEngine::listDestroy(List* list) {
  std::vector<SpaceEntry> entries;
  auto PushPending = [&](DLRecord* rec) {
    SpaceEntry space{pmem_allocator_->addr2offset_checked(rec),
                     rec->entry.header.record_size};
    entries.push_back(space);
  };
  while (list->Size() > 0) {
    list->PopFront(PushPending);
  }
  list->Destroy(PushPending);
  pmem_allocator_->BatchFree(entries);
  delete list;
  return Status::Ok;
}

Status KVEngine::listFind(StringView key, List** list) {
  auto result = lookupKey<false>(key, RecordType::ListRecord);
  if (result.s == Status::Outdated) {
    return Status::NotFound;
  }
  if (result.s != Status::Ok) {
    return result.s;
  }
  (*list) = result.entry.GetIndex().list;
  return Status::Ok;
}

}  // namespace KVDK_NAMESPACE<|MERGE_RESOLUTION|>--- conflicted
+++ resolved
@@ -86,7 +86,7 @@
   std::unique_lock<SpinMutex> ul(bg_work_signals_.terminating_lock);
   bg_work_signals_.terminating = false;
   bg_threads_.emplace_back(&KVEngine::backgroundPMemAllocatorOrgnizer, this);
-  // bg_threads_.emplace_back(&KVEngine::backgroundOldRecordCleaner, this);
+  bg_threads_.emplace_back(&KVEngine::backgroundOldRecordCleaner, this);
   bg_threads_.emplace_back(&KVEngine::backgroundDramCleaner, this);
   bg_threads_.emplace_back(&KVEngine::backgroundPMemUsageReporter, this);
 }
@@ -918,15 +918,6 @@
       // deletion.
       if (res.entry_ptr->GetIndexType() == PointerType::StringRecord) {
         hash_table_->UpdateEntryStatus(res.entry_ptr, KeyStatus::Expired);
-<<<<<<< HEAD
-=======
-        ul.unlock();
-        SpinMutex* hash_lock = ul.release();
-        delayFree(OldDeleteRecord{res.entry_ptr->GetIndex().ptr, res.entry_ptr,
-                                  PointerType::HashEntry,
-                                  version_controller_.GetCurrentTimestamp(),
-                                  hash_lock});
->>>>>>> a1d50a55
       }
     }
     return Status::NotFound;
@@ -1145,183 +1136,6 @@
   }
 };
 
-<<<<<<< HEAD
-=======
-void KVEngine::backgroundDestroyCollections() {
-  std::deque<std::pair<TimeStampType, List*>> outdated_lists_;
-  std::deque<std::pair<TimeStampType, HashList*>> outdated_hash_lists_;
-  std::vector<std::future<Status>> workers;
-
-  while (!bg_work_signals_.terminating) {
-    // Scan for one expired List
-    {
-      List* expired_list = nullptr;
-      {
-        std::lock_guard<std::mutex> guard{lists_mu_};
-        if (!lists_.empty() && (*lists_.begin())->HasExpired()) {
-          expired_list = *lists_.begin();
-        }
-      }
-      if (expired_list != nullptr) {
-        auto key = expired_list->Name();
-        auto guard = hash_table_->AcquireLock(key);
-        auto lookup_result = lookupKey<false>(key, RecordType::ListRecord);
-        // Make sure the List has indeed expired, it may have been updated.
-        if (lookup_result.s == Status::Outdated) {
-          expired_list = lookup_result.entry.GetIndex().list;
-          removeKeyOrElem(lookup_result);
-          std::lock_guard<std::mutex> guard{lists_mu_};
-          lists_.erase(expired_list);
-          outdated_lists_.emplace_back(
-              version_controller_.GetCurrentTimestamp(), expired_list);
-        } else if (lookup_result.s == Status::NotFound) {
-          std::lock_guard<std::mutex> guard{lists_mu_};
-          lists_.erase(expired_list);
-          outdated_lists_.emplace_back(
-              version_controller_.GetCurrentTimestamp(), expired_list);
-        }
-      }
-    }
-
-    // Scan for one expired HashList
-    {
-      HashList* expired_hlist = nullptr;
-      {
-        std::lock_guard<std::mutex> guard{hlists_mu_};
-        if (!hash_lists_.empty() && (*hash_lists_.begin())->HasExpired()) {
-          expired_hlist = *hash_lists_.begin();
-        }
-      }
-      if (expired_hlist != nullptr) {
-        auto key = expired_hlist->Name();
-        auto guard = hash_table_->AcquireLock(key);
-        auto lookup_result = lookupKey<false>(key, RecordType::HashRecord);
-        // Make sure the HashList has indeed expired
-        if (lookup_result.s == Status::Outdated) {
-          expired_hlist = lookup_result.entry.GetIndex().hlist;
-          removeKeyOrElem(lookup_result);
-          std::lock_guard<std::mutex> guard{hlists_mu_};
-          hash_lists_.erase(expired_hlist);
-          outdated_hash_lists_.emplace_back(
-              version_controller_.GetCurrentTimestamp(), expired_hlist);
-        } else if (lookup_result.s == Status::NotFound) {
-          std::lock_guard<std::mutex> guard{hlists_mu_};
-          hash_lists_.erase(expired_hlist);
-          outdated_hash_lists_.emplace_back(
-              version_controller_.GetCurrentTimestamp(), expired_hlist);
-        }
-      }
-    }
-
-    // Clean expired Lists and HashLists that are alreay removed from HashTable
-    // and std::set.
-    {
-      if (!outdated_hash_lists_.empty() || !outdated_lists_.empty()) {
-        version_controller_.UpdatedOldestSnapshot();
-      }
-      TimeStampType earliest_access = version_controller_.OldestSnapshotTS();
-
-      if (!outdated_lists_.empty()) {
-        auto& ts_list = outdated_lists_.front();
-        if (ts_list.first < earliest_access) {
-          workers.emplace_back(std::async(std::launch::deferred,
-                                          &KVEngine::listDestroy, this,
-                                          ts_list.second));
-          outdated_lists_.pop_front();
-        }
-      }
-
-      if (!outdated_hash_lists_.empty()) {
-        auto& ts_hlist = outdated_hash_lists_.front();
-        if (ts_hlist.first < earliest_access) {
-          workers.emplace_back(std::async(std::launch::deferred,
-                                          &KVEngine::hashListDestroy, this,
-                                          ts_hlist.second));
-          outdated_hash_lists_.pop_front();
-        }
-      }
-
-      // TODO: add skiplist
-      for (auto& worker : workers) {
-        // TODO: use this Status.
-        worker.get();
-      }
-      workers.clear();
-    }
-  }
-}
-
-void KVEngine::CleanOutDated() {
-  int64_t interval = static_cast<int64_t>(configs_.background_work_interval);
-  std::deque<OldDeleteRecord> expired_record_queue;
-  std::deque<OutdatedCollection> expired_collection_queue;
-  // Iterate hash table
-  auto start_ts = std::chrono::system_clock::now();
-  auto hashtable_iter = hash_table_->GetIterator();
-  while (hashtable_iter.Valid()) {
-    {  // Slot lock section
-      auto slot_lock(hashtable_iter.AcquireSlotLock());
-      auto slot_iter = hashtable_iter.Slot();
-      auto new_ts = version_controller_.GetCurrentTimestamp();
-      while (slot_iter.Valid()) {
-        switch (slot_iter->GetIndexType()) {
-          case PointerType::StringRecord: {
-            if (slot_iter->IsTTLStatus() &&
-                slot_iter->GetIndex().string_record->HasExpired()) {
-              hash_table_->UpdateEntryStatus(&(*slot_iter), KeyStatus::Expired);
-              // push expired cleaner
-              expired_record_queue.push_back(
-                  OldDeleteRecord{slot_iter->GetIndex().ptr, &(*slot_iter),
-                                  PointerType::HashEntry, new_ts,
-                                  hashtable_iter.GetSlotLock()});
-            }
-            break;
-          }
-          case PointerType::Skiplist: {
-            if (slot_iter->IsTTLStatus() &&
-                slot_iter->GetIndex().skiplist->HasExpired()) {
-              // push expired to cleaner and clear hash entry
-              expired_collection_queue.emplace_back(
-                  slot_iter->GetIndex().skiplist,
-                  version_controller_.GetCurrentTimestamp());
-              hash_table_->Erase(&(*slot_iter));
-            }
-          }
-          default:
-            break;
-        }
-        slot_iter++;
-      }
-      hashtable_iter.Next();
-    }
-
-    if (!expired_record_queue.empty() &&
-        (expired_record_queue.size() >= kMaxCachedOldRecords)) {
-      old_records_cleaner_.PushToGlobal(expired_record_queue);
-      expired_record_queue.clear();
-    }
-
-    if (!expired_collection_queue.empty()) {
-      old_records_cleaner_.PushToGlobal(std::move(expired_collection_queue));
-      expired_collection_queue.clear();
-    }
-
-    if (std::chrono::duration_cast<std::chrono::seconds>(
-            std::chrono::system_clock::now() - start_ts)
-                .count() > interval ||
-        need_clean_records_) {
-      need_clean_records_ = true;
-      old_records_cleaner_.TryGlobalClean();
-      need_clean_records_ = false;
-      start_ts = std::chrono::system_clock::now();
-    }
-  }
-  if (!expired_record_queue.empty()) {
-    old_records_cleaner_.PushToGlobal(expired_record_queue);
-    expired_record_queue.clear();
-  }
-}
->>>>>>> a1d50a55
 }  // namespace KVDK_NAMESPACE
 
 // List
