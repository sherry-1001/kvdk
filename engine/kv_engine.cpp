--- conflicted
+++ resolved
@@ -1210,14 +1210,7 @@
   engine_thread_cache_[access_thread.id]
       .persisted_pending_batch->PersistFinish();
 
-<<<<<<< HEAD
-  std::string val;
-
-  // Free updated kvs, we should purge all updated kvs before release locks and
-  // after persist write stage
-=======
   // Free outdated kvs
->>>>>>> f0fa79f0
   for (size_t i = 0; i < write_batch.Size(); i++) {
     TEST_SYNC_POINT_CALLBACK("KVEngine::BatchWrite::purgeAndFree::Before", &i);
     if (batch_hints[i].data_record_to_free != nullptr) {
