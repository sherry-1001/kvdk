/* SPDX-License-Identifier: BSD-3-Clause
 * Copyright(c) 2021 Intel Corporation
 */

#include "kv_engine.hpp"

#include <dirent.h>
#include <libpmem.h>
#include <sys/mman.h>

#include <algorithm>
#include <atomic>
#include <cmath>
#include <cstdint>
#include <future>
#include <limits>
#include <mutex>
#include <thread>

#include "configs.hpp"
#include "dram_allocator.hpp"
#include "kvdk/engine.hpp"
#include "sorted_collection/iterator.hpp"
#include "sorted_collection/skiplist.hpp"
#include "structures.hpp"
#include "utils/sync_point.hpp"
#include "utils/utils.hpp"

namespace KVDK_NAMESPACE {

void PendingBatch::PersistFinish() {
  num_kv = 0;
  stage = Stage::Finish;
  pmem_persist(this, sizeof(PendingBatch));
}

void PendingBatch::PersistProcessing(const std::vector<PMemOffsetType>& records,
                                     TimeStampType ts) {
  pmem_memcpy_persist(record_offsets, records.data(), records.size() * 8);
  timestamp = ts;
  num_kv = records.size();
  stage = Stage::Processing;
  pmem_persist(this, sizeof(PendingBatch));
}

KVEngine::~KVEngine() {
  GlobalLogger.Info("Closing instance ... \n");
  GlobalLogger.Info("Waiting bg threads exit ... \n");
  closing_ = true;
  terminateBackgroundWorks();

  ReportPMemUsage();
  GlobalLogger.Info("Instance closed\n");
}

Status KVEngine::Open(const std::string& name, Engine** engine_ptr,
                      const Configs& configs) {
  KVEngine* engine = new KVEngine(configs);
  Status s = engine->Init(name, configs);
  if (s == Status::Ok) {
    *engine_ptr = engine;
  } else {
    GlobalLogger.Error("Init kvdk instance failed: %d\n", s);
    delete engine;
  }
  return s;
}

void KVEngine::FreeSkiplistDramNodes() {
  for (auto& skiplist : skiplists_) {
    skiplist.second->CleanObsoletedNodes();
  }
}

void KVEngine::ReportPMemUsage() {
  // Check pmem allocator is initialized before use it.
  // It may not be successfully initialized due to file operation errors.
  if (pmem_allocator_ == nullptr) {
    return;
  }

  auto total = pmem_allocator_->PMemUsageInBytes();
  GlobalLogger.Info("PMem Usage: %ld B, %ld KB, %ld MB, %ld GB\n", total,
                    (total / (1LL << 10)), (total / (1LL << 20)),
                    (total / (1LL << 30)));
}

void KVEngine::startBackgroundWorks() {
  std::unique_lock<SpinMutex> ul(bg_work_signals_.terminating_lock);
  bg_work_signals_.terminating = false;
  bg_threads_.emplace_back(&KVEngine::backgroundPMemAllocatorOrgnizer, this);
  bg_threads_.emplace_back(&KVEngine::backgroundOldRecordCleaner, this);
  bg_threads_.emplace_back(&KVEngine::backgroundDramCleaner, this);
  bg_threads_.emplace_back(&KVEngine::backgroundPMemUsageReporter, this);
}

void KVEngine::terminateBackgroundWorks() {
  {
    std::unique_lock<SpinMutex> ul(bg_work_signals_.terminating_lock);
    bg_work_signals_.terminating = true;
    bg_work_signals_.dram_cleaner_cv.notify_all();
    bg_work_signals_.pmem_allocator_organizer_cv.notify_all();
    bg_work_signals_.pmem_usage_reporter_cv.notify_all();
  }
  for (auto& t : bg_threads_) {
    t.join();
  }
}

Status KVEngine::Init(const std::string& name, const Configs& configs) {
  access_thread.id = 0;
  defer(access_thread.id = -1);
  Status s;
  if (!configs.use_devdax_mode) {
    dir_ = format_dir_path(name);
    pending_batch_dir_ = dir_ + "pending_batch_files/";
    int res = create_dir_if_missing(dir_);
    if (res != 0) {
      GlobalLogger.Error("Create engine dir %s error\n", dir_.c_str());
      return Status::IOError;
    }

    res = create_dir_if_missing(pending_batch_dir_);
    if (res != 0) {
      GlobalLogger.Error("Create pending batch files dir %s error\n",
                         pending_batch_dir_.c_str());
      return Status::IOError;
    }

    db_file_ = data_file();
    configs_ = configs;

  } else {
    configs_ = configs;
    db_file_ = name;

    // The devdax mode need to execute the shell scripts/init_devdax.sh,
    // then a fsdax model namespace will be created and the
    // configs_.devdax_meta_dir will be created on a xfs file system with a
    // fsdax namespace
    dir_ = format_dir_path(configs_.devdax_meta_dir);
    pending_batch_dir_ = dir_ + "pending_batch_files/";

    int res = create_dir_if_missing(pending_batch_dir_);
    if (res != 0) {
      GlobalLogger.Error("Create pending batch files dir %s error\n",
                         pending_batch_dir_.c_str());
      return Status::IOError;
    }
  }

  s = PersistOrRecoverImmutableConfigs();
  if (s != Status::Ok) {
    return s;
  }

  pmem_allocator_.reset(PMEMAllocator::NewPMEMAllocator(
      db_file_, configs_.pmem_file_size, configs_.pmem_segment_blocks,
      configs_.pmem_block_size, configs_.max_access_threads,
      configs_.populate_pmem_space, configs_.use_devdax_mode,
      &version_controller_));
  thread_manager_.reset(new (std::nothrow)
                            ThreadManager(configs_.max_access_threads));
  hash_table_.reset(HashTable::NewHashTable(
      configs_.hash_bucket_num, configs_.hash_bucket_size,
      configs_.num_buckets_per_slot, pmem_allocator_,
      configs_.max_access_threads));
  if (pmem_allocator_ == nullptr || hash_table_ == nullptr ||
      thread_manager_ == nullptr) {
    GlobalLogger.Error("Init kvdk basic components error\n");
    return Status::Abort;
  }

  RegisterComparator("default", compare_string_view);
  s = Recovery();
  startBackgroundWorks();

  ReportPMemUsage();
  kvdk_assert(pmem_allocator_->PMemUsageInBytes() >= 0, "Invalid PMem Usage");
  return s;
}

Status KVEngine::CreateSortedCollection(
    const StringView collection_name,
    const SortedCollectionConfigs& s_configs) {
  Status s = MaybeInitAccessThread();
  defer(ReleaseAccessThread());
  if (s != Status::Ok) {
    return s;
  }

  if (!CheckKeySize(collection_name)) {
    return Status::InvalidDataSize;
  }

  auto hint = hash_table_->GetHint(collection_name);
  std::lock_guard<SpinMutex> lg(*hint.spin);
  version_controller_.HoldLocalSnapshot();
  defer(version_controller_.ReleaseLocalSnapshot());
  TimeStampType new_ts = version_controller_.GetLocalSnapshot().GetTimestamp();
  auto ret = lookupKey<true>(collection_name, SortedHeaderRecord);
  if (ret.s == NotFound) {
    auto comparator = comparators_.GetComparator(s_configs.comparator_name);
    if (comparator == nullptr) {
      GlobalLogger.Error("Compare function %s is not registered\n",
                         s_configs.comparator_name);
      return Status::Abort;
    }
    CollectionIDType id = list_id_.fetch_add(1);
    std::string value_str =
        Skiplist::EncodeSortedCollectionValue(id, s_configs);
    uint32_t request_size =
        sizeof(DLRecord) + collection_name.size() + value_str.size();
    SpaceEntry space_entry = pmem_allocator_->Allocate(request_size);
    if (space_entry.size == 0) {
      return Status::PmemOverflow;
    }
    // PMem level of skiplist is circular, so the next and prev pointers of
    // header point to itself
    DLRecord* pmem_record = DLRecord::PersistDLRecord(
        pmem_allocator_->offset2addr(space_entry.offset), space_entry.size,
        new_ts, SortedHeaderRecord, kNullPMemOffset, space_entry.offset,
        space_entry.offset, collection_name, value_str);

    auto skiplist = std::make_shared<Skiplist>(
        pmem_record, string_view_2_string(collection_name), id, comparator,
        pmem_allocator_, hash_table_, s_configs.index_with_hashtable);
    {
      std::lock_guard<std::mutex> lg(list_mu_);
      skiplists_.insert({id, skiplist});
    }
    hash_table_->Insert(hint, ret.entry_ptr, SortedHeaderRecord, skiplist.get(),
                        PointerType::Skiplist);
  } else {
    // Todo (jiayu): handle expired skiplist
    // Todo (jiayu): what if skiplist exists but comparator not match?
    return ret.s;
  }

  return Status::Ok;
}

Iterator* KVEngine::NewSortedIterator(const StringView collection,
                                      Snapshot* snapshot) {
  Skiplist* skiplist;
  Status s =
      FindCollection(collection, &skiplist, RecordType::SortedHeaderRecord);
  bool create_snapshot = snapshot == nullptr;
  if (create_snapshot) {
    snapshot = GetSnapshot(false);
  }

  return s == Status::Ok
             ? new SortedIterator(skiplist, pmem_allocator_,
                                  static_cast<SnapshotImpl*>(snapshot),
                                  create_snapshot)
             : nullptr;
}

void KVEngine::ReleaseSortedIterator(Iterator* sorted_iterator) {
  if (sorted_iterator == nullptr) {
    GlobalLogger.Info("pass a nullptr in KVEngine::ReleaseSortedIterator!\n");
    return;
  }
  SortedIterator* iter = static_cast<SortedIterator*>(sorted_iterator);
  if (iter->own_snapshot_) {
    ReleaseSnapshot(iter->snapshot_);
  }
  delete iter;
}

Status KVEngine::RestoreData() {
  Status s = MaybeInitAccessThread();
  if (s != Status::Ok) {
    return s;
  }
  EngineThreadCache& engine_thread_cache =
      engine_thread_cache_[access_thread.id];

  SpaceEntry segment_recovering;
  DataEntry data_entry_cached;
  uint64_t cnt = 0;
  while (true) {
    if (segment_recovering.size == 0) {
      if (!pmem_allocator_->FetchSegment(&segment_recovering)) {
        break;
      }
      assert(segment_recovering.size % configs_.pmem_block_size == 0);
    }

    void* recovering_pmem_record =
        pmem_allocator_->offset2addr_checked(segment_recovering.offset);
    memcpy(&data_entry_cached, recovering_pmem_record, sizeof(DataEntry));

    if (data_entry_cached.header.record_size == 0) {
      // Reach end of the segment, mark it as padding
      DataEntry* recovering_pmem_data_entry =
          static_cast<DataEntry*>(recovering_pmem_record);
      uint64_t padding_size = segment_recovering.size;
      recovering_pmem_data_entry->meta.type = RecordType::Padding;
      pmem_persist(&recovering_pmem_data_entry->meta.type, sizeof(RecordType));
      recovering_pmem_data_entry->header.record_size = padding_size;
      pmem_persist(&recovering_pmem_data_entry->header.record_size,
                   sizeof(uint32_t));
      data_entry_cached = *recovering_pmem_data_entry;
    }

    segment_recovering.size -= data_entry_cached.header.record_size;
    segment_recovering.offset += data_entry_cached.header.record_size;

    switch (data_entry_cached.meta.type) {
      case RecordType::SortedDataRecord:
      case RecordType::SortedDeleteRecord:
      case RecordType::SortedHeaderRecord:
      case RecordType::StringDataRecord:
      case RecordType::StringDeleteRecord:
      case RecordType::DlistRecord:
      case RecordType::DlistHeadRecord:
      case RecordType::DlistTailRecord:
      case RecordType::DlistDataRecord:
      case RecordType::ListRecord:
      case RecordType::ListElem: {
        if (!ValidateRecord(recovering_pmem_record)) {
          // Checksum dismatch, mark as padding to be Freed
          // Otherwise the Restore will continue normally
          data_entry_cached.meta.type = RecordType::Padding;
        }
        break;
      }
      case RecordType::Padding:
      case RecordType::Empty: {
        data_entry_cached.meta.type = RecordType::Padding;
        break;
      }
      default: {
        // Report Corrupted Record, but still release it and continues
        GlobalLogger.Error(
            "Corrupted Record met when recovering. It has invalid "
            "type. Record type: %u, Checksum: %u\n",
            data_entry_cached.meta.type, data_entry_cached.header.checksum);
        kvdk_assert(data_entry_cached.header.checksum == 0, "");
        data_entry_cached.meta.type = RecordType::Padding;
        break;
      }
    }

    // When met records with invalid checksum
    // or the space is padding, empty or with corrupted record
    // Free the space and fetch another
    if (data_entry_cached.meta.type == RecordType::Padding) {
      pmem_allocator_->Free(SpaceEntry(
          pmem_allocator_->addr2offset_checked(recovering_pmem_record),
          data_entry_cached.header.record_size));
      continue;
    }

    // Record has valid type and Checksum is correct
    // Continue to restore the Record
    cnt++;

    engine_thread_cache.newest_restored_ts =
        std::max(data_entry_cached.meta.timestamp,
                 engine_thread_cache.newest_restored_ts);

    switch (data_entry_cached.meta.type) {
      case RecordType::SortedDataRecord:
      case RecordType::SortedDeleteRecord: {
        s = RestoreSkiplistRecord(
            static_cast<DLRecord*>(recovering_pmem_record));
        break;
      }
      case RecordType::SortedHeaderRecord: {
        s = RestoreSkiplistHeader(
            static_cast<DLRecord*>(recovering_pmem_record));
        break;
      }
      case RecordType::StringDataRecord:
      case RecordType::StringDeleteRecord: {
        s = RestoreStringRecord(
            static_cast<StringRecord*>(recovering_pmem_record),
            data_entry_cached);
        break;
      }
      case RecordType::DlistRecord:
      case RecordType::DlistHeadRecord:
      case RecordType::DlistTailRecord:
      case RecordType::DlistDataRecord: {
        s = RestoreDlistRecords(static_cast<DLRecord*>(recovering_pmem_record));
        break;
      }
      case RecordType::ListRecord: {
        s = listRestoreList(static_cast<DLRecord*>(recovering_pmem_record));
        break;
      }
      case RecordType::ListElem: {
        s = listRestoreElem(static_cast<DLRecord*>(recovering_pmem_record));
        break;
      }
      default: {
        GlobalLogger.Error(
            "Invalid Record type when recovering. Trying "
            "restoring record. Record type: %u\n",
            data_entry_cached.meta.type);
        s = Status::Abort;
      }
    }
    if (s != Status::Ok) {
      break;
    }
  }
  restored_.fetch_add(cnt);
  ReleaseAccessThread();
  return s;
}

bool KVEngine::ValidateRecordAndGetValue(void* data_record,
                                         uint32_t expected_checksum,
                                         std::string* value) {
  assert(data_record);
  assert(value);
  DataEntry* entry = static_cast<DataEntry*>(data_record);
  switch (entry->meta.type) {
    case RecordType::StringDataRecord:
    case RecordType::StringDeleteRecord: {
      StringRecord* string_record = static_cast<StringRecord*>(data_record);
      if (string_record->Validate(expected_checksum)) {
        auto v = string_record->Value();
        value->assign(v.data(), v.size());
        return true;
      }
      return false;
    }
    case RecordType::SortedDataRecord:
    case RecordType::SortedDeleteRecord:
    case RecordType::SortedHeaderRecord:
    case RecordType::DlistDataRecord:
    case RecordType::DlistRecord: {
      DLRecord* dl_record = static_cast<DLRecord*>(data_record);
      if (dl_record->Validate(expected_checksum)) {
        auto v = dl_record->Value();
        value->assign(v.data(), v.size());
        return true;
      }
      return false;
    }
    case RecordType::Padding: {
      return false;
    }
    default:
      GlobalLogger.Error("Unsupported type in ValidateRecordAndGetValue()!");
      kvdk_assert(false, "Unsupported type in ValidateRecordAndGetValue()!");
      std::abort();
  }
}

bool KVEngine::ValidateRecord(void* data_record) {
  assert(data_record);
  DataEntry* entry = static_cast<DataEntry*>(data_record);
  switch (entry->meta.type) {
    case RecordType::StringDataRecord:
    case RecordType::StringDeleteRecord: {
      return static_cast<StringRecord*>(data_record)->Validate();
    }
    case RecordType::SortedDataRecord:
    case RecordType::SortedHeaderRecord:
    case RecordType::SortedDeleteRecord:
    case RecordType::DlistDataRecord:
    case RecordType::DlistRecord:
    case RecordType::DlistHeadRecord:
    case RecordType::DlistTailRecord:
    case RecordType::ListRecord:
    case RecordType::ListElem: {
      return static_cast<DLRecord*>(data_record)->Validate();
    }
    default:
      kvdk_assert(false, "Unsupported type in ValidateRecord()!");
      return false;
  }
}

Status KVEngine::RestoreSkiplistHeader(DLRecord* header_record) {
  return sorted_rebuilder_->AddHeader(header_record);
}

Status KVEngine::RestoreStringRecord(StringRecord* pmem_record,
                                     const DataEntry& cached_entry) {
  assert(pmem_record->entry.meta.type & StringRecordType);
  if (RecoverToCheckpoint() &&
      cached_entry.meta.timestamp > persist_checkpoint_->CheckpointTS()) {
    purgeAndFree(pmem_record);
    return Status::Ok;
  }
  auto view = pmem_record->Key();
  std::string key{view.data(), view.size()};
  DataEntry existing_data_entry;
  HashEntry hash_entry;
  HashEntry* entry_ptr = nullptr;

  auto hint = hash_table_->GetHint(key);
  std::lock_guard<SpinMutex> lg(*hint.spin);
  Status s =
      hash_table_->SearchForWrite(hint, key, StringRecordType, &entry_ptr,
                                  &hash_entry, &existing_data_entry);

  if (s == Status::MemoryOverflow) {
    return s;
  }

  bool found = s == Status::Ok;
  if (found &&
      existing_data_entry.meta.timestamp >= cached_entry.meta.timestamp) {
    purgeAndFree(pmem_record);
    return Status::Ok;
  }

  hash_table_->Insert(hint, entry_ptr, cached_entry.meta.type, pmem_record,
                      PointerType::StringRecord);
  if (found) {
    purgeAndFree(hash_entry.GetIndex().ptr);
  }

  return Status::Ok;
}

bool KVEngine::CheckAndRepairDLRecord(DLRecord* record) {
  uint64_t offset = pmem_allocator_->addr2offset(record);
  DLRecord* prev = pmem_allocator_->offset2addr<DLRecord>(record->prev);
  DLRecord* next = pmem_allocator_->offset2addr<DLRecord>(record->next);
  if (prev->next != offset && next->prev != offset) {
    return false;
  }
  // Repair un-finished write
  if (next && next->prev != offset) {
    next->prev = offset;
    pmem_persist(&next->prev, 8);
  }
  return true;
}

Status KVEngine::RestoreSkiplistRecord(DLRecord* pmem_record) {
  return sorted_rebuilder_->AddElement(pmem_record);
}

Status KVEngine::PersistOrRecoverImmutableConfigs() {
  size_t mapped_len;
  int is_pmem;
  uint64_t len =
      kPMEMMapSizeUnit *
      (size_t)ceil(1.0 * sizeof(ImmutableConfigs) / kPMEMMapSizeUnit);
  ImmutableConfigs* configs = (ImmutableConfigs*)pmem_map_file(
      config_file().c_str(), len, PMEM_FILE_CREATE, 0666, &mapped_len,
      &is_pmem);
  if (configs == nullptr || !is_pmem || mapped_len != len) {
    GlobalLogger.Error(
        "Open immutable configs file error %s\n",
        !is_pmem ? (dir_ + "is not a valid pmem path").c_str() : "");
    return Status::IOError;
  }
  if (configs->Valid()) {
    configs->AssignImmutableConfigs(configs_);
  }

  Status s = CheckConfigs(configs_);
  if (s == Status::Ok) {
    configs->PersistImmutableConfigs(configs_);
  }
  pmem_unmap(configs, len);
  return s;
}

Status KVEngine::Backup(const pmem::obj::string_view backup_path,
                        const Snapshot* snapshot) {
  std::string path = string_view_2_string(backup_path);
  GlobalLogger.Info("Backup to %s\n", path.c_str());
  create_dir_if_missing(path);
  // TODO: make sure backup_path is empty

  size_t mapped_len;
  BackupMark* backup_mark = static_cast<BackupMark*>(
      pmem_map_file(backup_mark_file(path).c_str(), sizeof(BackupMark),
                    PMEM_FILE_CREATE, 0666, &mapped_len,
                    nullptr /* we do not care if backup path is on PMem*/));

  if (backup_mark == nullptr || mapped_len != sizeof(BackupMark)) {
    GlobalLogger.Error("Map backup mark file %s error in Backup\n",
                       backup_mark_file(path).c_str());
    return Status::IOError;
  }

  ImmutableConfigs* imm_configs = static_cast<ImmutableConfigs*>(
      pmem_map_file(config_file(path).c_str(), sizeof(ImmutableConfigs),
                    PMEM_FILE_CREATE, 0666, &mapped_len,
                    nullptr /* we do not care if backup path is on PMem*/));
  if (imm_configs == nullptr || mapped_len != sizeof(ImmutableConfigs)) {
    GlobalLogger.Error("Map persistent config file %s error in Backup\n",
                       config_file(path).c_str());
    return Status::IOError;
  }

  CheckPoint* persistent_checkpoint = static_cast<CheckPoint*>(pmem_map_file(
      checkpoint_file(path).c_str(), sizeof(CheckPoint), PMEM_FILE_CREATE, 0666,
      &mapped_len, nullptr /* we do not care if checkpoint path is on PMem*/));

  backup_mark->stage = BackupMark::Stage::Processing;
  msync(backup_mark, sizeof(BackupMark), MS_SYNC);

  imm_configs->PersistImmutableConfigs(configs_);
  persistent_checkpoint->MakeCheckpoint(snapshot);
  msync(persistent_checkpoint, sizeof(CheckPoint), MS_SYNC);

  Status s = pmem_allocator_->Backup(data_file(path));
  if (s != Status::Ok) {
    return s;
  }

  backup_mark->stage = BackupMark::Stage::Finish;
  msync(backup_mark, sizeof(BackupMark), MS_SYNC);
  GlobalLogger.Info("Backup to %s finished\n", path.c_str());
  return Status::Ok;
}

Status KVEngine::RestoreCheckpoint() {
  size_t mapped_len;
  int is_pmem;
  persist_checkpoint_ = static_cast<CheckPoint*>(
      pmem_map_file(checkpoint_file().c_str(), sizeof(CheckPoint),
                    PMEM_FILE_CREATE, 0666, &mapped_len, &is_pmem));
  if (persist_checkpoint_ == nullptr || !is_pmem ||
      mapped_len != sizeof(CheckPoint)) {
    GlobalLogger.Error("Map persistent checkpoint file %s failed\n",
                       checkpoint_file().c_str());
    return Status::IOError;
  }
  return Status::Ok;
}

Status KVEngine::MaybeRestoreBackup() {
  size_t mapped_len;
  int is_pmem;
  BackupMark* backup_mark = static_cast<BackupMark*>(
      pmem_map_file(backup_mark_file().c_str(), sizeof(BackupMark),
                    PMEM_FILE_CREATE, 0666, &mapped_len, &is_pmem));
  if (backup_mark != nullptr) {
    if (!is_pmem || mapped_len != sizeof(BackupMark)) {
      GlobalLogger.Error("Map persisted backup mark file %s failed\n",
                         backup_mark_file().c_str());
      return Status::IOError;
    }

    switch (backup_mark->stage) {
      case BackupMark::Stage::Init: {
        break;
      }
      case BackupMark::Stage::Processing: {
        GlobalLogger.Error("Recover from a unfinished backup instance\n");
        return Status::Abort;
      }
      case BackupMark::Stage::Finish: {
        GlobalLogger.Info("Recover from a backup KVDK instance\n");
        kvdk_assert(persist_checkpoint_->Valid(),
                    "No valid checkpoint for a backup instance");
        configs_.recover_to_checkpoint = true;
        break;
      }
      default:
        GlobalLogger.Error(
            "Recover from a backup instance with wrong backup stage\n");
        return Status ::Abort;
    }
    pmem_unmap(backup_mark, sizeof(BackupMark));
  }
  return Status::Ok;
}

Status KVEngine::RestorePendingBatch() {
  DIR* dir;
  dirent* ent;
  uint64_t persisted_pending_file_size =
      kMaxWriteBatchSize * 8 /* offsets */ + sizeof(PendingBatch);
  persisted_pending_file_size =
      kPMEMMapSizeUnit *
      (size_t)ceil(1.0 * persisted_pending_file_size / kPMEMMapSizeUnit);
  size_t mapped_len;
  int is_pmem;

  // Iterate all pending batch files and rollback unfinished batch writes
  if ((dir = opendir(pending_batch_dir_.c_str())) != nullptr) {
    while ((ent = readdir(dir)) != nullptr) {
      std::string file_name = std::string(ent->d_name);
      if (file_name != "." && file_name != "..") {
        uint64_t id = std::stoul(file_name);
        std::string pending_batch_file = persisted_pending_block_file(id);

        PendingBatch* pending_batch = (PendingBatch*)pmem_map_file(
            pending_batch_file.c_str(), persisted_pending_file_size,
            PMEM_FILE_CREATE, 0666, &mapped_len, &is_pmem);

        if (pending_batch != nullptr) {
          if (!is_pmem || mapped_len != persisted_pending_file_size) {
            GlobalLogger.Error("Map persisted pending batch file %s failed\n",
                               pending_batch_file.c_str());
            return Status::IOError;
          }
          if (pending_batch->Unfinished()) {
            uint64_t* invalid_offsets = pending_batch->record_offsets;
            for (uint32_t i = 0; i < pending_batch->num_kv; i++) {
              DataEntry* data_entry =
                  pmem_allocator_->offset2addr<DataEntry>(invalid_offsets[i]);
              if (data_entry->meta.timestamp == pending_batch->timestamp) {
                data_entry->meta.type = Padding;
                pmem_persist(&data_entry->meta.type, 8);
              }
            }
            pending_batch->PersistFinish();
          }

          if (id < configs_.max_access_threads) {
            engine_thread_cache_[id].persisted_pending_batch = pending_batch;
          } else {
            remove(pending_batch_file.c_str());
          }
        }
      }
    }
    closedir(dir);
  } else {
    GlobalLogger.Error("Open persisted pending batch dir %s failed\n",
                       pending_batch_dir_.c_str());
    return Status::IOError;
  }

  return Status::Ok;
}

Status KVEngine::Recovery() {
  auto s = RestorePendingBatch();

  if (s == Status::Ok) {
    s = RestoreCheckpoint();
  }

  if (s == Status::Ok) {
    s = MaybeRestoreBackup();
  }

  if (s != Status::Ok) {
    return s;
  }

  sorted_rebuilder_.reset(new SortedCollectionRebuilder(
      this, configs_.opt_large_sorted_collection_recovery,
      configs_.max_access_threads, *persist_checkpoint_));

  list_builder_.reset(new ListBuilder{pmem_allocator_.get(), &lists_, 1U});

  std::vector<std::future<Status>> fs;
  GlobalLogger.Info("Start restore data\n");
  for (uint32_t i = 0; i < configs_.max_access_threads; i++) {
    fs.push_back(std::async(&KVEngine::RestoreData, this));
  }

  for (auto& f : fs) {
    Status s = f.get();
    if (s != Status::Ok) {
      return s;
    }
  }
  fs.clear();

  GlobalLogger.Info("RestoreData done: iterated %lu records\n",
                    restored_.load());

  // restore skiplist by two optimization strategy
  auto ret = sorted_rebuilder_->Rebuild();
  if (ret.s != Status::Ok) {
    return ret.s;
  }
  list_id_ = ret.max_id + 1;
  skiplists_.swap(ret.rebuild_skiplits);

#ifdef KVDK_DEBUG_CHECK
  for (auto skiplist : skiplists_) {
    Status s = skiplist.second->CheckIndex();
    if (s != Status::Ok) {
      GlobalLogger.Info("Check skiplist index error\n");
      return s;
    }
  }
#endif
  GlobalLogger.Info("Rebuild skiplist done\n");
  sorted_rebuilder_.reset(nullptr);

  list_builder_->RebuildLists();
  list_builder_->CleanBrokens([&](DLRecord* elem) { purgeAndFree(elem); });
  s = listRegisterRecovered();
  if (s != Status::Ok) {
    return s;
  }
  list_builder_.reset(nullptr);
  GlobalLogger.Info("Rebuild Lists done\n");

  uint64_t latest_version_ts = 0;
  if (restored_.load() > 0) {
    for (size_t i = 0; i < engine_thread_cache_.size(); i++) {
      auto& engine_thread_cache = engine_thread_cache_[i];
      latest_version_ts =
          std::max(engine_thread_cache.newest_restored_ts, latest_version_ts);
    }
  }

  persist_checkpoint_->Release();
  pmem_persist(persist_checkpoint_, sizeof(CheckPoint));
  remove(backup_mark_file().c_str());

  version_controller_.Init(latest_version_ts);
  old_records_cleaner_.TryGlobalClean();

  return Status::Ok;
}

Status KVEngine::HashGetImpl(const StringView& key, std::string* value,
                             uint16_t type_mask) {
  DataEntry data_entry;
  while (1) {
    HashEntry hash_entry;
    HashEntry* entry_ptr = nullptr;
    bool is_found = hash_table_->SearchForRead(
                        hash_table_->GetHint(key), key, type_mask, &entry_ptr,
                        &hash_entry, &data_entry) == Status::Ok;
    if (!is_found || (hash_entry.GetRecordType() & DeleteRecordType)) {
      return Status::NotFound;
    }
    kvdk_assert(hash_entry.GetRecordType() == DlistDataRecord,
                "Wrong type in hash get impl");
    DLRecord* pmem_record = hash_entry.GetIndex().dl_record;

    // Copy PMem data record to dram buffer
    auto record_size = pmem_record->GetRecordSize();
    // Region of data_entry.header.record_size may be corrupted by a write
    // operation if the original reading space entry is merged with the adjacent
    // one by pmem allocator
    if (record_size > configs_.pmem_segment_blocks * configs_.pmem_block_size) {
      continue;
    }

    // TODO. remove checksum validation when unordered_collection supports mvcc
    void* data_buffer = malloc(record_size);
    memcpy(data_buffer, pmem_record, record_size);
    // If the pmem data record is corrupted or modified during get, redo search
    bool valid = ValidateRecordAndGetValue(data_buffer,
                                           data_entry.header.checksum, value);
    free(data_buffer);
    if (valid) {
      break;
    }
  }

  return Status::Ok;
}

Status KVEngine::Get(const StringView key, std::string* value) {
  Status s = MaybeInitAccessThread();

  if (s != Status::Ok) {
    return s;
  }

  if (!CheckKeySize(key)) {
    return Status::InvalidDataSize;
  }

  version_controller_.HoldLocalSnapshot();
  defer(version_controller_.ReleaseLocalSnapshot());
  auto ret = lookupKey<false>(key, StringDataRecord | StringDeleteRecord);
  if (ret.s == Status::Ok) {
    StringRecord* string_record = ret.entry.GetIndex().string_record;
    kvdk_assert(string_record->GetRecordType() == StringDataRecord,
                "Got wrong data type in string get");
    kvdk_assert(string_record->Validate(), "Corrupted data in string get");
    value->assign(string_record->Value().data(), string_record->Value().size());
    return Status::Ok;
  } else {
    return ret.s == Status::Expired ? Status::NotFound : ret.s;
  }
}

Status KVEngine::Delete(const StringView key) {
  Status s = MaybeInitAccessThread();

  if (s != Status::Ok) {
    return s;
  }

  if (!CheckKeySize(key)) {
    return Status::InvalidDataSize;
  }

  return StringDeleteImpl(key);
}

Status KVEngine::SDeleteImpl(Skiplist* skiplist, const StringView& user_key) {
  std::string collection_key(skiplist->InternalKey(user_key));
  if (!CheckKeySize(collection_key)) {
    return Status::InvalidDataSize;
  }

  auto hint = hash_table_->GetHint(collection_key);

  while (1) {
    std::unique_lock<SpinMutex> ul(*hint.spin);
    version_controller_.HoldLocalSnapshot();
    defer(version_controller_.ReleaseLocalSnapshot());
    TimeStampType new_ts =
        version_controller_.GetLocalSnapshot().GetTimestamp();

    auto ret = skiplist->Delete(user_key, hint, new_ts);
    switch (ret.s) {
      case Status::Fail:
        continue;
      case Status::PmemOverflow:
        return ret.s;
      case Status::Ok:
        ul.unlock();
        if (ret.write_record != nullptr) {
          kvdk_assert(
              ret.existing_record != nullptr &&
                  ret.existing_record->entry.meta.type == SortedDataRecord,
              "Wrong existing record type while insert a delete reocrd for "
              "sorted collection");
          delayFree(OldDataRecord{ret.existing_record, new_ts});
          if (ret.hash_entry_ptr != nullptr) {
            // delete record indexed by hash table
            // delayFree(OldDeleteRecord(ret.write_record, ret.hash_entry_ptr,
            //                           PointerType::HashEntry, new_ts,
            //                           hint.spin));
          } else if (ret.dram_node != nullptr) {
            // no hash index, by a skiplist node points to delete record
            // delayFree(OldDeleteRecord(ret.write_record, ret.dram_node,
            //                           PointerType::SkiplistNode, new_ts,
            //                           hint.spin));
          } else {
            // delete record nor pointed by hash entry nor skiplist node
            // delayFree(OldDeleteRecord(ret.write_record, nullptr,
<<<<<<< HEAD
            //                           PointerType::Empty, new_ts, hint.spin));
=======
            //                           PointerType::Empty, new_ts,
            //                           hint.spin));
>>>>>>> eb5c7636
          }
        }
        return ret.s;
      default:
        std::abort();
    }
    break;
  }
  return Status::Ok;
}

Status KVEngine::SSetImpl(Skiplist* skiplist, const StringView& user_key,
                          const StringView& value) {
  std::string collection_key(skiplist->InternalKey(user_key));
  if (!CheckKeySize(collection_key) || !CheckValueSize(value)) {
    return Status::InvalidDataSize;
  }

  auto hint = hash_table_->GetHint(collection_key);
  while (1) {
    std::unique_lock<SpinMutex> ul(*hint.spin);
    version_controller_.HoldLocalSnapshot();
    defer(version_controller_.ReleaseLocalSnapshot());
    TimeStampType new_ts =
        version_controller_.GetLocalSnapshot().GetTimestamp();
    auto ret = skiplist->Set(user_key, value, hint, new_ts);
    switch (ret.s) {
      case Status::Fail:
        continue;
      case Status::PmemOverflow:
        break;
      case Status::Ok:
        if (ret.existing_record &&
            ret.existing_record->entry.meta.type == SortedDataRecord) {
          ul.unlock();
          delayFree(OldDataRecord{ret.existing_record, new_ts});
        }
        break;
      default:
        std::abort();  // never shoud reach
    }
    return ret.s;
  }
  return Status::Ok;
}

Status KVEngine::SSet(const StringView collection, const StringView user_key,
                      const StringView value) {
  Status s = MaybeInitAccessThread();
  if (s != Status::Ok) {
    return s;
  }

  Skiplist* skiplist = nullptr;
  s = FindCollection(collection, &skiplist, RecordType::SortedHeaderRecord);
  if (s != Status::Ok) {
    return s;
  }
  return SSetImpl(skiplist, user_key, value);
}

Status KVEngine::CheckConfigs(const Configs& configs) {
  auto is_2pown = [](uint64_t n) { return (n > 0) && (n & (n - 1)) == 0; };

  if (configs.pmem_block_size < kMinPMemBlockSize) {
    GlobalLogger.Error("pmem block size too small\n");
    return Status::InvalidConfiguration;
  }

  if (configs.pmem_segment_blocks * configs.pmem_block_size < 1024) {
    GlobalLogger.Error("pmem segment size too small\n");
    return Status::InvalidConfiguration;
  }

  if (configs.pmem_file_size % configs.pmem_block_size != 0) {
    GlobalLogger.Error(
        "pmem file size should align to pmem block size (%d bytes)\n",
        configs.pmem_block_size);
    return Status::InvalidConfiguration;
  }

  auto segment_size = configs.pmem_block_size * configs.pmem_segment_blocks;
  if (configs.pmem_file_size % segment_size != 0) {
    GlobalLogger.Error(
        "pmem file size should align to segment "
        "size(pmem_segment_blocks*pmem_block_size) (%d bytes)\n",
        segment_size);
    return Status::InvalidConfiguration;
  }

  if (configs.pmem_segment_blocks * configs.pmem_block_size *
          configs.max_access_threads >
      configs.pmem_file_size) {
    GlobalLogger.Error(
        "pmem file too small, should larger than pmem_segment_blocks * "
        "pmem_block_size * max_access_threads\n");
    return Status::InvalidConfiguration;
  }

  if (configs.hash_bucket_size < sizeof(HashEntry) + 8) {
    GlobalLogger.Error("hash bucket too small\n");
    return Status::InvalidConfiguration;
  }

  if (!is_2pown(configs.hash_bucket_num) ||
      !is_2pown(configs.num_buckets_per_slot)) {
    GlobalLogger.Error(
        "hash_bucket_num and num_buckets_per_slot should be 2^n\n");
    return Status::InvalidConfiguration;
  }

  if (configs.hash_bucket_num >= ((uint64_t)1 << 32)) {
    GlobalLogger.Error("too many hash buckets\n");
    return Status::InvalidConfiguration;
  }

  if (configs.num_buckets_per_slot > configs.hash_bucket_num) {
    GlobalLogger.Error(
        "num_buckets_per_slot should less than hash_bucket_num\n");
    return Status::InvalidConfiguration;
  }

  return Status::Ok;
}

Status KVEngine::SDelete(const StringView collection,
                         const StringView user_key) {
  Status s = MaybeInitAccessThread();
  if (s != Status::Ok) {
    return s;
  }

  Skiplist* skiplist = nullptr;
  s = FindCollection(collection, &skiplist, RecordType::SortedHeaderRecord);
  if (s != Status::Ok) {
    return s == Status::NotFound ? Status::Ok : s;
  }

  return SDeleteImpl(skiplist, user_key);
}

Status KVEngine::MaybeInitPendingBatchFile() {
  if (engine_thread_cache_[access_thread.id].persisted_pending_batch ==
      nullptr) {
    int is_pmem;
    size_t mapped_len;
    uint64_t persisted_pending_file_size =
        kMaxWriteBatchSize * 8 + sizeof(PendingBatch);
    persisted_pending_file_size =
        kPMEMMapSizeUnit *
        (size_t)ceil(1.0 * persisted_pending_file_size / kPMEMMapSizeUnit);

    if ((engine_thread_cache_[access_thread.id].persisted_pending_batch =
             (PendingBatch*)pmem_map_file(
                 persisted_pending_block_file(access_thread.id).c_str(),
                 persisted_pending_file_size, PMEM_FILE_CREATE, 0666,
                 &mapped_len, &is_pmem)) == nullptr ||
        !is_pmem || mapped_len != persisted_pending_file_size) {
      return Status::PMemMapFileError;
    }
  }
  return Status::Ok;
}

Status KVEngine::BatchWrite(const WriteBatch& write_batch) {
  if (write_batch.Size() > kMaxWriteBatchSize) {
    return Status::BatchOverflow;
  }

  Status s = MaybeInitAccessThread();
  if (s != Status::Ok) {
    return s;
  }

  s = MaybeInitPendingBatchFile();
  if (s != Status::Ok) {
    return s;
  }

  engine_thread_cache_[access_thread.id].batch_writing = true;
  defer(engine_thread_cache_[access_thread.id].batch_writing = false;);

  std::set<SpinMutex*> spins_to_lock;
  std::vector<BatchWriteHint> batch_hints(write_batch.Size());
  std::vector<uint64_t> space_entry_offsets;

  for (size_t i = 0; i < write_batch.Size(); i++) {
    auto& kv = write_batch.kvs[i];
    uint32_t requested_size;
    if (kv.type == StringDataRecord) {
      requested_size = kv.key.size() + kv.value.size() + sizeof(StringRecord);
    } else if (kv.type == StringDeleteRecord) {
      requested_size = kv.key.size() + sizeof(StringRecord);
    } else {
      GlobalLogger.Error("only support string type batch write\n");
      return Status::NotSupported;
    }
    batch_hints[i].allocated_space = pmem_allocator_->Allocate(requested_size);
    // No enough space for batch write
    if (batch_hints[i].allocated_space.size == 0) {
      return Status::PmemOverflow;
    }
    space_entry_offsets.emplace_back(batch_hints[i].allocated_space.offset);

    batch_hints[i].hash_hint = hash_table_->GetHint(kv.key);
    spins_to_lock.emplace(batch_hints[i].hash_hint.spin);
  }

  [[gnu::unused]] size_t batch_size = write_batch.Size();
  TEST_SYNC_POINT_CALLBACK("KVEngine::BatchWrite::AllocateRecord::After",
                           &batch_size);
  // lock spin mutex with order to avoid deadlock
  std::vector<std::unique_lock<SpinMutex>> ul_locks;
  for (const SpinMutex* l : spins_to_lock) {
    ul_locks.emplace_back(const_cast<SpinMutex&>(*l));
  }

  version_controller_.HoldLocalSnapshot();
  defer(version_controller_.ReleaseLocalSnapshot());
  TimeStampType ts = version_controller_.GetLocalSnapshot().GetTimestamp();
  for (size_t i = 0; i < write_batch.Size(); i++) {
    batch_hints[i].timestamp = ts;
  }

  // Persist batch write status as processing
  engine_thread_cache_[access_thread.id]
      .persisted_pending_batch->PersistProcessing(space_entry_offsets, ts);

  // Do batch writes
  for (size_t i = 0; i < write_batch.Size(); i++) {
    if (write_batch.kvs[i].type == StringDataRecord ||
        write_batch.kvs[i].type == StringDeleteRecord) {
      s = StringBatchWriteImpl(write_batch.kvs[i], batch_hints[i]);
      TEST_SYNC_POINT_CALLBACK("KVEnigne::BatchWrite::BatchWriteRecord", &i);
    } else {
      return Status::NotSupported;
    }

    // Something wrong
    // TODO: roll back finished writes (hard to roll back hash table now)
    if (s != Status::Ok) {
      assert(s == Status::MemoryOverflow);
      std::abort();
    }
  }

  // Must release all spinlocks before delayFree(),
  // otherwise may deadlock as delayFree() also try to acquire these spinlocks.
  ul_locks.clear();

  engine_thread_cache_[access_thread.id]
      .persisted_pending_batch->PersistFinish();

  // Free outdated kvs
  for (size_t i = 0; i < write_batch.Size(); i++) {
    TEST_SYNC_POINT_CALLBACK("KVEngine::BatchWrite::purgeAndFree::Before", &i);
    if (batch_hints[i].data_record_to_free != nullptr) {
      delayFree(OldDataRecord{batch_hints[i].data_record_to_free, ts});
    }
    if (batch_hints[i].delete_record_to_free != nullptr) {
      hash_table_->UpdateEntryStatus(batch_hints[i].hash_entry_ptr,
                                     HashEntryStatus::Expired);
      // delayFree(OldDeleteRecord{batch_hints[i].delete_record_to_free, ts,
      //                           batch_hints[i].hash_entry_ptr,
      //                           batch_hints[i].hash_hint.spin});
    }
    if (batch_hints[i].space_not_used) {
      pmem_allocator_->Free(batch_hints[i].allocated_space);
    }
  }
  return Status::Ok;
}

Status KVEngine::Modify(const StringView key, std::string* new_value,
                        ModifyFunction modify_func, void* modify_args,
                        const WriteOptions& write_options) {
  int64_t base_time = TimeUtils::millisecond_time();
  if (write_options.ttl_time <= 0 ||
      !TimeUtils::CheckTTL(write_options.ttl_time, base_time)) {
    return Status::InvalidArgument;
  }
  ExpireTimeType expired_time = write_options.ttl_time == kPersistTime
                                    ? kPersistTime
                                    : write_options.ttl_time + base_time;

  Status s = MaybeInitAccessThread();
  if (s != Status::Ok) {
    return s;
  }
  auto hint = hash_table_->GetHint(key);
  std::unique_lock<SpinMutex> ul(*hint.spin);
  version_controller_.HoldLocalSnapshot();
  defer(version_controller_.ReleaseLocalSnapshot());
  TimeStampType new_ts = version_controller_.GetLocalSnapshot().GetTimestamp();
  auto ret = lookupKey<false>(key, static_cast<RecordType>(StringRecordType));
  // push it into cleaner
  if (ret.s == Status::Expired && ret.entry_ptr->IsTTLStatus()) {
    hash_table_->UpdateEntryStatus(ret.entry_ptr, HashEntryStatus::Expired);
    // ul.unlock();
    // delayFree(OldDeleteRecord{ret.entry.GetIndex().ptr, new_ts,
    // ret.entry_ptr,
    //                           hint.spin});
    return Status::NotFound;
  }
  if (ret.s == Status::Ok) {
    StringRecord* old_record = ret.entry.GetIndex().string_record;

    std::string modified_value = modify_func(old_record->Value(), modify_args);
    if (!CheckValueSize(modified_value)) {
      return Status::InvalidDataSize;
    }

    auto requested_size =
        key.size() + modified_value.size() + sizeof(StringRecord);
    SpaceEntry space_entry = pmem_allocator_->Allocate(requested_size);
    if (space_entry.size == 0) {
      return Status::PmemOverflow;
    }

    kvdk_assert(new_ts > old_record->GetTimestamp(),
                "old record has newer timestamp");
    StringRecord* new_record_ptr =
        pmem_allocator_->offset2addr<StringRecord>(space_entry.offset);
    StringRecord::PersistStringRecord(
        new_record_ptr, space_entry.size, new_ts, StringDataRecord,
        pmem_allocator_->addr2offset_checked(old_record), key, modified_value,
        expired_time);

    hash_table_->Insert(hint, ret.entry_ptr, StringDataRecord, new_record_ptr,
                        PointerType::StringRecord);
    ul.unlock();
    delayFree(OldDataRecord({old_record, new_ts}));
    new_value->assign(modified_value);
  }
  return ret.s;
}

Status KVEngine::StringBatchWriteImpl(const WriteBatch::KV& kv,
                                      BatchWriteHint& batch_hint) {
  DataEntry data_entry;
  HashEntry hash_entry;
  HashEntry* entry_ptr = nullptr;

  {
    auto& hash_hint = batch_hint.hash_hint;
    // hash table for the hint should be alread locked, so we do not lock it
    // here
    Status s =
        hash_table_->SearchForWrite(hash_hint, kv.key, StringRecordType,
                                    &entry_ptr, &hash_entry, &data_entry);
    if (s == Status::MemoryOverflow) {
      return s;
    }
    batch_hint.hash_entry_ptr = entry_ptr;
    bool found = s == Status::Ok;

    // Deleting kv is not existing
    if (kv.type == StringDeleteRecord && !found) {
      batch_hint.space_not_used = true;
      return Status::Ok;
    }

    kvdk_assert(!found || batch_hint.timestamp >= data_entry.meta.timestamp,
                "ts of new data smaller than existing data in batch write");

    void* block_base =
        pmem_allocator_->offset2addr(batch_hint.allocated_space.offset);

    TEST_SYNC_POINT(
        "KVEngine::BatchWrite::StringBatchWriteImpl::Pesistent::Before");

    StringRecord::PersistStringRecord(
        block_base, batch_hint.allocated_space.size, batch_hint.timestamp,
        static_cast<RecordType>(kv.type),
        found ? pmem_allocator_->addr2offset_checked(
                    hash_entry.GetIndex().string_record)
              : kNullPMemOffset,
        kv.key, kv.type == StringDataRecord ? kv.value : "");

    hash_table_->Insert(hash_hint, entry_ptr, (RecordType)kv.type, block_base,
                        PointerType::StringRecord);

    if (found) {
      if (kv.type == StringDeleteRecord) {
        batch_hint.delete_record_to_free = block_base;
      }
      if (hash_entry.GetRecordType() == StringDataRecord) {
        batch_hint.data_record_to_free = hash_entry.GetIndex().string_record;
      }
    }
  }

  return Status::Ok;
}

Status KVEngine::SGet(const StringView collection, const StringView user_key,
                      std::string* value) {
  Status s = MaybeInitAccessThread();

  if (s != Status::Ok) {
    return s;
  }
  Skiplist* skiplist = nullptr;
  s = FindCollection(collection, &skiplist, RecordType::SortedHeaderRecord);

  if (s != Status::Ok) {
    return s;
  }

  assert(skiplist);
  // Set current snapshot to this thread
  version_controller_.HoldLocalSnapshot();
  defer(version_controller_.ReleaseLocalSnapshot());
  return skiplist->Get(user_key, value);
}

Status KVEngine::GetTTL(const StringView str, TTLType* ttl_time) {
  *ttl_time = kInvalidTTL;
  HashTable::KeyHashHint hint = hash_table_->GetHint(str);
  std::unique_lock<SpinMutex> ul(*hint.spin);
  LookupResult res = lookupKey<false>(str, ExpirableRecordType);

  if (res.s == Status::Ok) {
    ExpireTimeType expire_time;
    switch (res.entry_ptr->GetIndexType()) {
      case PointerType::Skiplist: {
        expire_time = res.entry_ptr->GetIndex().skiplist->GetExpireTime();
        break;
      }
      case PointerType::UnorderedCollection: {
        expire_time =
            res.entry_ptr->GetIndex().p_unordered_collection->GetExpireTime();
        break;
      }

      case PointerType::List: {
        expire_time = res.entry_ptr->GetIndex().list->GetExpireTime();
        break;
      }

      case PointerType::StringRecord: {
        expire_time = res.entry_ptr->GetIndex().string_record->GetExpireTime();
        break;
      }
      default: {
        return Status::NotSupported;
      }
    }
    // return ttl time
    *ttl_time = TimeUtils::ExpireTimeToTTL(expire_time);
  }
  return res.s == Status::Expired ? Status::NotFound : res.s;
}

Status KVEngine::Expire(const StringView str, TTLType ttl_time) {
  int64_t base_time = TimeUtils::millisecond_time();
  if (!TimeUtils::CheckTTL(ttl_time, base_time)) {
    return Status::InvalidArgument;
  }

  ExpireTimeType expired_time = TimeUtils::TTLToExpireTime(ttl_time, base_time);

  HashTable::KeyHashHint hint = hash_table_->GetHint(str);
  std::unique_lock<SpinMutex> ul(*hint.spin);
  // TODO: maybe have a wrapper function(lookupKeyAndMayClean).
  LookupResult res = lookupKey<false>(str, ExpirableRecordType);
  if (ttl_time <= 0 /*immediately expired*/ ||
      (res.s == Status::Expired && res.entry_ptr->IsTTLStatus())) {
    // Push the expired record into cleaner and update hash entry status with
    // HashEntryStatus::Expired.
    // TODO(zhichen): This `if` will be removed when completing collection
    // deletion.
    if (res.entry_ptr->GetIndexType() == PointerType::StringRecord) {
      hash_table_->UpdateEntryStatus(res.entry_ptr, HashEntryStatus::Expired);
<<<<<<< HEAD
      ul.unlock();
=======
      // ul.unlock();
>>>>>>> eb5c7636
      // delayFree(OldDeleteRecord{
      //     res.entry_ptr->GetIndex().ptr, res.entry_ptr,
      //     PointerType::HashEntry, version_controller_.GetCurrentTimestamp(),
      //     hint.spin});
    }
    return Status::NotFound;
  }

  if (res.s == Status::Ok) {
    std::string val;
    WriteOptions write_option{ttl_time, false};
    switch (res.entry_ptr->GetIndexType()) {
      case PointerType::StringRecord: {
        ul.unlock();
        res.s = Modify(
            str, &val,
            [](const StringView& val, void*) {
              return string_view_2_string(val);
            },
            nullptr, write_option);
        break;
      }
      case PointerType::Skiplist: {
        res.s = res.entry_ptr->GetIndex().skiplist->SetExpireTime(expired_time);
        break;
      }
      case PointerType::UnorderedCollection: {
        UnorderedCollection* pcoll =
            res.entry.GetIndex().p_unordered_collection;
        /// TODO: put these unregister and delete work in findKey()
        res.s = pcoll->SetExpireTime(expired_time);
        break;
      }
      case PointerType::List: {
        res.s = res.entry_ptr->GetIndex().list->SetExpireTime(expired_time);
        break;
      }
      default: {
        return Status::NotSupported;
      }
    }
  }

  // Update hash entry status to TTL
  if (res.s == Status::Ok) {
    hash_table_->UpdateEntryStatus(res.entry_ptr, expired_time == kPersistTime
                                                      ? HashEntryStatus::Persist
                                                      : HashEntryStatus::TTL);
  }
  return res.s;
}

Status KVEngine::StringDeleteImpl(const StringView& key) {
<<<<<<< HEAD
  auto hint = hash_table_->GetHint(key);
  std::unique_lock<SpinMutex> ul(*hint.spin);
  version_controller_.HoldLocalSnapshot();
  defer(version_controller_.ReleaseLocalSnapshot());
  TimeStampType new_ts = version_controller_.GetLocalSnapshot().GetTimestamp();
=======
  DataEntry data_entry;
  HashEntry hash_entry;
  HashEntry* entry_ptr = nullptr;

  uint32_t requested_size = key.size() + sizeof(StringRecord);
  SpaceEntry sized_space_entry;

  {
    auto hint = hash_table_->GetHint(key);
    std::unique_lock<SpinMutex> ul(*hint.spin);
    // Set current snapshot to this thread
    version_controller_.HoldLocalSnapshot();
    defer(version_controller_.ReleaseLocalSnapshot());
    TimeStampType new_ts =
        version_controller_.GetLocalSnapshot().GetTimestamp();
    Status s = hash_table_->SearchForWrite(
        hint, key, StringDeleteRecord | StringDataRecord, &entry_ptr,
        &hash_entry, &data_entry);

    switch (s) {
      case Status::Ok: {
        if (entry_ptr->GetRecordType() == StringDeleteRecord) {
          return s;
        }
        auto request_size = key.size() + sizeof(StringRecord);
        SpaceEntry sized_space_entry = pmem_allocator_->Allocate(request_size);
        if (sized_space_entry.size == 0) {
          return Status::PmemOverflow;
        }

        void* pmem_ptr =
            pmem_allocator_->offset2addr_checked(sized_space_entry.offset);

        StringRecord::PersistStringRecord(
            pmem_ptr, sized_space_entry.size, new_ts, StringDeleteRecord,
            pmem_allocator_->addr2offset_checked(
                hash_entry.GetIndex().string_record),
            key, "");

        hash_table_->Insert(hint, entry_ptr, StringDeleteRecord, pmem_ptr,
                            PointerType::StringRecord);
        hash_table_->UpdateEntryStatus(entry_ptr, HashEntryStatus::Expired);
        ul.unlock();
        delayFree(OldDataRecord{hash_entry.GetIndex().string_record, new_ts});
        // We also delay free this delete record to recycle PMem and DRAM space
        // delayFree(OldDeleteRecord{pmem_ptr, new_ts, entry_ptr, hint.spin});
>>>>>>> eb5c7636

  auto ret = lookupKey<false>(key, StringDeleteRecord | StringDataRecord);
  if (ret.s == Status::Ok) {
    // We only write delete record if key exist
    auto request_size = key.size() + sizeof(StringRecord);
    SpaceEntry space_entry = pmem_allocator_->Allocate(request_size);
    if (space_entry.size == 0) {
      return Status::PmemOverflow;
    }

    void* pmem_ptr = pmem_allocator_->offset2addr_checked(space_entry.offset);
    StringRecord::PersistStringRecord(pmem_ptr, space_entry.size, new_ts,
                                      StringDeleteRecord,
                                      pmem_allocator_->addr2offset_checked(
                                          ret.entry.GetIndex().string_record),
                                      key, "");
    hash_table_->Insert(hint, ret.entry_ptr, StringDeleteRecord, pmem_ptr,
                        PointerType::StringRecord);
    ul.unlock();
    delayFree(OldDataRecord{ret.entry.GetIndex().string_record, new_ts});
    // Free this delete record to recycle PMem and DRAM space
    // delayFree(OldDeleteRecord(pmem_ptr, ret.entry_ptr,
    // PointerType::HashEntry,
    //                           new_ts, hint.spin));
  }

  return ret.s == Status::NotFound ? Status::Ok : ret.s;
}

Status KVEngine::StringSetImpl(const StringView& key, const StringView& value,
                               const WriteOptions& write_options) {
  int64_t base_time = TimeUtils::millisecond_time();
  if (write_options.ttl_time <= 0 ||
      !TimeUtils::CheckTTL(write_options.ttl_time, base_time)) {
    return Status::InvalidArgument;
  }

  ExpireTimeType expired_time =
      TimeUtils::TTLToExpireTime(write_options.ttl_time, base_time);

  auto hint = hash_table_->GetHint(key);
  TEST_SYNC_POINT("KVEngine::StringSetImpl::BeforeLock");
  std::unique_lock<SpinMutex> ul(*hint.spin);
  version_controller_.HoldLocalSnapshot();
  defer(version_controller_.ReleaseLocalSnapshot());
  TimeStampType new_ts = version_controller_.GetLocalSnapshot().GetTimestamp();

  // Lookup key in hashtable
  auto ret = lookupKey<true>(key, StringDataRecord | StringDeleteRecord);
  if (ret.s == Status::MemoryOverflow || ret.s == Status::WrongType) {
    return ret.s;
  }
  bool existing = ret.s == Status::Ok || ret.s == Status::Expired;
  kvdk_assert((!existing && ret.s == Status::NotFound) ||
                  (existing &&
                   new_ts > ret.entry.GetIndex().string_record->GetTimestamp()),
              "existing record has newer timestamp or wrong return status in "
              "string set");

  // Persist key-value pair to PMem
  uint32_t requested_size = value.size() + key.size() + sizeof(StringRecord);
  SpaceEntry space_entry = pmem_allocator_->Allocate(requested_size);
  if (space_entry.size == 0) {
    return Status::PmemOverflow;
  }
  StringRecord* new_record =
      pmem_allocator_->offset2addr_checked<StringRecord>(space_entry.offset);
  StringRecord::PersistStringRecord(
      new_record, space_entry.size, new_ts, StringDataRecord,
      existing ? pmem_allocator_->addr2offset_checked(
                     ret.entry.GetIndex().string_record)
               : kNullPMemOffset,
      key, value, expired_time);

<<<<<<< HEAD
  hash_table_->Insert(hint, ret.entry_ptr, StringDataRecord, new_record,
                      PointerType::StringRecord);
  // Free existing record
  if (existing && !ret.entry.IsExpiredStatus() /*Check if expired_key already handled by background cleaner*/) {
    ul.unlock();
    delayFree(OldDataRecord{ret.entry.GetIndex().string_record, new_ts});
=======
  {
    auto hint = hash_table_->GetHint(key);
    TEST_SYNC_POINT("KVEngine::StringSetImpl::BeforeLock");
    std::unique_lock<SpinMutex> ul(*hint.spin);
    // Set current snapshot to this thread
    version_controller_.HoldLocalSnapshot();
    defer(version_controller_.ReleaseLocalSnapshot());
    TimeStampType new_ts =
        version_controller_.GetLocalSnapshot().GetTimestamp();

    // Search position to write index in hash table.
    Status s = hash_table_->SearchForWrite(
        hint, key, StringDeleteRecord | StringDataRecord, &hash_entry_ptr,
        &hash_entry, &data_entry);
    if (s == Status::MemoryOverflow) {
      return s;
    }
    bool found = s == Status::Ok;

    void* block_base = pmem_allocator_->offset2addr(sized_space_entry.offset);

    kvdk_assert(!found || new_ts > data_entry.meta.timestamp,
                "old record has newer timestamp!");
    // Persist key-value pair to PMem
    StringRecord::PersistStringRecord(
        block_base, sized_space_entry.size, new_ts, StringDataRecord,
        found ? pmem_allocator_->addr2offset_checked(
                    hash_entry.GetIndex().string_record)
              : kNullPMemOffset,
        key, value, expired_time);

    auto updated_type = hash_entry_ptr->GetRecordType();

    hash_table_->Insert(hint, hash_entry_ptr, StringDataRecord, block_base,
                        PointerType::StringRecord, entry_status);

    /* delete record is self-freed or this record is expired(already pushed into
     * cleaner queue), so we don't need to free it here */
    if (found && updated_type == StringDataRecord &&
        !hash_entry_ptr->IsExpiredStatus()) {
      ul.unlock();
      delayFree(OldDataRecord{hash_entry.GetIndex().string_record, new_ts});
    }
>>>>>>> eb5c7636
  }

  return Status::Ok;
}

Status KVEngine::Set(const StringView key, const StringView value,
                     const WriteOptions& options) {
  Status s = MaybeInitAccessThread();
  if (s != Status::Ok) {
    return s;
  }

  if (!CheckKeySize(key) || !CheckValueSize(value)) {
    return Status::InvalidDataSize;
  }

  return StringSetImpl(key, value, options);
}

}  // namespace KVDK_NAMESPACE

// UnorderedCollection
namespace KVDK_NAMESPACE {
template <bool allocate_hash_entry_if_missing>
KVEngine::LookupResult KVEngine::lookupKey(StringView key, uint16_t type_mask) {
  LookupResult result;
  auto hint = hash_table_->GetHint(key);
  if (!allocate_hash_entry_if_missing) {
    result.s =
        hash_table_->SearchForRead(hint, key, PrimaryRecordType,
                                   &result.entry_ptr, &result.entry, nullptr);
  } else {
    result.s =
        hash_table_->SearchForWrite(hint, key, PrimaryRecordType,
                                    &result.entry_ptr, &result.entry, nullptr);
  }

  if (result.s != Status::Ok) {
    kvdk_assert(
        result.s == Status::NotFound || result.s == Status::MemoryOverflow, "");
    return result;
  }

  RecordType record_type = result.entry.GetRecordType();
  bool type_match = type_mask & record_type;
  bool expired;

  switch (record_type) {
    case RecordType::StringDeleteRecord: {
      result.s = type_match ? Status::NotFound : Status::WrongType;
      return result;
    }
    case RecordType::StringDataRecord: {
      expired = result.entry.GetIndex().string_record->HasExpired();
      break;
    }
    case RecordType::DlistRecord:
    case RecordType::ListRecord:
    case RecordType::SortedHeaderRecord: {
      expired = TimeUtils::CheckIsExpired(
          static_cast<Collection*>(result.entry.GetIndex().ptr)
              ->GetExpireTime());
      break;
    }
    default: {
      kvdk_assert(false, "Unreachable branch!");
      std::abort();
    }
  }

  if (expired) {
    result.s = type_match ? Status::Expired : Status::NotFound;
  } else {
    result.s = type_match ? Status::Ok : Status::WrongType;
  }
  return result;
}  // namespace KVDK_NAMESPACE

std::shared_ptr<UnorderedCollection> KVEngine::createUnorderedCollection(
    StringView const collection_name) {
  TimeStampType ts = version_controller_.GetCurrentTimestamp();
  CollectionIDType id = list_id_.fetch_add(1);
  std::string name(collection_name.data(), collection_name.size());
  std::shared_ptr<UnorderedCollection> sp_uncoll =
      std::make_shared<UnorderedCollection>(
          hash_table_.get(), pmem_allocator_.get(), name, id, ts);
  return sp_uncoll;
}

Status KVEngine::HGet(StringView const collection_name, StringView const key,
                      std::string* value) {
  Status s = MaybeInitAccessThread();

  if (s != Status::Ok) {
    return s;
  }

  UnorderedCollection* p_uncoll;
  s = FindCollection(collection_name, &p_uncoll, RecordType::DlistRecord);
  if (s != Status::Ok) {
    return s;
  }

  std::string internal_key = p_uncoll->InternalKey(key);
  return HashGetImpl(internal_key, value, RecordType::DlistDataRecord);
}

Status KVEngine::HSet(StringView const collection_name, StringView const key,
                      StringView const value) {
  Status s = MaybeInitAccessThread();
  if (s != Status::Ok) {
    return s;
  }

  UnorderedCollection* p_collection;

  // Find UnorederedCollection, create if none exists
  {
    s = FindCollection(collection_name, &p_collection, RecordType::DlistRecord);
    if (s == Status::NotFound) {
      HashTable::KeyHashHint hint_collection =
          hash_table_->GetHint(collection_name);
      // Lock and find again in case other threads have created the
      // UnorderedCollection
      std::unique_lock<SpinMutex> lock_collection{*hint_collection.spin};
      auto ret = lookupKey<true>(collection_name, RecordType::DlistRecord);
      if (ret.s == Status::NotFound) {
        auto sp_collection = createUnorderedCollection(collection_name);

        p_collection = sp_collection.get();
        {
          std::lock_guard<std::mutex> lg{list_mu_};
          vec_sp_unordered_collections_.push_back(sp_collection);
        }

        hash_table_->Insert(hint_collection, ret.entry_ptr,
                            RecordType::DlistRecord, p_collection,
                            PointerType::UnorderedCollection);
        ret.s = Status::Ok;
      } else if (ret.s == Status::Ok) {
        p_collection = ret.entry.GetIndex().p_unordered_collection;
        // Todo: handle expired
      }
      s = ret.s;
    }

    if (s != Status::Ok) {
      return s;
    }
  }

  // Emplace the new DlistDataRecord
  {
    auto internal_key = p_collection->InternalKey(key);
    HashTable::KeyHashHint hint_record = hash_table_->GetHint(internal_key);

    int n_try = 0;
    while (true) {
      ++n_try;

      std::unique_lock<SpinMutex> lock_record{*hint_record.spin};

      TimeStampType ts = version_controller_.GetCurrentTimestamp();

      HashEntry hash_entry_record;
      HashEntry* p_hash_entry_record = nullptr;
      Status search_result = hash_table_->SearchForWrite(
          hint_record, internal_key, RecordType::DlistDataRecord,
          &p_hash_entry_record, &hash_entry_record, nullptr);

      ModifyReturn emplace_result{};
      switch (search_result) {
        case Status::NotFound: {
          emplace_result = p_collection->Emplace(ts, key, value, lock_record);
          break;
        }
        case Status::Ok: {
          DLRecord* pmp_old_record = hash_entry_record.GetIndex().dl_record;
          emplace_result = p_collection->Replace(pmp_old_record, ts, key, value,
                                                 lock_record);
          // Additional check
          if (emplace_result.success) {
            kvdk_assert(pmem_allocator_->addr2offset_checked(pmp_old_record) ==
                            emplace_result.offset_old,
                        "Updated a record, but HashEntry in HashTable is "
                        "inconsistent with data on PMem!");

            DLRecord* pmp_new_record =
                pmem_allocator_->offset2addr_checked<DLRecord>(
                    emplace_result.offset_new);
            kvdk_assert(
                pmp_old_record->entry.meta.timestamp <
                    pmp_new_record->entry.meta.timestamp,
                "Old record has newer timestamp than newly inserted record!");
            purgeAndFree(pmp_old_record);
          }
          break;
        }
        default: {
          kvdk_assert(false,
                      "Invalid search result when trying to insert "
                      "a new DlistDataRecord!");
        }
      }

      if (!emplace_result.success) {
        // Retry
        continue;
      } else {
        // Successfully emplaced the new record
        DLRecord* pmp_new_record =
            pmem_allocator_->offset2addr_checked<DLRecord>(
                emplace_result.offset_new);
        hash_table_->Insert(hint_record, p_hash_entry_record,
                            RecordType::DlistDataRecord, pmp_new_record,
                            PointerType::UnorderedCollectionElement);
        return Status::Ok;
      }
    }
  }
}

Status KVEngine::HDelete(StringView const collection_name,
                         StringView const key) {
  Status s = MaybeInitAccessThread();
  if (s != Status::Ok) {
    return s;
  }
  UnorderedCollection* p_collection;
  s = FindCollection(collection_name, &p_collection, RecordType::DlistRecord);
  if (s == Status::Ok) {
    // Erase DlistDataRecord if found one.
    auto internal_key = p_collection->InternalKey(key);
    HashTable::KeyHashHint hint_record = hash_table_->GetHint(internal_key);

    int n_try = 0;
    while (true) {
      ++n_try;
      std::unique_lock<SpinMutex> lock_record{*hint_record.spin};

      HashEntry hash_entry;
      HashEntry* p_hash_entry = nullptr;
      Status search_result = hash_table_->SearchForWrite(
          hint_record, internal_key, RecordType::DlistDataRecord, &p_hash_entry,
          &hash_entry, nullptr);

      ModifyReturn erase_result{};
      switch (search_result) {
        case Status::NotFound: {
          return Status::Ok;
        }
        case Status::Ok: {
          DLRecord* pmp_old_record = hash_entry.GetIndex().dl_record;

          erase_result = p_collection->Erase(pmp_old_record, lock_record);
          if (erase_result.success) {
            hash_table_->Erase(p_hash_entry);
            purgeAndFree(pmp_old_record);
            return Status::Ok;
          } else {
            // !erase_result.success
            continue;
          }
          break;
        }
        default: {
          kvdk_assert(false,
                      "Invalid search result when trying to erase "
                      "a DlistDataRecord!");
        }
      }
    }
  } else {
    return s == Status::NotFound ? Ok : s;
  }
}

std::unique_ptr<Iterator> KVEngine::NewUnorderedIterator(
    StringView const collection_name) {
  UnorderedCollection* p_collection;
  Status s =
      FindCollection(collection_name, &p_collection, RecordType::DlistRecord);
  return (s == Status::Ok)
             ? std::unique_ptr<UnorderedIterator>(
                   new UnorderedIterator{p_collection->shared_from_this()})
             : nullptr;
}

Status KVEngine::RestoreDlistRecords(DLRecord* pmp_record) {
  switch (pmp_record->entry.meta.type) {
    case RecordType::DlistRecord: {
      UnorderedCollection* p_collection = nullptr;
      std::lock_guard<std::mutex> lg{list_mu_};
      {
        std::shared_ptr<UnorderedCollection> sp_collection =
            std::make_shared<UnorderedCollection>(
                hash_table_.get(), pmem_allocator_.get(), pmp_record);
        p_collection = sp_collection.get();
        vec_sp_unordered_collections_.emplace_back(sp_collection);
        CollectionIDType id = p_collection->ID();
        auto old = list_id_.load();
        while (id >= old && !list_id_.compare_exchange_strong(old, id + 1)) {
        }
      }

      std::string collection_name = p_collection->Name();
      HashTable::KeyHashHint hint_collection =
          hash_table_->GetHint(collection_name);
      std::unique_lock<SpinMutex> guard{*hint_collection.spin};

      HashEntry hash_entry_collection;
      HashEntry* p_hash_entry_collection = nullptr;
      Status s = hash_table_->SearchForWrite(
          hint_collection, collection_name, RecordType::DlistRecord,
          &p_hash_entry_collection, &hash_entry_collection, nullptr);
      hash_table_->Insert(hint_collection, p_hash_entry_collection,
                          RecordType::DlistRecord, p_collection,
                          PointerType::UnorderedCollection);
      kvdk_assert((s == Status::NotFound), "Impossible situation occurs!");
      return Status::Ok;
    }
    case RecordType::DlistHeadRecord: {
      kvdk_assert(pmp_record->prev == kNullPMemOffset &&
                      checkDLRecordLinkageRight(pmp_record),
                  "Bad linkage found when RestoreDlistRecords. Broken head.");
      return Status::Ok;
    }
    case RecordType::DlistTailRecord: {
      kvdk_assert(pmp_record->next == kNullPMemOffset &&
                      checkDLRecordLinkageLeft(pmp_record),
                  "Bad linkage found when RestoreDlistRecords. Broken tail.");
      return Status::Ok;
    }
    case RecordType::DlistDataRecord: {
      bool linked = checkLinkage(static_cast<DLRecord*>(pmp_record));
      if (!linked) {
        GlobalLogger.Error("Bad linkage!\n");
#if KVDK_DEBUG_LEVEL == 0
        GlobalLogger.Error(
            "Bad linkage can only be repaired when KVDK_DEBUG_LEVEL > 0!\n");
        std::abort();
#endif
        return Status::Ok;
      }

      auto internal_key = pmp_record->Key();
      HashTable::KeyHashHint hint_record = hash_table_->GetHint(internal_key);
      std::unique_lock<SpinMutex> lock_record{*hint_record.spin};

      HashEntry hash_entry_record;
      HashEntry* p_hash_entry_record = nullptr;
      Status search_status = hash_table_->SearchForWrite(
          hint_record, internal_key, RecordType::DlistDataRecord,
          &p_hash_entry_record, &hash_entry_record, nullptr);

      switch (search_status) {
        case Status::NotFound: {
          hash_table_->Insert(hint_record, p_hash_entry_record,
                              pmp_record->entry.meta.type, pmp_record,
                              PointerType::UnorderedCollectionElement);
          return Status::Ok;
        }
        case Status::Ok: {
          DLRecord* pmp_old_record = hash_entry_record.GetIndex().dl_record;
          if (pmp_old_record->entry.meta.timestamp <
              pmp_record->entry.meta.timestamp) {
            if (checkDLRecordLinkageRight((DLRecord*)pmp_old_record) ||
                checkDLRecordLinkageLeft((DLRecord*)pmp_old_record)) {
              assert(false && "Old record is linked in Dlinkedlist!");
              throw std::runtime_error{"Old record is linked in Dlinkedlist!"};
            }
            hash_table_->Insert(hint_record, p_hash_entry_record,
                                pmp_record->entry.meta.type, pmp_record,
                                PointerType::UnorderedCollectionElement);
            purgeAndFree(pmp_old_record);

          } else if (pmp_old_record->entry.meta.timestamp ==
                     pmp_record->entry.meta.timestamp) {
            GlobalLogger.Info("Met two DlistRecord with same timestamp");
            purgeAndFree(pmp_record);

          } else {
            if (checkDLRecordLinkageRight((DLRecord*)pmp_record) ||
                checkDLRecordLinkageLeft((DLRecord*)pmp_record)) {
              assert(false && "Old record is linked in Dlinkedlist!");
              throw std::runtime_error{"Old record is linked in Dlinkedlist!"};
            }
            purgeAndFree(pmp_record);
          }
          return Status::Ok;
        }
        default: {
          kvdk_assert(false,
                      "Invalid search result when trying to insert a new "
                      "DlistDataRecord!\n");
          return search_status;
        }
      }
    }
    default: {
      kvdk_assert(false, "Wrong type in RestoreDlistRecords!\n");
      return Status::Abort;
    }
  }
}

}  // namespace KVDK_NAMESPACE

// Snapshot, delayFree and background work
namespace KVDK_NAMESPACE {

Snapshot* KVEngine::GetSnapshot(bool make_checkpoint) {
  Snapshot* ret = version_controller_.NewGlobalSnapshot();
  TimeStampType snapshot_ts = static_cast<SnapshotImpl*>(ret)->GetTimestamp();

  // A snapshot should not contain any ongoing batch write
  for (size_t i = 0; i < configs_.max_access_threads; i++) {
    while (engine_thread_cache_[i].batch_writing &&
           snapshot_ts >=
               version_controller_.GetLocalSnapshot(i).GetTimestamp()) {
      asm volatile("pause");
    }
  }

  if (make_checkpoint) {
    std::lock_guard<std::mutex> lg(checkpoint_lock_);
    persist_checkpoint_->MakeCheckpoint(ret);
    pmem_persist(persist_checkpoint_, sizeof(CheckPoint));
  }

  return ret;
}

void KVEngine::delayFree(const OldDataRecord& old_data_record) {
  old_records_cleaner_.PushToCache(old_data_record);
  // To avoid too many cached old records pending clean, we try to clean cached
  // records while pushing new one
  if (!need_clean_records_ &&
      old_records_cleaner_.NumCachedOldRecords() > kMaxCachedOldRecords) {
    need_clean_records_ = true;
  } else {
    old_records_cleaner_.TryCleanCachedOldRecords(
        kLimitForegroundCleanOldRecords);
  }
}

// void KVEngine::delayFree(const OldDeleteRecord& old_delete_record) {
//   old_records_cleaner_.PushToCache(old_delete_record);
//   // To avoid too many cached old records pending clean, we try to clean
//   cached
//   // records while pushing new one
<<<<<<< HEAD
//   if (!need_clean_records_ &&
//       old_records_cleaner_.NumCachedOldRecords() > kMaxCachedOldRecords) {
//     need_clean_records_ = true;
=======
//   if (old_records_cleaner_.NumCachedOldRecords() > kMaxCachedOldRecords &&
//       !bg_cleaner_processing_) {
//     bg_work_signals_.old_records_cleaner_cv.notify_all();
>>>>>>> eb5c7636
//   } else {
//     old_records_cleaner_.TryCleanCachedOldRecords(
//         kLimitForegroundCleanOldRecords);
//   }
// }

void KVEngine::backgroundOldRecordCleaner() {
  TEST_SYNC_POINT_CALLBACK("KVEngine::backgroundOldRecordCleaner::NothingToDo",
                           nullptr);
  while (!bg_work_signals_.terminating) {
    CleanOutDated();
  }
}

void KVEngine::backgroundPMemUsageReporter() {
  auto interval = std::chrono::milliseconds{
      static_cast<std::uint64_t>(configs_.report_pmem_usage_interval * 1000)};
  while (!bg_work_signals_.terminating) {
    {
      std::unique_lock<SpinMutex> ul(bg_work_signals_.terminating_lock);
      if (!bg_work_signals_.terminating) {
        bg_work_signals_.pmem_usage_reporter_cv.wait_for(ul, interval);
      }
    }
    ReportPMemUsage();
  }
}

void KVEngine::backgroundPMemAllocatorOrgnizer() {
  auto interval = std::chrono::milliseconds{
      static_cast<std::uint64_t>(configs_.background_work_interval * 1000)};
  while (!bg_work_signals_.terminating) {
    {
      std::unique_lock<SpinMutex> ul(bg_work_signals_.terminating_lock);
      if (!bg_work_signals_.terminating) {
        bg_work_signals_.pmem_allocator_organizer_cv.wait_for(ul, interval);
      }
    }
    pmem_allocator_->BackgroundWork();
  }
}

void KVEngine::backgroundDramCleaner() {
  auto interval = std::chrono::milliseconds{1000};
  while (!bg_work_signals_.terminating) {
    {
      std::unique_lock<SpinMutex> ul(bg_work_signals_.terminating_lock);
      if (!bg_work_signals_.terminating) {
        bg_work_signals_.dram_cleaner_cv.wait_for(ul, interval);
      }
    }
    FreeSkiplistDramNodes();
  }
}

void KVEngine::CleanOutDated() {
  int64_t interval = static_cast<int64_t>(configs_.background_work_interval);
  // std::deque<OldDeleteRecord> expired_record_queue;
  // Iterate hash table
  auto start_ts = std::chrono::system_clock::now();
  auto slot_iter = hash_table_->GetSlotIterator();
  while (slot_iter.Valid()) {
    auto bucket_iter = slot_iter.Begin();
    auto end_bucket_iter = slot_iter.End();
    auto new_ts = version_controller_.GetCurrentTimestamp();
<<<<<<< HEAD
=======
    // std::deque<OldDeleteRecord> expired_record_queue;
    uint64_t need_clean_num = 0;
>>>>>>> eb5c7636
    while (bucket_iter != end_bucket_iter) {
      switch (bucket_iter->GetIndexType()) {
        case PointerType::StringRecord: {
          if (bucket_iter->IsTTLStatus() &&
              bucket_iter->GetIndex().string_record->HasExpired()) {
            hash_table_->UpdateEntryStatus(&(*bucket_iter),
                                           HashEntryStatus::Expired);
            // push expired cleaner
            // expired_record_queue.push_back(OldDeleteRecord{
            //     bucket_iter->GetIndex().ptr, &(*bucket_iter),
            //     PointerType::HashEntry, new_ts, slot_iter.GetSlotLock()});
<<<<<<< HEAD
=======
            need_clean_num++;
>>>>>>> eb5c7636
          }
          break;
        }
        case PointerType::UnorderedCollection:
        case PointerType::List:
        case PointerType::Skiplist: {
          // TODO(zhichen): check expired. and push into collection cleaner.
          break;
        }
        default:
          break;
      }
      bucket_iter++;
    }
<<<<<<< HEAD

    // if (!expired_record_queue.empty() &&
    //     (expired_record_queue.size() >= kMaxCachedOldRecords)) {
    //   old_records_cleaner_.PushToGlobal(expired_record_queue);
    //   expired_record_queue.clear();
    // }
    if (std::chrono::duration_cast<std::chrono::seconds>(
            std::chrono::system_clock::now() - start_ts)
                .count() > interval ||
        need_clean_records_) {
      need_clean_records_ = true;
      old_records_cleaner_.TryGlobalClean();
      need_clean_records_ = false;
      start_ts = std::chrono::system_clock::now();
    }
=======
    // old_records_cleaner_.PushToGloble(expired_record_queue);
>>>>>>> eb5c7636
    slot_iter.Next();
  }
  // if (!expired_record_queue.empty()) {
  //   old_records_cleaner_.PushToGlobal(expired_record_queue);
  //   expired_record_queue.clear();
  // }
}
}  // namespace KVDK_NAMESPACE

// List
namespace KVDK_NAMESPACE {
Status KVEngine::ListLength(StringView key, size_t* sz) {
  if (!CheckKeySize(key)) {
    return Status::InvalidDataSize;
  }
  std::unique_lock<std::recursive_mutex> guard;
  List* list;
  Status s = listFind(key, &list, false, guard);
  if (s != Status::Ok) {
    return s;
  }
  *sz = list->Size();
  return Status::Ok;
}

Status KVEngine::ListPushFront(StringView key, StringView elem) {
  if (!CheckKeySize(key) || !CheckValueSize(elem)) {
    return Status::InvalidDataSize;
  }
  /// TODO: (Ziyan) use gargage collection mechanism from version controller
  /// to perform these operations lockless.
  std::unique_lock<std::recursive_mutex> guard;
  List* list;
  Status s = listFind(key, &list, true, guard);
  if (s != Status::Ok) {
    return s;
  }

  auto space = pmem_allocator_->Allocate(
      sizeof(DLRecord) + sizeof(CollectionIDType) + elem.size());
  if (space.size == 0) {
    return Status::PmemOverflow;
  }

  list->PushFront(space, version_controller_.GetCurrentTimestamp(), "", elem);
  return Status::Ok;
}

Status KVEngine::ListPushBack(StringView key, StringView elem) {
  if (!CheckKeySize(key) || !CheckValueSize(elem)) {
    return Status::InvalidDataSize;
  }
  std::unique_lock<std::recursive_mutex> guard;
  List* list;
  Status s = listFind(key, &list, true, guard);
  if (s != Status::Ok) {
    return s;
  }

  auto space = pmem_allocator_->Allocate(
      sizeof(DLRecord) + sizeof(CollectionIDType) + elem.size());
  if (space.size == 0) {
    return Status::PmemOverflow;
  }

  list->PushBack(space, version_controller_.GetCurrentTimestamp(), "", elem);
  return Status::Ok;
}

Status KVEngine::ListPopFront(StringView key, std::string* elem) {
  if (!CheckKeySize(key)) {
    return Status::InvalidDataSize;
  }
  std::unique_lock<std::recursive_mutex> guard;
  List* list;
  Status s = listFind(key, &list, false, guard);
  if (s != Status::Ok) {
    return s;
  }

  kvdk_assert(list->Size() != 0, "");
  auto sw = list->Front()->Value();
  elem->assign(sw.data(), sw.size());
  list->PopFront([&](DLRecord* rec) { purgeAndFree(rec); });

  if (list->Size() == 0) {
    auto guard = hash_table_->AcquireLock(key);
    auto result = removeKey(key);
    kvdk_assert(result.s == Status::Ok, "");
    listDestroy(list);
  }
  return Status::Ok;
}

Status KVEngine::ListPopBack(StringView key, std::string* elem) {
  if (!CheckKeySize(key)) {
    return Status::InvalidDataSize;
  }
  std::unique_lock<std::recursive_mutex> guard;
  List* list;
  Status s = listFind(key, &list, false, guard);
  if (s != Status::Ok) {
    return s;
  }

  kvdk_assert(list->Size() != 0, "");
  auto sw = list->Back()->Value();
  elem->assign(sw.data(), sw.size());
  list->PopBack([&](DLRecord* rec) { purgeAndFree(rec); });

  if (list->Size() == 0) {
    auto guard = hash_table_->AcquireLock(key);
    auto result = removeKey(key);
    kvdk_assert(result.s == Status::Ok, "");
    listDestroy(list);
  }
  return Status::Ok;
}

Status KVEngine::ListInsert(std::unique_ptr<ListIterator> const& pos,
                            StringView elem) {
  if (!CheckValueSize(elem)) {
    return Status::InvalidDataSize;
  }
  ListIteratorImpl* iter = dynamic_cast<ListIteratorImpl*>(pos.get());
  kvdk_assert(iter != nullptr, "Invalid iterator!");

  std::unique_lock<std::recursive_mutex> guard;
  List* list;
  Status s = listFind(iter->Owner()->Name(), &list, false, guard);
  if (s != Status::Ok) {
    return s;
  }
  kvdk_assert(list == iter->Owner(), "Iterator outdated!");

  auto space = pmem_allocator_->Allocate(
      sizeof(DLRecord) + sizeof(CollectionIDType) + elem.size());
  if (space.size == 0) {
    return Status::PmemOverflow;
  }

  iter->Rep() = list->EmplaceBefore(
      space, iter->Rep(), version_controller_.GetCurrentTimestamp(), "", elem);
  return Status::Ok;
}

Status KVEngine::ListErase(std::unique_ptr<ListIterator> const& pos) {
  ListIteratorImpl* iter = dynamic_cast<ListIteratorImpl*>(pos.get());
  kvdk_assert(iter != nullptr, "Invalid iterator!");

  std::unique_lock<std::recursive_mutex> guard;
  List* list;
  Status s = listFind(iter->Owner()->Name(), &list, false, guard);
  if (s != Status::Ok) {
    return s;
  }
  kvdk_assert(list == iter->Owner(), "Iterator outdated!");
  kvdk_assert(iter->Valid(), "Trying to erase invalid iterator!");

  iter->Rep() =
      list->Erase(iter->Rep(), [&](DLRecord* rec) { purgeAndFree(rec); });

  if (list->Size() == 0) {
    auto key = list->Name();
    auto guard = hash_table_->AcquireLock(key);
    auto result = removeKey(key);
    kvdk_assert(result.s == Status::Ok, "");
    listDestroy(list);
  }
  return Status::Ok;
}

// Replace the element at pos
Status KVEngine::ListSet(std::unique_ptr<ListIterator> const& pos,
                         StringView elem) {
  if (!CheckValueSize(elem)) {
    return Status::InvalidDataSize;
  }
  ListIteratorImpl* iter = dynamic_cast<ListIteratorImpl*>(pos.get());
  kvdk_assert(iter != nullptr, "Invalid iterator!");

  std::unique_lock<std::recursive_mutex> guard;
  List* list;
  Status s = listFind(iter->Owner()->Name(), &list, false, guard);
  if (s != Status::Ok) {
    return s;
  }
  kvdk_assert(list == iter->Owner(), "Iterator outdated!");

  auto space = pmem_allocator_->Allocate(
      sizeof(DLRecord) + sizeof(CollectionIDType) + elem.size());
  if (space.size == 0) {
    return Status::PmemOverflow;
  }
  iter->Rep() = list->Replace(space, iter->Rep(),
                              version_controller_.GetCurrentTimestamp(), "",
                              elem, [&](DLRecord* rec) { purgeAndFree(rec); });
  return Status::Ok;
}

std::unique_ptr<ListIterator> KVEngine::ListMakeIterator(StringView key) {
  if (!CheckKeySize(key)) {
    return nullptr;
  }
  std::unique_lock<std::recursive_mutex> guard;
  List* list;
  Status s = listFind(key, &list, false, guard);
  if (s != Status::Ok) {
    return nullptr;
  }
  return std::unique_ptr<ListIteratorImpl>{new ListIteratorImpl{list}};
}

List* KVEngine::listCreate(StringView key) {
  std::uint64_t ts = version_controller_.GetCurrentTimestamp();
  CollectionIDType id = list_id_.fetch_add(1);
  List* list = new List{};
  auto space = pmem_allocator_->Allocate(sizeof(DLRecord) + key.size() +
                                         sizeof(CollectionIDType));
  if (space.size == 0) {
    return nullptr;
  }
  list->Init(pmem_allocator_.get(), space, ts, key, id);
  std::lock_guard<std::mutex> guard{list_mu_};
  lists_.emplace_back(list);
  return list;
}

Status KVEngine::listRestoreElem(DLRecord* pmp_record) {
  list_builder_->AddListElem(pmp_record);
  return Status::Ok;
}

Status KVEngine::listRestoreList(DLRecord* pmp_record) {
  list_builder_->AddListRecord(pmp_record);
  return Status::Ok;
}

Status KVEngine::listRegisterRecovered() {
  CollectionIDType max_id = 0;
  for (auto const& list : lists_) {
    auto guard = hash_table_->AcquireLock(list->Name());
    Status s = registerCollection(list.get());
    if (s != Status::Ok) {
      return s;
    }
    max_id = std::max(max_id, list->ID());
  }
  auto old = list_id_.load();
  while (max_id >= old && !list_id_.compare_exchange_strong(old, max_id + 1)) {
  }
  return Status::Ok;
}

Status KVEngine::listDestroy(List* list) {
  while (list->Size() > 0) {
    list->PopFront([&](DLRecord* elem) { purgeAndFree(elem); });
  }
  list->Destroy([&](DLRecord* lrec) { purgeAndFree(lrec); });
  return Status::Ok;
}

Status KVEngine::listFind(StringView key, List** list, bool init_nx,
                          std::unique_lock<std::recursive_mutex>& guard) {
  // The life cycle of a List includes following stages
  // Uninitialized. List not created yet.
  // Active. Initialized and registered on HashTable.
  // Inactive. Destroyed and unregistered from HashTable.
  // Always lock List visible to other threads first,
  // then lock the HashTable to avoid deadlock.
  if (MaybeInitAccessThread() != Status::Ok) {
    return Status::TooManyAccessThreads;
  }
  {
    auto result = lookupKey<false>(key, RecordType::ListRecord);
    if (result.s != Status::Ok && result.s != Status::NotFound) {
      return result.s;
    }
    if (result.s == Status::Ok) {
      (*list) = result.entry.GetIndex().list;
      guard = (*list)->AcquireLock();
      if ((*list)->Valid()) {
        // Active and successfully locked
        return Status::Ok;
      }
      // Inactive, already destroyed by other thread.
      // The inactive List will be removed from HashTable
      // by caller that destroys it with HashTable locked.
    }
    if (!init_nx) {
      // Uninitialized or Inactive
      return Status::NotFound;
    }
  }

  // Uninitialized or Inactive, initialize new one
  /// TODO: may deadlock!
  {
    auto guard2 = hash_table_->AcquireLock(key);
    auto result = lookupKey<false>(key, RecordType::ListRecord);
    if (result.s != Status::Ok && result.s != Status::NotFound) {
      return result.s;
    }
    if (result.s == Status::Ok) {
      (*list) = result.entry.GetIndex().list;
      guard = (*list)->AcquireLock();
      kvdk_assert((*list)->Valid(), "Invalid list should have been removed!");
      return Status::Ok;
    }
    // No other thread have created one, create one here.
    (*list) = listCreate(key);
    if ((*list) == nullptr) {
      return Status::PmemOverflow;
    }
    guard = (*list)->AcquireLock();
    return registerCollection(*list);
  }
}

}  // namespace KVDK_NAMESPACE<|MERGE_RESOLUTION|>--- conflicted
+++ resolved
@@ -941,12 +941,8 @@
           } else {
             // delete record nor pointed by hash entry nor skiplist node
             // delayFree(OldDeleteRecord(ret.write_record, nullptr,
-<<<<<<< HEAD
-            //                           PointerType::Empty, new_ts, hint.spin));
-=======
             //                           PointerType::Empty, new_ts,
             //                           hint.spin));
->>>>>>> eb5c7636
           }
         }
         return ret.s;
@@ -1207,11 +1203,10 @@
       delayFree(OldDataRecord{batch_hints[i].data_record_to_free, ts});
     }
     if (batch_hints[i].delete_record_to_free != nullptr) {
-      hash_table_->UpdateEntryStatus(batch_hints[i].hash_entry_ptr,
-                                     HashEntryStatus::Expired);
-      // delayFree(OldDeleteRecord{batch_hints[i].delete_record_to_free, ts,
-      //                           batch_hints[i].hash_entry_ptr,
-      //                           batch_hints[i].hash_hint.spin});
+      // delayFree(OldDeleteRecord(
+      //     batch_hints[i].delete_record_to_free,
+      //     batch_hints[i].hash_entry_ptr,
+      // PointerType::HashEntry, ts, batch_hints[i].hash_hint.spin));
     }
     if (batch_hints[i].space_not_used) {
       pmem_allocator_->Free(batch_hints[i].allocated_space);
@@ -1246,9 +1241,8 @@
   if (ret.s == Status::Expired && ret.entry_ptr->IsTTLStatus()) {
     hash_table_->UpdateEntryStatus(ret.entry_ptr, HashEntryStatus::Expired);
     // ul.unlock();
-    // delayFree(OldDeleteRecord{ret.entry.GetIndex().ptr, new_ts,
-    // ret.entry_ptr,
-    //                           hint.spin});
+    // delayFree(OldDeleteRecord{ret.entry.GetIndex().ptr, ret.entry_ptr,
+    //                           PointerType::HashEntry, new_ts, hint.spin});
     return Status::NotFound;
   }
   if (ret.s == Status::Ok) {
@@ -1421,11 +1415,7 @@
     // deletion.
     if (res.entry_ptr->GetIndexType() == PointerType::StringRecord) {
       hash_table_->UpdateEntryStatus(res.entry_ptr, HashEntryStatus::Expired);
-<<<<<<< HEAD
-      ul.unlock();
-=======
       // ul.unlock();
->>>>>>> eb5c7636
       // delayFree(OldDeleteRecord{
       //     res.entry_ptr->GetIndex().ptr, res.entry_ptr,
       //     PointerType::HashEntry, version_controller_.GetCurrentTimestamp(),
@@ -1479,60 +1469,11 @@
 }
 
 Status KVEngine::StringDeleteImpl(const StringView& key) {
-<<<<<<< HEAD
   auto hint = hash_table_->GetHint(key);
   std::unique_lock<SpinMutex> ul(*hint.spin);
   version_controller_.HoldLocalSnapshot();
   defer(version_controller_.ReleaseLocalSnapshot());
   TimeStampType new_ts = version_controller_.GetLocalSnapshot().GetTimestamp();
-=======
-  DataEntry data_entry;
-  HashEntry hash_entry;
-  HashEntry* entry_ptr = nullptr;
-
-  uint32_t requested_size = key.size() + sizeof(StringRecord);
-  SpaceEntry sized_space_entry;
-
-  {
-    auto hint = hash_table_->GetHint(key);
-    std::unique_lock<SpinMutex> ul(*hint.spin);
-    // Set current snapshot to this thread
-    version_controller_.HoldLocalSnapshot();
-    defer(version_controller_.ReleaseLocalSnapshot());
-    TimeStampType new_ts =
-        version_controller_.GetLocalSnapshot().GetTimestamp();
-    Status s = hash_table_->SearchForWrite(
-        hint, key, StringDeleteRecord | StringDataRecord, &entry_ptr,
-        &hash_entry, &data_entry);
-
-    switch (s) {
-      case Status::Ok: {
-        if (entry_ptr->GetRecordType() == StringDeleteRecord) {
-          return s;
-        }
-        auto request_size = key.size() + sizeof(StringRecord);
-        SpaceEntry sized_space_entry = pmem_allocator_->Allocate(request_size);
-        if (sized_space_entry.size == 0) {
-          return Status::PmemOverflow;
-        }
-
-        void* pmem_ptr =
-            pmem_allocator_->offset2addr_checked(sized_space_entry.offset);
-
-        StringRecord::PersistStringRecord(
-            pmem_ptr, sized_space_entry.size, new_ts, StringDeleteRecord,
-            pmem_allocator_->addr2offset_checked(
-                hash_entry.GetIndex().string_record),
-            key, "");
-
-        hash_table_->Insert(hint, entry_ptr, StringDeleteRecord, pmem_ptr,
-                            PointerType::StringRecord);
-        hash_table_->UpdateEntryStatus(entry_ptr, HashEntryStatus::Expired);
-        ul.unlock();
-        delayFree(OldDataRecord{hash_entry.GetIndex().string_record, new_ts});
-        // We also delay free this delete record to recycle PMem and DRAM space
-        // delayFree(OldDeleteRecord{pmem_ptr, new_ts, entry_ptr, hint.spin});
->>>>>>> eb5c7636
 
   auto ret = lookupKey<false>(key, StringDeleteRecord | StringDataRecord);
   if (ret.s == Status::Ok) {
@@ -1607,58 +1548,12 @@
                : kNullPMemOffset,
       key, value, expired_time);
 
-<<<<<<< HEAD
   hash_table_->Insert(hint, ret.entry_ptr, StringDataRecord, new_record,
                       PointerType::StringRecord);
   // Free existing record
   if (existing && !ret.entry.IsExpiredStatus() /*Check if expired_key already handled by background cleaner*/) {
     ul.unlock();
     delayFree(OldDataRecord{ret.entry.GetIndex().string_record, new_ts});
-=======
-  {
-    auto hint = hash_table_->GetHint(key);
-    TEST_SYNC_POINT("KVEngine::StringSetImpl::BeforeLock");
-    std::unique_lock<SpinMutex> ul(*hint.spin);
-    // Set current snapshot to this thread
-    version_controller_.HoldLocalSnapshot();
-    defer(version_controller_.ReleaseLocalSnapshot());
-    TimeStampType new_ts =
-        version_controller_.GetLocalSnapshot().GetTimestamp();
-
-    // Search position to write index in hash table.
-    Status s = hash_table_->SearchForWrite(
-        hint, key, StringDeleteRecord | StringDataRecord, &hash_entry_ptr,
-        &hash_entry, &data_entry);
-    if (s == Status::MemoryOverflow) {
-      return s;
-    }
-    bool found = s == Status::Ok;
-
-    void* block_base = pmem_allocator_->offset2addr(sized_space_entry.offset);
-
-    kvdk_assert(!found || new_ts > data_entry.meta.timestamp,
-                "old record has newer timestamp!");
-    // Persist key-value pair to PMem
-    StringRecord::PersistStringRecord(
-        block_base, sized_space_entry.size, new_ts, StringDataRecord,
-        found ? pmem_allocator_->addr2offset_checked(
-                    hash_entry.GetIndex().string_record)
-              : kNullPMemOffset,
-        key, value, expired_time);
-
-    auto updated_type = hash_entry_ptr->GetRecordType();
-
-    hash_table_->Insert(hint, hash_entry_ptr, StringDataRecord, block_base,
-                        PointerType::StringRecord, entry_status);
-
-    /* delete record is self-freed or this record is expired(already pushed into
-     * cleaner queue), so we don't need to free it here */
-    if (found && updated_type == StringDataRecord &&
-        !hash_entry_ptr->IsExpiredStatus()) {
-      ul.unlock();
-      delayFree(OldDataRecord{hash_entry.GetIndex().string_record, new_ts});
-    }
->>>>>>> eb5c7636
   }
 
   return Status::Ok;
@@ -2110,15 +2005,9 @@
 //   // To avoid too many cached old records pending clean, we try to clean
 //   cached
 //   // records while pushing new one
-<<<<<<< HEAD
 //   if (!need_clean_records_ &&
 //       old_records_cleaner_.NumCachedOldRecords() > kMaxCachedOldRecords) {
 //     need_clean_records_ = true;
-=======
-//   if (old_records_cleaner_.NumCachedOldRecords() > kMaxCachedOldRecords &&
-//       !bg_cleaner_processing_) {
-//     bg_work_signals_.old_records_cleaner_cv.notify_all();
->>>>>>> eb5c7636
 //   } else {
 //     old_records_cleaner_.TryCleanCachedOldRecords(
 //         kLimitForegroundCleanOldRecords);
@@ -2184,11 +2073,6 @@
     auto bucket_iter = slot_iter.Begin();
     auto end_bucket_iter = slot_iter.End();
     auto new_ts = version_controller_.GetCurrentTimestamp();
-<<<<<<< HEAD
-=======
-    // std::deque<OldDeleteRecord> expired_record_queue;
-    uint64_t need_clean_num = 0;
->>>>>>> eb5c7636
     while (bucket_iter != end_bucket_iter) {
       switch (bucket_iter->GetIndexType()) {
         case PointerType::StringRecord: {
@@ -2200,10 +2084,6 @@
             // expired_record_queue.push_back(OldDeleteRecord{
             //     bucket_iter->GetIndex().ptr, &(*bucket_iter),
             //     PointerType::HashEntry, new_ts, slot_iter.GetSlotLock()});
-<<<<<<< HEAD
-=======
-            need_clean_num++;
->>>>>>> eb5c7636
           }
           break;
         }
@@ -2218,7 +2098,6 @@
       }
       bucket_iter++;
     }
-<<<<<<< HEAD
 
     // if (!expired_record_queue.empty() &&
     //     (expired_record_queue.size() >= kMaxCachedOldRecords)) {
@@ -2234,9 +2113,6 @@
       need_clean_records_ = false;
       start_ts = std::chrono::system_clock::now();
     }
-=======
-    // old_records_cleaner_.PushToGloble(expired_record_queue);
->>>>>>> eb5c7636
     slot_iter.Next();
   }
   // if (!expired_record_queue.empty()) {
