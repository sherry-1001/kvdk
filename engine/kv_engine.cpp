/* SPDX-License-Identifier: BSD-3-Clause
 * Copyright(c) 2021 Intel Corporation
 */

#include "kv_engine.hpp"

#include <cmath>
#include <cstdint>

#include <algorithm>
#include <atomic>
#include <future>
#include <limits>
#include <mutex>
#include <thread>

#include <dirent.h>
#include <libpmem.h>
#include <sys/mman.h>

#include "kvdk/engine.hpp"

#include "configs.hpp"
#include "dram_allocator.hpp"
#include "skiplist.hpp"
#include "structures.hpp"

#include "utils/sync_point.hpp"
#include "utils/utils.hpp"

namespace KVDK_NAMESPACE {
constexpr uint64_t kMaxWriteBatchSize = (1 << 20);
// fsdax mode align to 2MB by default.
constexpr uint64_t kPMEMMapSizeUnit = (1 << 21);
// Select a record every 10000 into restored skiplist map for multi-thread
// restoring large skiplist.
constexpr uint64_t kRestoreSkiplistStride = 10000;

void PendingBatch::PersistFinish() {
  num_kv = 0;
  stage = Stage::Finish;
  pmem_persist(this, sizeof(PendingBatch));
}

<<<<<<< HEAD
void PendingBatch::PersistProcessing(
    const std::vector<uint64_t> &record_offsets, TimeStampType ts) {
  pmem_memcpy_persist(this + 1, record_offsets.data(),
                      record_offsets.size() * 8);
  num_kv = record_offsets.size();
  timestamp = ts;
=======
void PendingBatch::PersistProcessing(const std::vector<PMemOffsetType> &records,
                                     TimeStampType ts) {
  pmem_memcpy_persist(record_offsets, records.data(), records.size() * 8);
  timestamp = ts;
  num_kv = records.size();
>>>>>>> 7e126500
  stage = Stage::Processing;
  pmem_persist(this, sizeof(PendingBatch));
}

KVEngine::KVEngine() {}

KVEngine::~KVEngine() {
  closing_ = true;
  GlobalLogger.Info("Closing instance ... \n");
  GlobalLogger.Info("Waiting bg threads exit ... \n");
  for (auto &t : bg_threads_) {
    t.join();
  }

  kvdk_assert(pmem_allocator_->PMemUsageInBytes() >= 0, "Invalid PMem Usage");
  ReportPMemUsage();
  GlobalLogger.Info("Instance closed\n");
}

Status KVEngine::Open(const std::string &name, Engine **engine_ptr,
                      const Configs &configs) {
  KVEngine *engine = new KVEngine;
  Status s = engine->Init(name, configs);
  if (s == Status::Ok) {
    *engine_ptr = engine;
  } else {
    GlobalLogger.Error("Init kvdk instance failed: %d\n", s);
    delete engine;
  }
  return s;
}

void KVEngine::FreeSkiplistDramNodes() {
  for (auto skiplist : skiplists_) {
    skiplist->PurgeObsoletedNodes();
  }
}

void KVEngine::ReportPMemUsage() {
  auto total = pmem_allocator_->PMemUsageInBytes();
  GlobalLogger.Info("PMem Usage: %ld B, %ld KB, %ld MB, %ld GB\n", total,
                    (total / (1LL << 10)), (total / (1LL << 20)),
                    (total / (1LL << 30)));
}

void KVEngine::BackgroundWork() {
  // To avoid free a referencing skiplist node, we do freeing in at least every
  // 10 seconds
  // TODO: Maybe free skiplist node in another bg thread?
  assert(configs_.background_work_interval >= 0);
  assert(configs_.report_pmem_usage_interval >= 0);
  auto background_interval = std::chrono::milliseconds{
      static_cast<std::uint64_t>(configs_.background_work_interval * 1000)};
  auto const free_skiplist_node_interval = std::chrono::milliseconds{10000};
  auto const report_pmem_usage_interval = std::chrono::milliseconds{
      static_cast<std::uint64_t>(configs_.report_pmem_usage_interval * 1000)};
  auto count_down1 = free_skiplist_node_interval;
  auto count_down2 = report_pmem_usage_interval;
  while (!closing_) {
    std::this_thread::sleep_for(background_interval);

    pmem_allocator_->BackgroundWork();

    if (count_down1 < background_interval) {
      FreeSkiplistDramNodes();
      count_down1 = free_skiplist_node_interval;
    } else {
      count_down1 -= background_interval;
    }

    if (count_down2 < background_interval) {
      ReportPMemUsage();
      count_down2 = report_pmem_usage_interval;
    } else {
      count_down2 -= background_interval;
    }
  }
}

Status KVEngine::Init(const std::string &name, const Configs &configs) {
  write_thread.id = 0;
  Status s;
  if (!configs.use_devdax_mode) {
    dir_ = format_dir_path(name);
    pending_batch_dir_ = dir_ + "pending_batch_files/";
    int res = create_dir_if_missing(dir_);
    if (res != 0) {
      GlobalLogger.Error("Create engine dir %s error\n", dir_.c_str());
      return Status::IOError;
    }

    res = create_dir_if_missing(pending_batch_dir_);
    if (res != 0) {
      GlobalLogger.Error("Create pending batch files dir %s error\n",
                         pending_batch_dir_.c_str());
      return Status::IOError;
    }

    db_file_ = db_file_name();
    configs_ = configs;

  } else {
    configs_ = configs;
    db_file_ = name;

    // The devdax mode need to execute the shell scripts/init_devdax.sh,
    // then a fsdax model namespace will be created and the
    // configs_.devdax_meta_dir will be created on a xfs file system with a
    // fsdax namespace
    dir_ = format_dir_path(configs_.devdax_meta_dir);
    pending_batch_dir_ = dir_ + "pending_batch_files/";

    int res = create_dir_if_missing(pending_batch_dir_);
    if (res != 0) {
      GlobalLogger.Error("Create pending batch files dir %s error\n",
                         pending_batch_dir_.c_str());
      return Status::IOError;
    }
  }

  s = PersistOrRecoverImmutableConfigs();
  if (s != Status::Ok) {
    return s;
  }

  thread_res_.resize(configs_.max_write_threads);
  pmem_allocator_.reset(PMEMAllocator::NewPMEMAllocator(
      db_file_, configs_.pmem_file_size, configs_.pmem_segment_blocks,
      configs_.pmem_block_size, configs_.max_write_threads,
      configs_.populate_pmem_space, configs_.use_devdax_mode));
  thread_manager_.reset(new (std::nothrow)
                            ThreadManager(configs_.max_write_threads));
  hash_table_.reset(HashTable::NewHashTable(
      configs_.hash_bucket_num, configs_.hash_bucket_size,
      configs_.num_buckets_per_slot, pmem_allocator_,
      configs_.max_write_threads));
  if (pmem_allocator_ == nullptr || hash_table_ == nullptr ||
      thread_manager_ == nullptr) {
    GlobalLogger.Error("Init kvdk basic components error\n");
    return Status::Abort;
  }

  ts_on_startup_ = get_cpu_tsc();
  s = Recovery();
  write_thread.id = -1;

  bg_threads_.emplace_back(&KVEngine::BackgroundWork, this);

  ReportPMemUsage();
  kvdk_assert(pmem_allocator_->PMemUsageInBytes() >= 0, "Invalid PMem Usage");
  return s;
}

Status KVEngine::CreateSortedCollection(const StringView collection_name,
                                        Collection **collection_ptr,
                                        const StringView &comp_name) {
  *collection_ptr = nullptr;
  Status s = MaybeInitWriteThread();
  if (s != Status::Ok) {
    return s;
  }
  s = InitCollection(collection_name, collection_ptr,
                     RecordType::SortedHeaderRecord);
  if (s == Status::Ok) {
    auto skiplist = (Skiplist *)(*collection_ptr);
    if (!comp_name.empty()) {
      auto compare_func = comparator_.GetComparaFunc(comp_name);
      if (compare_func != nullptr) {
        skiplist->SetCompareFunc(compare_func);
      } else {
        GlobalLogger.Error("Compare function %s is not registered\n",
                           comp_name);
        s = Status::Abort;
      }
    }
  }
  ReleaseWriteThread();
  return s;
}

std::shared_ptr<Iterator>
KVEngine::NewSortedIterator(const StringView collection) {
  Skiplist *skiplist;
  Status s =
      FindCollection(collection, &skiplist, RecordType::SortedHeaderRecord);
  return s == Status::Ok
             ? std::make_shared<SortedIterator>(skiplist, pmem_allocator_)
             : nullptr;
}

Status KVEngine::MaybeInitWriteThread() {
  return thread_manager_->MaybeInitThread(write_thread);
}

Status KVEngine::RestoreData() {
  Status s = MaybeInitWriteThread();
  if (s != Status::Ok) {
    return s;
  }

  SpaceEntry segment_recovering;
  DataEntry data_entry_cached;
  bool fetch = false;
  uint64_t cnt = 0;
  while (true) {
    if (segment_recovering.size == 0) {
      fetch = true;
    }
    if (fetch) {
      if (!pmem_allocator_->FreeAndFetchSegment(&segment_recovering)) {
        break;
      }
      fetch = false;
    }

    void *recovering_pmem_record =
        pmem_allocator_->offset2addr_checked(segment_recovering.offset);
    memcpy(&data_entry_cached, recovering_pmem_record, sizeof(DataEntry));

    // reach the of of this segment or the segment is empty
    if (data_entry_cached.header.record_size == 0) {
      fetch = true;
      continue;
    }

    segment_recovering.size -= data_entry_cached.header.record_size;
    segment_recovering.offset += data_entry_cached.header.record_size;

    switch (data_entry_cached.meta.type) {
    case RecordType::SortedDataRecord:
    case RecordType::SortedHeaderRecord:
    case RecordType::StringDataRecord:
    case RecordType::StringDeleteRecord:
    case RecordType::DlistRecord:
    case RecordType::DlistHeadRecord:
    case RecordType::DlistTailRecord:
    case RecordType::DlistDataRecord:
    case RecordType::QueueRecord:
    case RecordType::QueueDataRecord:
    case RecordType::QueueHeadRecord:
    case RecordType::QueueTailRecord: {
      if (!ValidateRecord(recovering_pmem_record)) {
        // Checksum dismatch, mark as padding to be Freed
        // Otherwise the Restore will continue normally
        data_entry_cached.meta.type = RecordType::Padding;
      }
      break;
    }
    case RecordType::Padding:
    case RecordType::Empty: {
      data_entry_cached.meta.type = RecordType::Padding;
      break;
    }
    default: {
      // Report Corrupted Record, but still release it and continues
      GlobalLogger.Error("Corrupted Record met when recovering. It has invalid "
                         "type. Record type: %u\n",
                         data_entry_cached.meta.type);
      data_entry_cached.meta.type = RecordType::Padding;
      break;
    }
    }

    // When met records with invalid checksum
    // or the space is padding, empty or with corrupted record
    // Free the space and fetch another
    if (data_entry_cached.meta.type == RecordType::Padding) {
      pmem_allocator_->Free(SpaceEntry(
          pmem_allocator_->addr2offset_checked(recovering_pmem_record),
          data_entry_cached.header.record_size));
      continue;
    }

    // Record has valid type and Checksum is correct
    // Continue to restore the Record
    cnt++;

    auto ts_recovering = data_entry_cached.meta.timestamp;
    if (ts_recovering > thread_res_[write_thread.id].newest_restored_ts) {
      thread_res_[write_thread.id].newest_restored_ts = ts_recovering;
    }

    switch (data_entry_cached.meta.type) {
    case RecordType::SortedDataRecord: {
      s = RestoreSkiplistRecord(static_cast<DLRecord *>(recovering_pmem_record),
                                data_entry_cached);
      break;
    }
    case RecordType::SortedHeaderRecord: {
      s = RestoreSkiplistHead(static_cast<DLRecord *>(recovering_pmem_record),
                              data_entry_cached);
      break;
    }
    case RecordType::StringDataRecord:
    case RecordType::StringDeleteRecord: {
      s = RestoreStringRecord(
          static_cast<StringRecord *>(recovering_pmem_record),
          data_entry_cached);
      break;
    }
    case RecordType::DlistRecord:
    case RecordType::DlistHeadRecord:
    case RecordType::DlistTailRecord:
    case RecordType::DlistDataRecord: {
      s = RestoreDlistRecords(static_cast<DLRecord *>(recovering_pmem_record));
      break;
    }
    case RecordType::QueueRecord:
    case RecordType::QueueDataRecord:
    case RecordType::QueueHeadRecord:
    case RecordType::QueueTailRecord: {
      s = RestoreQueueRecords(static_cast<DLRecord *>(recovering_pmem_record));
      break;
    }
    default: {
      GlobalLogger.Error("Invalid Record type when recovering. Trying "
                         "restoring record. Record type: %u\n",
                         data_entry_cached.meta.type);
      s = Status::Abort;
    }
    }
    if (s != Status::Ok) {
      break;
    }
  }
  restored_.fetch_add(cnt);
  ReleaseWriteThread();
  return s;
}

bool KVEngine::ValidateRecordAndGetValue(void *data_record,
                                         uint32_t expected_checksum,
                                         std::string *value) {
  assert(data_record);
  assert(value);
  DataEntry *entry = static_cast<DataEntry *>(data_record);
  switch (entry->meta.type) {
  case RecordType::StringDataRecord:
  case RecordType::StringDeleteRecord: {
    StringRecord *string_record = static_cast<StringRecord *>(data_record);
    if (string_record->Validate(expected_checksum)) {
      auto v = string_record->Value();
      value->assign(v.data(), v.size());
      return true;
    }
    return false;
  }
  case RecordType::SortedDataRecord:
  case RecordType::SortedHeaderRecord:
  case RecordType::DlistDataRecord:
  case RecordType::DlistRecord: {
    DLRecord *dl_record = static_cast<DLRecord *>(data_record);
    if (dl_record->Validate(expected_checksum)) {
      auto v = dl_record->Value();
      value->assign(v.data(), v.size());
      return true;
    }
    return false;
  }
  case RecordType::Padding: {
    return false;
  }
  default:
    GlobalLogger.Error("Unsupported type in ValidateRecordAndGetValue()!");
    kvdk_assert(false, "Unsupported type in ValidateRecordAndGetValue()!");
    std::abort();
  }
}

bool KVEngine::ValidateRecord(void *data_record) {
  assert(data_record);
  DataEntry *entry = static_cast<DataEntry *>(data_record);
  switch (entry->meta.type) {
  case RecordType::StringDataRecord:
  case RecordType::StringDeleteRecord: {
    return static_cast<StringRecord *>(data_record)->Validate();
  }
  case RecordType::SortedDataRecord:
  case RecordType::SortedHeaderRecord:
  case RecordType::DlistDataRecord:
  case RecordType::DlistRecord:
  case RecordType::DlistHeadRecord:
  case RecordType::DlistTailRecord:
  case RecordType::QueueRecord:
  case RecordType::QueueDataRecord:
  case RecordType::QueueHeadRecord:
  case RecordType::QueueTailRecord: {
    return static_cast<DLRecord *>(data_record)->Validate();
  }
  default:
    kvdk_assert(false, "Unsupported type in ValidateRecord()!");
    return false;
  }
}

Status KVEngine::RestoreSkiplistHead(DLRecord *pmem_record, const DataEntry &) {
  assert(pmem_record->entry.meta.type == SortedHeaderRecord);
  std::string name = string_view_2_string(pmem_record->Key());
  HashEntry hash_entry;
  HashEntry *entry_ptr = nullptr;

  CollectionIDType id = Skiplist::SkiplistID(pmem_record);
  Skiplist *skiplist;
  {
    std::lock_guard<std::mutex> lg(list_mu_);
    skiplists_.push_back(std::make_shared<Skiplist>(
        pmem_record, name, id, pmem_allocator_, hash_table_));
    skiplist = skiplists_.back().get();
    if (configs_.opt_large_sorted_collection_restore) {
      sorted_rebuilder_.SetEntriesOffsets(
          pmem_allocator_->addr2offset(pmem_record), false, nullptr);
    }
  }
  compare_excange_if_larger(list_id_, id + 1);

  // Here key is the collection name
  auto hint = hash_table_->GetHint(name);
  std::lock_guard<SpinMutex> lg(*hint.spin);
  Status s =
      hash_table_->SearchForWrite(hint, name, SortedHeaderRecord, &entry_ptr,
                                  &hash_entry, nullptr, true /* in recovery */);
  if (s == Status::MemoryOverflow) {
    return s;
  }
  assert(s == Status::NotFound);
  hash_table_->Insert(hint, entry_ptr, SortedHeaderRecord, skiplist,
                      HashOffsetType::Skiplist);
  return Status::Ok;
}

Status KVEngine::RestoreStringRecord(StringRecord *pmem_record,
                                     const DataEntry &cached_entry) {
  assert(pmem_record->entry.meta.type & StringRecordType);
  std::string key(pmem_record->Key());
  DataEntry existing_data_entry;
  HashEntry hash_entry;
  HashEntry *entry_ptr = nullptr;

  auto hint = hash_table_->GetHint(key);
  std::lock_guard<SpinMutex> lg(*hint.spin);
  Status s = hash_table_->SearchForWrite(
      hint, key, StringRecordType, &entry_ptr, &hash_entry,
      &existing_data_entry, true /* in recovery */);

  if (s == Status::MemoryOverflow) {
    return s;
  }

  bool found = s == Status::Ok;
  if (found &&
      existing_data_entry.meta.timestamp >= cached_entry.meta.timestamp) {
    entry_ptr->header.status = HashEntryStatus::Normal;
    purgeAndFree(pmem_record);
    return Status::Ok;
  }

  bool free_space = entry_ptr->header.status == HashEntryStatus::Updating;
  hash_table_->Insert(hint, entry_ptr, cached_entry.meta.type, pmem_record,
                      HashOffsetType::StringRecord);
  if (free_space) {
    purgeAndFree(hash_entry.index.ptr);
  }

  return Status::Ok;
}

bool KVEngine::CheckAndRepairDLRecord(DLRecord *record) {
  uint64_t offset = pmem_allocator_->addr2offset(record);
  DLRecord *prev = pmem_allocator_->offset2addr<DLRecord>(record->prev);
  DLRecord *next = pmem_allocator_->offset2addr<DLRecord>(record->next);
  if (prev->next != offset && next->prev != offset) {
    return false;
  }
  // Repair un-finished write
  if (next && next->prev != offset) {
    next->prev = offset;
    pmem_persist(&next->prev, 8);
  }
  return true;
}

Status KVEngine::RestoreSkiplistRecord(DLRecord *pmem_record,
                                       const DataEntry &cached_data_entry) {
  if (!CheckAndRepairDLRecord(pmem_record)) {
    purgeAndFree(pmem_record);
    return Status::Ok;
  }

  assert(pmem_record->entry.meta.type & SortedDataRecord);
  std::string internal_key(pmem_record->Key());
  StringView user_key = CollectionUtils::ExtractUserKey(internal_key);
  DataEntry existing_data_entry;
  HashEntry hash_entry;
  HashEntry *entry_ptr = nullptr;

  auto hint = hash_table_->GetHint(internal_key);
  std::lock_guard<SpinMutex> lg(*hint.spin);
  Status s = hash_table_->SearchForWrite(
      hint, internal_key, SortedDataRecord, &entry_ptr, &hash_entry,
      &existing_data_entry, true /* in recovery */);

  if (s == Status::MemoryOverflow) {
    return s;
  }

  bool found = s == Status::Ok;
  if (found &&
      existing_data_entry.meta.timestamp >= cached_data_entry.meta.timestamp) {
    purgeAndFree(pmem_record);
    return Status::Ok;
  }

  void *new_hash_index;
  DLRecord *old_pmem_record;
  SkiplistNode *dram_node;
  if (!found) {
    auto height = Skiplist::RandomHeight();
    if (height > 0) {
      dram_node = SkiplistNode::NewNode(user_key, pmem_record, height);
      if (dram_node == nullptr) {
        GlobalLogger.Error("Memory overflow in recovery\n");
        return Status::MemoryOverflow;
      }
      new_hash_index = dram_node;
      if (configs_.opt_large_sorted_collection_restore &&
          thread_res_[write_thread.id]
                      .visited_skiplist_ids[dram_node->SkiplistID()]++ %
                  kRestoreSkiplistStride ==
              0) {
        std::lock_guard<std::mutex> lg(list_mu_);
        sorted_rebuilder_.SetEntriesOffsets(
            pmem_allocator_->addr2offset(pmem_record), false, nullptr);
      }
    } else {
      new_hash_index = pmem_record;
    }

    // Hash entry won't be reused during data recovering so we don't
    // neet to check status here
    hash_table_->Insert(
        hint, entry_ptr, cached_data_entry.meta.type, new_hash_index,
        height > 0 ? HashOffsetType::SkiplistNode : HashOffsetType::DLRecord);
  } else {
    if (hash_entry.header.offset_type == HashOffsetType::SkiplistNode) {
      dram_node = hash_entry.index.skiplist_node;
      old_pmem_record = dram_node->record;
      dram_node->record = pmem_record;
      entry_ptr->header.data_type = cached_data_entry.meta.type;
    } else {
      assert(hash_entry.header.offset_type == HashOffsetType::DLRecord);
      old_pmem_record = hash_entry.index.dl_record;
      hash_table_->Insert(hint, entry_ptr, cached_data_entry.meta.type,
                          pmem_record, HashOffsetType::DLRecord);
    }
    kvdk_assert(old_pmem_record->entry.meta.timestamp <
                    pmem_record->entry.meta.timestamp,
                "old pmem record has larger ts than new restored one in "
                "restore skiplist record");
    purgeAndFree(old_pmem_record);
  }

  return Status::Ok;
}

Status KVEngine::InitCollection(const StringView &collection, Collection **list,
                                uint16_t collection_type) {
  if (!CheckKeySize(collection)) {
    return Status::InvalidDataSize;
  }

  auto hint = hash_table_->GetHint(collection);
  HashEntry hash_entry;
  HashEntry *entry_ptr = nullptr;
  DataEntry existing_data_entry;
  std::lock_guard<SpinMutex> lg(*hint.spin);
  // Since we do the first search without lock, we need to check again
  entry_ptr = nullptr;
  Status s =
      hash_table_->SearchForWrite(hint, collection, collection_type, &entry_ptr,
                                  &hash_entry, &existing_data_entry);
  if (s == Status::Ok) {
    *list = static_cast<Collection *>(hash_entry.index.ptr);
  }
  if (s != Status::NotFound) {
    return s;
  }

  uint32_t request_size =
      sizeof(DLRecord) + collection.size() + sizeof(CollectionIDType) /* id */;
  SpaceEntry sized_space_entry = pmem_allocator_->Allocate(request_size);
  if (sized_space_entry.size == 0) {
    return Status::PmemOverflow;
  }
  CollectionIDType id = list_id_.fetch_add(1);
  // PMem level of skiplist is circular, so the next and prev pointers of
  // header point to itself
  DLRecord *pmem_record = DLRecord::PersistDLRecord(
      pmem_allocator_->offset2addr(sized_space_entry.offset),
      sized_space_entry.size, get_timestamp(), (RecordType)collection_type,
      sized_space_entry.offset, sized_space_entry.offset, collection,
      StringView((char *)&id, 8));

  {
    std::lock_guard<std::mutex> lg(list_mu_);
    switch (collection_type) {
    case SortedHeaderRecord:
      skiplists_.push_back(std::make_shared<Skiplist>(
          pmem_record, string_view_2_string(collection), id, pmem_allocator_,
          hash_table_));
      *list = skiplists_.back().get();
      break;
    default:
      return Status::NotSupported;
    }
  }
  assert(entry_ptr->header.status == HashEntryStatus::Initializing ||
         entry_ptr->header.status == HashEntryStatus::Empty);
  hash_table_->Insert(hint, entry_ptr, collection_type, *list,
                      HashOffsetType::Skiplist);
  return Status::Ok;
}

Status KVEngine::PersistOrRecoverImmutableConfigs() {
  size_t mapped_len;
  int is_pmem;
  uint64_t len =
      kPMEMMapSizeUnit *
      (size_t)ceil(1.0 * sizeof(ImmutableConfigs) / kPMEMMapSizeUnit);
  ImmutableConfigs *configs = (ImmutableConfigs *)pmem_map_file(
      config_file_name().c_str(), len, PMEM_FILE_CREATE, 0666, &mapped_len,
      &is_pmem);
  if (configs == nullptr || !is_pmem || mapped_len != len) {
    GlobalLogger.Error("Open immutable configs file error %s\n",
                       !is_pmem ? (dir_ + "is not a valid pmem path").c_str()
                                : "");
    return Status::IOError;
  }
  if (configs->Valid()) {
    configs->AssignImmutableConfigs(configs_);
  }

  Status s = CheckConfigs(configs_);
  if (s == Status::Ok) {
    configs->PersistImmutableConfigs(configs_);
  }
  return s;
}

Status KVEngine::RestorePendingBatch() {
  DIR *dir;
  dirent *ent;
  uint64_t persisted_pending_file_size =
      kMaxWriteBatchSize * 8 /* offsets */ + sizeof(PendingBatch);
  persisted_pending_file_size =
      kPMEMMapSizeUnit *
      (size_t)ceil(1.0 * persisted_pending_file_size / kPMEMMapSizeUnit);
  size_t mapped_len;
  int is_pmem;

  // Iterate all pending batch files and rollback unfinished batch writes
  if ((dir = opendir(pending_batch_dir_.c_str())) != nullptr) {
    while ((ent = readdir(dir)) != nullptr) {
      std::string file_name = std::string(ent->d_name);
      if (file_name != "." && file_name != "..") {
        uint64_t id = std::stoul(file_name);
        std::string pending_batch_file = persisted_pending_block_file(id);

        PendingBatch *pending_batch = (PendingBatch *)pmem_map_file(
            pending_batch_file.c_str(), persisted_pending_file_size,
            PMEM_FILE_CREATE, 0666, &mapped_len, &is_pmem);

        if (pending_batch != nullptr) {
          if (!is_pmem || mapped_len != persisted_pending_file_size) {
            GlobalLogger.Error("Map persisted pending batch file %s failed\n",
                               pending_batch_file.c_str());
            return Status::IOError;
          }
          if (pending_batch->Unfinished()) {
            uint64_t *invalid_offsets = pending_batch->record_offsets;
            for (uint32_t i = 0; i < pending_batch->num_kv; i++) {
              DataEntry *data_entry =
                  pmem_allocator_->offset2addr<DataEntry>(invalid_offsets[i]);
              if (data_entry->meta.timestamp == pending_batch->timestamp) {
                data_entry->meta.type = Padding;
                pmem_persist(&data_entry->meta.type, 8);
              }
            }
            pending_batch->PersistFinish();
          }

          if (id < configs_.max_write_threads) {
            thread_res_[id].persisted_pending_batch = pending_batch;
          } else {
            remove(pending_batch_file.c_str());
          }
        }
      }
    }
    closedir(dir);
  } else {
    GlobalLogger.Error("Open persisted pending batch dir %s failed\n",
                       pending_batch_dir_.c_str());
    return Status::IOError;
  }

  return Status::Ok;
}

Status KVEngine::Recovery() {
  auto s = RestorePendingBatch();
  if (s != Status::Ok) {
    return s;
  }
  GlobalLogger.Info("RestorePendingBatch done.\n");

  std::vector<std::future<Status>> fs;
  for (uint32_t i = 0; i < configs_.max_write_threads; i++) {
    fs.push_back(std::async(&KVEngine::RestoreData, this));
  }

  for (auto &f : fs) {
    Status s = f.get();
    if (s != Status::Ok) {
      return s;
    }
  }
  fs.clear();

  GlobalLogger.Info("RestoreData done: iterated %lu records\n",
                    restored_.load());

  for (auto &ts : thread_res_) {
    if (ts.newest_restored_ts > newest_version_on_startup_) {
      newest_version_on_startup_ = ts.newest_restored_ts;
    }
  }

  // restore skiplist by two optimization strategy
  s = sorted_rebuilder_.Rebuild(this);
  if (s != Status::Ok) {
    return s;
  }

  GlobalLogger.Info("Rebuild skiplist done\n");

  return Status::Ok;
}

Status KVEngine::HashGetImpl(const StringView &key, std::string *value,
                             uint16_t type_mask) {
  DataEntry data_entry;
  while (1) {
    HashEntry hash_entry;
    HashEntry *entry_ptr = nullptr;
    bool is_found = hash_table_->SearchForRead(
                        hash_table_->GetHint(key), key, type_mask, &entry_ptr,
                        &hash_entry, &data_entry) == Status::Ok;
    if (!is_found || (hash_entry.header.data_type & DeleteRecordType)) {
      return Status::NotFound;
    }

    void *pmem_record = nullptr;
    if (hash_entry.header.data_type & (StringDataRecord | DlistDataRecord)) {
      pmem_record = hash_entry.index.ptr;
    } else if (hash_entry.header.data_type == SortedDataRecord) {
      if (hash_entry.header.offset_type == HashOffsetType::SkiplistNode) {
        SkiplistNode *dram_node = hash_entry.index.skiplist_node;
        pmem_record = dram_node->record;
      } else {
        assert(hash_entry.header.offset_type == HashOffsetType::DLRecord);
        pmem_record = hash_entry.index.dl_record;
      }
    } else {
      return Status::NotSupported;
    }

    // Copy PMem data record to dram buffer
    auto record_size = data_entry.header.record_size;
    // Region of data_entry.header.record_size may be corrupted by a write
    // operation if the original reading space entry is merged with the adjacent
    // one by pmem allocator
    if (record_size > configs_.pmem_segment_blocks * configs_.pmem_block_size) {
      continue;
    }
    char data_buffer[record_size];
    memcpy(data_buffer, pmem_record, record_size);
    // If the pmem data record is corrupted or been reused by
    // another key, redo search
    if (ValidateRecordAndGetValue(data_buffer, data_entry.header.checksum,
                                  value)) {
      break;
    }
  }

  return Status::Ok;
}

Status KVEngine::Get(const StringView key, std::string *value) {
  if (!CheckKeySize(key)) {
    return Status::InvalidDataSize;
  }
  return HashGetImpl(key, value, StringRecordType);
}

Status KVEngine::Delete(const StringView key) {
  Status s = MaybeInitWriteThread();

  if (s != Status::Ok) {
    return s;
  }

  if (!CheckKeySize(key)) {
    return Status::InvalidDataSize;
  }

  return StringDeleteImpl(key);
}

Status KVEngine::SDeleteImpl(Skiplist *skiplist, const StringView &user_key) {
  std::string collection_key(skiplist->InternalKey(user_key));
  if (!CheckKeySize(collection_key)) {
    return Status::InvalidDataSize;
  }

  while (1) {
    HashEntry hash_entry;
    DataEntry data_entry;
    SkiplistNode *dram_node = nullptr;
    DLRecord *existing_record = nullptr;
    HashEntry *entry_ptr = nullptr;
    auto hint = hash_table_->GetHint(collection_key);
    std::lock_guard<SpinMutex> lg(*hint.spin);
    Status s =
        hash_table_->SearchForRead(hint, collection_key, SortedDataRecord,
                                   &entry_ptr, &hash_entry, &data_entry);
    switch (s) {
    case Status::Ok:
      break;
    case Status::NotFound:
      return Status::Ok;
    default:
      return s;
    }

    if (hash_entry.header.offset_type == HashOffsetType::SkiplistNode) {
      dram_node = hash_entry.index.skiplist_node;
      existing_record = dram_node->record;
    } else {
      assert(hash_entry.header.offset_type == HashOffsetType::DLRecord);
      existing_record = hash_entry.index.dl_record;
    }

    if (!skiplist->Delete(user_key, existing_record, dram_node, hint.spin)) {
      continue;
    }

    entry_ptr->Clear();
    purgeAndFree(existing_record);
    break;
  }
  return Status::Ok;
}

Status KVEngine::SSetImpl(Skiplist *skiplist, const StringView &user_key,
                          const StringView &value) {
  std::string collection_key(skiplist->InternalKey(user_key));
  if (!CheckKeySize(collection_key) || !CheckValueSize(value)) {
    return Status::InvalidDataSize;
  }

  auto request_size = value.size() + collection_key.size() + sizeof(DLRecord);
  SpaceEntry sized_space_entry = pmem_allocator_->Allocate(request_size);
  if (sized_space_entry.size == 0) {
    return Status::PmemOverflow;
  }
  void *new_record_pmem_ptr =
      pmem_allocator_->offset2addr(sized_space_entry.offset);

  while (1) {
    SkiplistNode *dram_node = nullptr;
    HashEntry *entry_ptr = nullptr;
    DLRecord *existing_record = nullptr;
    HashEntry hash_entry;
    DataEntry data_entry;
    auto hint = hash_table_->GetHint(collection_key);
    std::lock_guard<SpinMutex> lg(*hint.spin);
    Status s =
        hash_table_->SearchForWrite(hint, collection_key, SortedDataRecord,
                                    &entry_ptr, &hash_entry, &data_entry);
    if (s == Status::MemoryOverflow) {
      return s;
    }
    bool found = s == Status::Ok;

    uint64_t new_ts = get_timestamp();
    assert(!found || new_ts > data_entry.meta.timestamp);

    if (found) {
      if (hash_entry.header.offset_type == HashOffsetType::SkiplistNode) {
        dram_node = hash_entry.index.skiplist_node;
        existing_record = dram_node->record;
      } else {
        dram_node = nullptr;
        assert(hash_entry.header.offset_type == HashOffsetType::DLRecord);
        existing_record = hash_entry.index.dl_record;
      }

      if (!skiplist->Update(user_key, value, existing_record, sized_space_entry,
                            new_ts, dram_node, hint.spin)) {
        continue;
      }

      // update a height 0 node
      if (dram_node == nullptr) {
        hash_table_->Insert(hint, entry_ptr, SortedDataRecord,
                            new_record_pmem_ptr, HashOffsetType::DLRecord);
      }
      purgeAndFree(existing_record);
    } else {
      if (!skiplist->Insert(user_key, value, sized_space_entry, new_ts,
                            &dram_node, hint.spin)) {
        continue;
      }

      void *new_hash_index =
          (dram_node == nullptr) ? new_record_pmem_ptr : dram_node;
      auto entry_base_status = entry_ptr->header.status;
      hash_table_->Insert(hint, entry_ptr, SortedDataRecord, new_hash_index,
                          dram_node ? HashOffsetType::SkiplistNode
                                    : HashOffsetType::DLRecord);
      if (entry_base_status == HashEntryStatus::Updating) {
        purgeAndFree(hash_entry.index.dl_record);
      }
    }

    break;
  }
  return Status::Ok;
}

Status KVEngine::SSet(const StringView collection, const StringView user_key,
                      const StringView value) {
  Status s = MaybeInitWriteThread();
  if (s != Status::Ok) {
    return s;
  }

  Skiplist *skiplist = nullptr;
  s = FindCollection(collection, &skiplist, RecordType::SortedHeaderRecord);
  if (s != Status::Ok) {
    return s;
  }

  return SSetImpl(skiplist, user_key, value);
}

Status KVEngine::CheckConfigs(const Configs &configs) {
  auto is_2pown = [](uint64_t n) { return (n > 0) && (n & (n - 1)) == 0; };

  if (configs.pmem_block_size < 16) {
    GlobalLogger.Error("pmem block size too small\n");
    return Status::InvalidConfiguration;
  }

  if (configs.pmem_segment_blocks * configs.pmem_block_size < 1024) {
    GlobalLogger.Error("pmem segment size too small\n");
    return Status::InvalidConfiguration;
  }

  if (configs.pmem_file_size % configs.pmem_block_size != 0) {
    GlobalLogger.Error(
        "pmem file size should align to pmem block size (%d bytes)\n",
        configs.pmem_block_size);
    return Status::InvalidConfiguration;
  }

  auto segment_size = configs.pmem_block_size * configs.pmem_segment_blocks;
  if (configs.pmem_file_size % segment_size != 0) {
    GlobalLogger.Error("pmem file size should align to segment "
                       "size(pmem_segment_blocks*pmem_block_size) (%d bytes)\n",
                       segment_size);
    return Status::InvalidConfiguration;
  }

  if (configs.pmem_segment_blocks * configs.pmem_block_size *
          configs.max_write_threads >
      configs.pmem_file_size) {
    GlobalLogger.Error(
        "pmem file too small, should larger than pmem_segment_blocks * "
        "pmem_block_size * max_write_threads\n");
    return Status::InvalidConfiguration;
  }

  if (configs.hash_bucket_size < sizeof(HashEntry) + 8) {
    GlobalLogger.Error("hash bucket too small\n");
    return Status::InvalidConfiguration;
  }

  if (!is_2pown(configs.hash_bucket_num) ||
      !is_2pown(configs.num_buckets_per_slot)) {
    GlobalLogger.Error(
        "hash_bucket_num and num_buckets_per_slot should be 2^n\n");
    return Status::InvalidConfiguration;
  }

  if (configs.hash_bucket_num >= ((uint64_t)1 << 32)) {
    GlobalLogger.Error("too many hash buckets\n");
    return Status::InvalidConfiguration;
  }

  if (configs.num_buckets_per_slot > configs.hash_bucket_num) {
    GlobalLogger.Error(
        "num_buckets_per_slot should less than hash_bucket_num\n");
    return Status::InvalidConfiguration;
  }

  return Status::Ok;
}

Status KVEngine::SDelete(const StringView collection,
                         const StringView user_key) {
  Status s = MaybeInitWriteThread();
  if (s != Status::Ok) {
    return s;
  }

  Skiplist *skiplist = nullptr;
  s = FindCollection(collection, &skiplist, RecordType::SortedHeaderRecord);
  if (s != Status::Ok) {
    return s == Status::NotFound ? Status::Ok : s;
  }

  return SDeleteImpl(skiplist, user_key);
}

Status KVEngine::MaybeInitPendingBatchFile() {
  if (thread_res_[write_thread.id].persisted_pending_batch == nullptr) {
    int is_pmem;
    size_t mapped_len;
    uint64_t persisted_pending_file_size =
        kMaxWriteBatchSize * 8 + sizeof(PendingBatch);
    persisted_pending_file_size =
        kPMEMMapSizeUnit *
        (size_t)ceil(1.0 * persisted_pending_file_size / kPMEMMapSizeUnit);

    if ((thread_res_[write_thread.id].persisted_pending_batch =
             (PendingBatch *)pmem_map_file(
                 persisted_pending_block_file(write_thread.id).c_str(),
                 persisted_pending_file_size, PMEM_FILE_CREATE, 0666,
                 &mapped_len, &is_pmem)) == nullptr ||
        !is_pmem || mapped_len != persisted_pending_file_size) {
      return Status::MapError;
    }
  }
  return Status::Ok;
}

Status KVEngine::BatchWrite(const WriteBatch &write_batch) {
  if (write_batch.Size() > kMaxWriteBatchSize) {
    return Status::BatchOverflow;
  }

  Status s = MaybeInitWriteThread();
  if (s != Status::Ok) {
    return s;
  }

  s = MaybeInitPendingBatchFile();
  if (s != Status::Ok) {
    return s;
  }

  std::set<SpinMutex *> spins_to_lock;
  std::vector<BatchWriteHint> batch_hints(write_batch.Size());
  std::vector<uint64_t> space_entry_offsets;

  for (size_t i = 0; i < write_batch.Size(); i++) {
    auto &kv = write_batch.kvs[i];
    if (kv.type == StringDataRecord) {
      // Allocate space for data records
      uint32_t requested_size =
          kv.key.size() + kv.value.size() + sizeof(StringRecord);
      batch_hints[i].allocated_space =
          pmem_allocator_->Allocate(requested_size);
      // No enough space for batch write
      if (batch_hints[i].allocated_space.size == 0) {
        for (size_t j = 0; j < i; j++) {
          pmem_allocator_->Free(batch_hints[j].allocated_space);
        }
        return Status::PmemOverflow;
      }
      space_entry_offsets.emplace_back(batch_hints[i].allocated_space.offset);
    } else {
      kvdk_assert(kv.type == StringDeleteRecord,
                  "only support string type batch write");
    }

    batch_hints[i].hash_hint = hash_table_->GetHint(kv.key);
    spins_to_lock.emplace(batch_hints[i].hash_hint.spin);
  }

  size_t batch_size = write_batch.Size();
  TEST_SYNC_POINT_CALLBACK("KVEngine::BatchWrite::AllocateRecord::After",
                           &batch_size);
  // lock spin mutex with order to avoid deadlock
  std::vector<std::unique_lock<SpinMutex>> ul_locks;
  for (const SpinMutex *l : spins_to_lock) {
    ul_locks.emplace_back(const_cast<SpinMutex &>(*l));
  }

  TimeStampType ts = get_timestamp();
  for (size_t i = 0; i < batch_size; i++) {
    batch_hints[i].timestamp = ts;
  }

  thread_res_[write_thread.id].persisted_pending_batch->PersistProcessing(
      space_entry_offsets, ts);

  // Do batch writes
  for (size_t i = 0; i < write_batch.Size(); i++) {
    if (write_batch.kvs[i].type == StringDataRecord ||
        write_batch.kvs[i].type == StringDeleteRecord) {
      s = StringBatchWriteImpl(write_batch.kvs[i], batch_hints[i]);
      TEST_SYNC_POINT_CALLBACK("KVEnigne::BatchWrite::BatchWriteRecord", &i);
    } else {
      return Status::NotSupported;
    }

    // Something wrong
    // TODO: roll back finished writes (hard to roll back hash table now)
    if (s != Status::Ok) {
      assert(s == Status::MemoryOverflow);
      std::abort();
    }
  }

  thread_res_[write_thread.id].persisted_pending_batch->PersistFinish();

  // Free updated kvs, we should purge all updated kvs before release locks and
  // after persist write stage
  for (size_t i = 0; i < write_batch.Size(); i++) {
    if (batch_hints[i].pmem_record_to_free != nullptr) {
      TEST_SYNC_POINT_CALLBACK("KVEngine::BatchWrite::purgeAndFree::Before",
                               &i);
      purgeAndFree(batch_hints[i].pmem_record_to_free);
    }
  }
  return Status::Ok;
}

Status KVEngine::StringBatchWriteImpl(const WriteBatch::KV &kv,
                                      BatchWriteHint &batch_hint) {
  DataEntry data_entry;
  HashEntry hash_entry;
  HashEntry *entry_ptr = nullptr;

  {
    auto &hash_hint = batch_hint.hash_hint;
    // hash table for the hint should be alread locked, so we do not lock it
    // here
    Status s =
        hash_table_->SearchForWrite(hash_hint, kv.key, StringRecordType,
                                    &entry_ptr, &hash_entry, &data_entry);
    if (s == Status::MemoryOverflow) {
      return s;
    }
    bool found = s == Status::Ok;

    // Deleting kv is not existing
    if (kv.type == StringDeleteRecord) {
      if (found) {
        batch_hint.pmem_record_to_free = hash_entry.index.string_record;
        entry_ptr->Clear();
      }
      return Status::Ok;
    }

    kvdk_assert(!found || batch_hint.timestamp >= data_entry.meta.timestamp,
                "ts of new data smaller than existing data in batch write");

    void *block_base =
        pmem_allocator_->offset2addr(batch_hint.allocated_space.offset);

    TEST_SYNC_POINT("KVEngine::BatchWrite::StringBatchWriteImpl::Pesistent::Before");
    // We use if here to avoid compilation warning
    if (kv.type == StringDataRecord) {
      StringRecord::PersistStringRecord(
          block_base, batch_hint.allocated_space.size, batch_hint.timestamp,
          static_cast<RecordType>(kv.type), kv.key, kv.value);
    } else {
      // Never reach
      kvdk_assert(false, "wrong data type in batch write");
      std::abort();
    }
    auto entry_base_status = entry_ptr->header.status;
    hash_table_->Insert(hash_hint, entry_ptr, kv.type, block_base,
                        HashOffsetType::StringRecord);

    if (entry_base_status == HashEntryStatus::Updating) {
      batch_hint.pmem_record_to_free = hash_entry.index.string_record;
    }
  }

  return Status::Ok;
}

Status KVEngine::SGet(const StringView collection, const StringView user_key,
                      std::string *value) {
  Skiplist *skiplist = nullptr;
  Status s =
      FindCollection(collection, &skiplist, RecordType::SortedHeaderRecord);
  if (s != Status::Ok) {
    return s;
  }
  assert(skiplist);
  std::string skiplist_key(skiplist->InternalKey(user_key));
  return HashGetImpl(skiplist_key, value, SortedDataRecord);
}

Status KVEngine::StringDeleteImpl(const StringView &key) {
  DataEntry data_entry;
  HashEntry hash_entry;
  HashEntry *entry_ptr = nullptr;

  uint32_t requested_size = key.size() + sizeof(StringRecord);
  SpaceEntry sized_space_entry;

  {
    auto hint = hash_table_->GetHint(key);

    std::lock_guard<SpinMutex> lg(*hint.spin);
    Status s = hash_table_->SearchForWrite(
        hint, key, StringDeleteRecord | StringDataRecord, &entry_ptr,
        &hash_entry, &data_entry);

    switch (s) {
    case Status::Ok:
      assert(entry_ptr->header.status == HashEntryStatus::Updating);
      purgeAndFree(hash_entry.index.string_record);
      entry_ptr->Clear();
      return s;
    case Status::NotFound:
      return Status::Ok;
    default:
      return s;
    }
  }
}

Status KVEngine::StringSetImpl(const StringView &key, const StringView &value) {
  DataEntry data_entry;
  HashEntry hash_entry;
  HashEntry *entry_ptr = nullptr;
  uint32_t v_size = value.size();

  uint32_t requested_size = v_size + key.size() + sizeof(StringRecord);

  // Space is already allocated for batch writes
  SpaceEntry sized_space_entry = pmem_allocator_->Allocate(requested_size);
  if (sized_space_entry.size == 0) {
    return Status::PmemOverflow;
  }

  {
    auto hint = hash_table_->GetHint(key);
    std::lock_guard<SpinMutex> lg(*hint.spin);
    Status s = hash_table_->SearchForWrite(
        hint, key, StringDeleteRecord | StringDataRecord, &entry_ptr,
        &hash_entry, &data_entry);
    if (s == Status::MemoryOverflow) {
      return s;
    }
    bool found = s == Status::Ok;

    void *block_base = pmem_allocator_->offset2addr(sized_space_entry.offset);

    uint64_t new_ts = get_timestamp();

    kvdk_assert(!found || new_ts > data_entry.meta.timestamp,
                "old record has newer timestamp!");

    StringRecord::PersistStringRecord(block_base, sized_space_entry.size,
                                      new_ts, StringDataRecord, key, value);

    auto entry_base_status = entry_ptr->header.status;
    hash_table_->Insert(hint, entry_ptr, StringDataRecord, block_base,
                        HashOffsetType::StringRecord);

    if (entry_base_status == HashEntryStatus::Updating) {
      purgeAndFree(hash_entry.index.string_record);
    }
  }

  return Status::Ok;
}

Status KVEngine::Set(const StringView key, const StringView value) {
  Status s = MaybeInitWriteThread();
  if (s != Status::Ok) {
    return s;
  }

  if (!CheckKeySize(key) || !CheckValueSize(value)) {
    return Status::InvalidDataSize;
  }
  return StringSetImpl(key, value);
}

} // namespace KVDK_NAMESPACE

namespace KVDK_NAMESPACE {
std::shared_ptr<UnorderedCollection>
KVEngine::createUnorderedCollection(StringView const collection_name) {
  TimeStampType ts = get_timestamp();
  CollectionIDType id = list_id_.fetch_add(1);
  std::string name(collection_name.data(), collection_name.size());
  std::shared_ptr<UnorderedCollection> sp_uncoll =
      std::make_shared<UnorderedCollection>(
          hash_table_.get(), pmem_allocator_.get(), name, id, ts);
  return sp_uncoll;
}

Status KVEngine::HGet(StringView const collection_name, StringView const key,
                      std::string *value) {
  UnorderedCollection *p_uncoll;
  Status s =
      FindCollection(collection_name, &p_uncoll, RecordType::DlistRecord);
  if (s == Status::NotFound) {
    return Status::NotFound;
  }

  std::string internal_key = p_uncoll->InternalKey(key);
  return HashGetImpl(internal_key, value, RecordType::DlistDataRecord);
}

Status KVEngine::HSet(StringView const collection_name, StringView const key,
                      StringView const value) {
  Status s = MaybeInitWriteThread();
  if (s != Status::Ok) {
    return s;
  }

  UnorderedCollection *p_collection;

  // Find UnorederedCollection, create if none exists
  {
    s = FindCollection(collection_name, &p_collection, RecordType::DlistRecord);
    if (s == Status::NotFound) {
      HashTable::KeyHashHint hint_collection =
          hash_table_->GetHint(collection_name);
      std::unique_lock<SpinMutex> lock_collection{*hint_collection.spin};
      {
        // Lock and find again in case other threads have created the
        // UnorderedCollection
        s = FindCollection(collection_name, &p_collection,
                           RecordType::DlistRecord);
        if (s == Status::Ok) {
          // Some thread already created the collection
          // Do nothing
        } else {
          auto sp_collection = createUnorderedCollection(collection_name);

          p_collection = sp_collection.get();
          {
            std::lock_guard<std::mutex> lg{list_mu_};
            vec_sp_unordered_collections_.push_back(sp_collection);
          }

          HashEntry hash_entry_collection;
          HashEntry *p_hash_entry_collection = nullptr;
          Status s = hash_table_->SearchForWrite(
              hint_collection, collection_name, RecordType::DlistRecord,
              &p_hash_entry_collection, &hash_entry_collection, nullptr);
          kvdk_assert(s == Status::NotFound, "Logically impossible!");
          hash_table_->Insert(hint_collection, p_hash_entry_collection,
                              RecordType::DlistRecord, p_collection,
                              HashOffsetType::UnorderedCollection);
        }
      }
    }
  }

  // Emplace the new DlistDataRecord
  {
    auto internal_key = p_collection->InternalKey(key);
    HashTable::KeyHashHint hint_record = hash_table_->GetHint(internal_key);

    int n_try = 0;
    while (true) {
      ++n_try;

      std::unique_lock<SpinMutex> lock_record{*hint_record.spin};

      TimeStampType ts = get_timestamp();

      HashEntry hash_entry_record;
      HashEntry *p_hash_entry_record = nullptr;
      Status search_result = hash_table_->SearchForWrite(
          hint_record, internal_key, RecordType::DlistDataRecord,
          &p_hash_entry_record, &hash_entry_record, nullptr);

      ModifyReturn emplace_result{};
      switch (search_result) {
      case Status::NotFound: {
        emplace_result = p_collection->Emplace(ts, key, value, lock_record);
        break;
      }
      case Status::Ok: {
        DLRecord *pmp_old_record = hash_entry_record.index.dl_record;
        emplace_result =
            p_collection->Replace(pmp_old_record, ts, key, value, lock_record);
        // Additional check
        if (emplace_result.success) {
          kvdk_assert(pmem_allocator_->addr2offset_checked(pmp_old_record) ==
                          emplace_result.offset_old,
                      "Updated a record, but HashEntry in HashTable is "
                      "inconsistent with data on PMem!");

          DLRecord *pmp_new_record =
              pmem_allocator_->offset2addr_checked<DLRecord>(
                  emplace_result.offset_new);
          kvdk_assert(
              pmp_old_record->entry.meta.timestamp <
                  pmp_new_record->entry.meta.timestamp,
              "Old record has newer timestamp than newly inserted record!");
          purgeAndFree(pmp_old_record);
        }
        break;
      }
      default: {
        kvdk_assert(false, "Invalid search result when trying to insert "
                           "a new DlistDataRecord!");
      }
      }

      if (!emplace_result.success) {
        // Retry
        continue;
      } else {
        // Successfully emplaced the new record
        DLRecord *pmp_new_record =
            pmem_allocator_->offset2addr_checked<DLRecord>(
                emplace_result.offset_new);
        hash_table_->Insert(hint_record, p_hash_entry_record,
                            RecordType::DlistDataRecord, pmp_new_record,
                            HashOffsetType::UnorderedCollectionElement);
        return Status::Ok;
      }
    }
  }
}

Status KVEngine::HDelete(StringView const collection_name,
                         StringView const key) {
  Status s = MaybeInitWriteThread();
  if (s != Status::Ok) {
    return s;
  }
  UnorderedCollection *p_collection;
  s = FindCollection(collection_name, &p_collection, RecordType::DlistRecord);
  if (s == Status::NotFound)
    return Status::Ok;

  // Erase DlistDataRecord if found one.
  {
    auto internal_key = p_collection->InternalKey(key);
    HashTable::KeyHashHint hint_record = hash_table_->GetHint(internal_key);

    int n_try = 0;
    while (true) {
      ++n_try;
      std::unique_lock<SpinMutex> lock_record{*hint_record.spin};

      HashEntry hash_entry;
      HashEntry *p_hash_entry = nullptr;
      Status search_result = hash_table_->SearchForWrite(
          hint_record, internal_key, RecordType::DlistDataRecord, &p_hash_entry,
          &hash_entry, nullptr);

      ModifyReturn erase_result{};
      switch (search_result) {
      case Status::NotFound: {
        return Status::Ok;
      }
      case Status::Ok: {
        DLRecord *pmp_old_record = hash_entry.index.dl_record;

        erase_result = p_collection->Erase(pmp_old_record, lock_record);
        if (erase_result.success) {
          p_hash_entry->Clear();
          purgeAndFree(pmp_old_record);
          return Status::Ok;
        } else {
          // !erase_result.success
          continue;
        }
        break;
      }
      default: {
        kvdk_assert(false, "Invalid search result when trying to erase "
                           "a DlistDataRecord!");
      }
      }
    }
  }
}

std::shared_ptr<Iterator>
KVEngine::NewUnorderedIterator(StringView const collection_name) {
  UnorderedCollection *p_collection;
  Status s =
      FindCollection(collection_name, &p_collection, RecordType::DlistRecord);
  return s == Status::Ok ? std::make_shared<UnorderedIterator>(
                               p_collection->shared_from_this())
                         : nullptr;
}

Status KVEngine::RestoreDlistRecords(DLRecord *pmp_record) {
  switch (pmp_record->entry.meta.type) {
  case RecordType::DlistRecord: {
    UnorderedCollection *p_collection = nullptr;
    std::lock_guard<std::mutex> lg{list_mu_};
    {
      std::shared_ptr<UnorderedCollection> sp_collection =
          std::make_shared<UnorderedCollection>(
              hash_table_.get(), pmem_allocator_.get(), pmp_record);
      p_collection = sp_collection.get();
      vec_sp_unordered_collections_.emplace_back(sp_collection);
    }

    std::string collection_name = p_collection->Name();
    HashTable::KeyHashHint hint_collection =
        hash_table_->GetHint(collection_name);
    std::unique_lock<SpinMutex>{*hint_collection.spin};

    HashEntry hash_entry_collection;
    HashEntry *p_hash_entry_collection = nullptr;
    Status s = hash_table_->SearchForWrite(
        hint_collection, collection_name, RecordType::DlistRecord,
        &p_hash_entry_collection, &hash_entry_collection, nullptr,
        true /* in recovery */);
    hash_table_->Insert(hint_collection, p_hash_entry_collection,
                        RecordType::DlistRecord, p_collection,
                        HashOffsetType::UnorderedCollection);
    kvdk_assert((s == Status::NotFound), "Impossible situation occurs!");
    return Status::Ok;
  }
  case RecordType::DlistHeadRecord: {
    kvdk_assert(pmp_record->prev == kPmemNullOffset &&
                    checkDLRecordLinkageRight(pmp_record),
                "Bad linkage found when RestoreDlistRecords. Broken head.");
    return Status::Ok;
  }
  case RecordType::DlistTailRecord: {
    kvdk_assert(pmp_record->next == kPmemNullOffset &&
                    checkDLRecordLinkageLeft(pmp_record),
                "Bad linkage found when RestoreDlistRecords. Broken tail.");
    return Status::Ok;
  }
  case RecordType::DlistDataRecord: {
    bool linked = checkLinkage(static_cast<DLRecord *>(pmp_record));
    if (!linked) {
      GlobalLogger.Error("Bad linkage!\n");
      if (DEBUG_LEVEL == 0) {
        GlobalLogger.Error(
            "Bad linkage can only be repaired when DEBUG_LEVEL > 0!\n");
        std::abort();
      }
      return Status::Ok;
    }

    auto internal_key = pmp_record->Key();
    HashTable::KeyHashHint hint_record = hash_table_->GetHint(internal_key);
    std::unique_lock<SpinMutex> lock_record{*hint_record.spin};

    HashEntry hash_entry_record;
    HashEntry *p_hash_entry_record = nullptr;
    Status search_status = hash_table_->SearchForWrite(
        hint_record, internal_key, RecordType::DlistDataRecord,
        &p_hash_entry_record, &hash_entry_record, nullptr,
        true /* in recovery */);

    switch (search_status) {
    case Status::NotFound: {
      hash_table_->Insert(hint_record, p_hash_entry_record,
                          pmp_record->entry.meta.type, pmp_record,
                          HashOffsetType::UnorderedCollectionElement);
      return Status::Ok;
    }
    case Status::Ok: {
      DLRecord *pmp_old_record = hash_entry_record.index.dl_record;
      if (pmp_old_record->entry.meta.timestamp <
          pmp_record->entry.meta.timestamp) {
        if (checkDLRecordLinkageRight((DLRecord *)pmp_old_record) ||
            checkDLRecordLinkageLeft((DLRecord *)pmp_old_record)) {
          assert(false && "Old record is linked in Dlinkedlist!");
          throw std::runtime_error{"Old record is linked in Dlinkedlist!"};
        }
        hash_table_->Insert(hint_record, p_hash_entry_record,
                            pmp_record->entry.meta.type, pmp_record,
                            HashOffsetType::UnorderedCollectionElement);
        purgeAndFree(pmp_old_record);

      } else if (pmp_old_record->entry.meta.timestamp ==
                 pmp_record->entry.meta.timestamp) {
        GlobalLogger.Info("Met two DlistRecord with same timestamp");
        purgeAndFree(pmp_record);

      } else {
        if (checkDLRecordLinkageRight((DLRecord *)pmp_record) ||
            checkDLRecordLinkageLeft((DLRecord *)pmp_record)) {
          assert(false && "Old record is linked in Dlinkedlist!");
          throw std::runtime_error{"Old record is linked in Dlinkedlist!"};
        }
        purgeAndFree(pmp_record);
      }
      return Status::Ok;
    }
    default: {
      kvdk_assert(false, "Invalid search result when trying to insert a new "
                         "DlistDataRecord!\n");
      return search_status;
    }
    }
  }
  default: {
    kvdk_assert(false, "Wrong type in RestoreDlistRecords!\n");
    return Status::Abort;
  }
  }
}

} // namespace KVDK_NAMESPACE

namespace KVDK_NAMESPACE {
std::unique_ptr<Queue> KVEngine::createQueue(StringView const collection_name) {
  std::uint64_t ts = get_timestamp();
  CollectionIDType id = list_id_.fetch_add(1);
  std::string name(collection_name.data(), collection_name.size());
  return std::unique_ptr<Queue>(new Queue{pmem_allocator_.get(), name, id, ts});
}

Status KVEngine::xPop(StringView const collection_name, std::string *value,
                      KVEngine::QueueOpPosition pop_pos) {
  Status s = MaybeInitWriteThread();
  if (s != Status::Ok) {
    return s;
  }
  Queue *queue_ptr;
  s = FindCollection(collection_name, &queue_ptr, RecordType::QueueRecord);
  if (s != Status::Ok) {
    return s;
  }
  bool pop_success = false;
  switch (pop_pos) {
  case QueueOpPosition::Left: {
    pop_success = queue_ptr->PopFront(value);
    break;
  }
  case QueueOpPosition::Right: {
    pop_success = queue_ptr->PopBack(value);
    break;
  }
  default: {
    GlobalLogger.Error("Impossible!");
    return Status::Abort;
  }
  }
  if (pop_success) {
    return Status::Ok;
  } else {
    return Status::NotFound;
  }
}

Status KVEngine::xPush(StringView const collection_name, StringView const value,
                       KVEngine::QueueOpPosition push_pos) try {
  Status s = MaybeInitWriteThread();
  if (s != Status::Ok) {
    return s;
  }

  Queue *queue_ptr = nullptr;

  // Find UnorederedCollection, create if none exists
  {
    s = FindCollection(collection_name, &queue_ptr, RecordType::QueueRecord);
    if (s == Status::NotFound) {
      HashTable::KeyHashHint hint_collection =
          hash_table_->GetHint(collection_name);
      std::unique_lock<SpinMutex> lock_collection{*hint_collection.spin};
      {
        // Lock and find again in case other threads have created the
        // UnorderedCollection
        s = FindCollection(collection_name, &queue_ptr,
                           RecordType::QueueRecord);
        if (s == Status::Ok) {
          // Some thread already created the collection
          // Do nothing
        } else {
          {
            std::lock_guard<std::mutex> lg{list_mu_};
            queue_uptr_vec_.emplace_back(createQueue(collection_name));
            queue_ptr = queue_uptr_vec_.back().get();
          }

          HashEntry hash_entry_collection;
          HashEntry *p_hash_entry_collection = nullptr;
          Status s = hash_table_->SearchForWrite(
              hint_collection, collection_name, RecordType::QueueRecord,
              &p_hash_entry_collection, &hash_entry_collection, nullptr);
          kvdk_assert(s == Status::NotFound, "Logically impossible!");
          hash_table_->Insert(hint_collection, p_hash_entry_collection,
                              RecordType::QueueRecord, queue_ptr,
                              HashOffsetType::Queue);
        }
      }
    }
  }

  // Push
  {
    TimeStampType ts = get_timestamp();
    switch (push_pos) {
    case QueueOpPosition::Left: {
      queue_ptr->PushFront(ts, value);
      return Status::Ok;
    }
    case QueueOpPosition::Right: {
      queue_ptr->PushBack(ts, value);
      return Status::Ok;
    }
    default: {
      GlobalLogger.Error("Impossible!");
      return Status::Abort;
    }
    }
  }
} catch (std::bad_alloc const &ex) {
  return Status::PmemOverflow;
}

Status KVEngine::RestoreQueueRecords(DLRecord *pmp_record) {
  switch (pmp_record->entry.meta.type) {
  case RecordType::QueueRecord: {
    Queue *queue_ptr = nullptr;
    std::lock_guard<std::mutex> lg{list_mu_};
    {
      queue_uptr_vec_.emplace_back(
          new Queue{pmem_allocator_.get(), pmp_record});
      queue_ptr = queue_uptr_vec_.back().get();
    }

    std::string collection_name = queue_ptr->Name();
    HashTable::KeyHashHint hint_collection =
        hash_table_->GetHint(collection_name);
    std::unique_lock<SpinMutex>{*hint_collection.spin};

    HashEntry hash_entry_collection;
    HashEntry *p_hash_entry_collection = nullptr;
    Status s = hash_table_->SearchForWrite(
        hint_collection, collection_name, RecordType::QueueRecord,
        &p_hash_entry_collection, &hash_entry_collection, nullptr,
        true /* in recovery */);
    kvdk_assert((s == Status::NotFound), "Impossible situation occurs!");
    hash_table_->Insert(hint_collection, p_hash_entry_collection,
                        RecordType::QueueRecord, queue_ptr,
                        HashOffsetType::Queue);
    return Status::Ok;
  }
  case RecordType::QueueHeadRecord: {
    kvdk_assert(pmp_record->prev == kPmemNullOffset &&
                    checkDLRecordLinkageRight(pmp_record),
                "Bad linkage found when RestoreDlistRecords. Broken head.");
    return Status::Ok;
  }
  case RecordType::QueueTailRecord: {
    kvdk_assert(pmp_record->next == kPmemNullOffset &&
                    checkDLRecordLinkageLeft(pmp_record),
                "Bad linkage found when RestoreDlistRecords. Broken tail.");
    return Status::Ok;
  }
  case RecordType::QueueDataRecord: {
    bool linked = checkLinkage(static_cast<DLRecord *>(pmp_record));
    if (!linked) {
      GlobalLogger.Error("Bad linkage!\n");
      // Bad linkage handled by DlinkedList.
      if (DEBUG_LEVEL == 0) {
        GlobalLogger.Error(
            "Bad linkage can only be repaired when DEBUG_LEVEL > 0!\n");
        std::abort();
      }

      return Status::Ok;
    } else {
      return Status::Ok;
    }
  }
  default: {
    kvdk_assert(false, "Wrong type in RestoreDlistRecords!\n");
    return Status::Abort;
  }
  }
}

} // namespace KVDK_NAMESPACE<|MERGE_RESOLUTION|>--- conflicted
+++ resolved
@@ -42,20 +42,11 @@
   pmem_persist(this, sizeof(PendingBatch));
 }
 
-<<<<<<< HEAD
-void PendingBatch::PersistProcessing(
-    const std::vector<uint64_t> &record_offsets, TimeStampType ts) {
-  pmem_memcpy_persist(this + 1, record_offsets.data(),
-                      record_offsets.size() * 8);
-  num_kv = record_offsets.size();
-  timestamp = ts;
-=======
 void PendingBatch::PersistProcessing(const std::vector<PMemOffsetType> &records,
                                      TimeStampType ts) {
   pmem_memcpy_persist(record_offsets, records.data(), records.size() * 8);
   timestamp = ts;
   num_kv = records.size();
->>>>>>> 7e126500
   stage = Stage::Processing;
   pmem_persist(this, sizeof(PendingBatch));
 }
