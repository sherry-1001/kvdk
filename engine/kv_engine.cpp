--- conflicted
+++ resolved
@@ -928,7 +928,6 @@
       case Status::PmemOverflow:
         return ret.s;
       case Status::Ok:
-        hash_table_->UpdateEntryStatus(ret.entry_ptr, HashEntryStatus::Expired);
         ul.unlock();
         if (ret.write_record != nullptr) {
           kvdk_assert(
@@ -937,29 +936,22 @@
               "Wrong existing record type while insert a delete reocrd for "
               "sorted collection");
           delayFree(OldDataRecord{ret.existing_record, new_ts});
-<<<<<<< HEAD
-          // if (skiplist->IndexWithHashtable()) {
-          //   delayFree(OldDeleteRecord{ret.write_record, new_ts,
-          //   ret.entry_ptr,
-          //                             hint.spin});
-          // }
-=======
           if (ret.hash_entry_ptr != nullptr) {
             // delete record indexed by hash table
-            delayFree(OldDeleteRecord(ret.write_record, ret.hash_entry_ptr,
-                                      PointerType::HashEntry, new_ts,
-                                      hint.spin));
+            // delayFree(OldDeleteRecord(ret.write_record, ret.hash_entry_ptr,
+            //                           PointerType::HashEntry, new_ts,
+            //                           hint.spin));
           } else if (ret.dram_node != nullptr) {
             // no hash index, by a skiplist node points to delete record
-            delayFree(OldDeleteRecord(ret.write_record, ret.dram_node,
-                                      PointerType::SkiplistNode, new_ts,
-                                      hint.spin));
+            // delayFree(OldDeleteRecord(ret.write_record, ret.dram_node,
+            //                           PointerType::SkiplistNode, new_ts,
+            //                           hint.spin));
           } else {
             // delete record nor pointed by hash entry nor skiplist node
-            delayFree(OldDeleteRecord(ret.write_record, nullptr,
-                                      PointerType::Empty, new_ts, hint.spin));
+            // delayFree(OldDeleteRecord(ret.write_record, nullptr,
+            //                           PointerType::Empty, new_ts,
+            //                           hint.spin));
           }
->>>>>>> 2da358c4
         }
         return ret.s;
       default:
@@ -1212,31 +1204,18 @@
   engine_thread_cache_[access_thread.id]
       .persisted_pending_batch->PersistFinish();
 
-<<<<<<< HEAD
-  std::string val;
-
-  // Free updated kvs, we should purge all updated kvs before release locks and
-  // after persist write stage
-=======
   // Free outdated kvs
->>>>>>> 2da358c4
   for (size_t i = 0; i < write_batch.Size(); i++) {
     TEST_SYNC_POINT_CALLBACK("KVEngine::BatchWrite::purgeAndFree::Before", &i);
     if (batch_hints[i].data_record_to_free != nullptr) {
       delayFree(OldDataRecord{batch_hints[i].data_record_to_free, ts});
     }
     if (batch_hints[i].delete_record_to_free != nullptr) {
-<<<<<<< HEAD
       hash_table_->UpdateEntryStatus(batch_hints[i].hash_entry_ptr,
                                      HashEntryStatus::Expired);
       // delayFree(OldDeleteRecord{batch_hints[i].delete_record_to_free, ts,
       //                           batch_hints[i].hash_entry_ptr,
       //                           batch_hints[i].hash_hint.spin});
-=======
-      delayFree(OldDeleteRecord(
-          batch_hints[i].delete_record_to_free, batch_hints[i].hash_entry_ptr,
-          PointerType::HashEntry, ts, batch_hints[i].hash_hint.spin));
->>>>>>> 2da358c4
     }
     if (batch_hints[i].space_not_used) {
       pmem_allocator_->Free(batch_hints[i].allocated_space);
@@ -1270,16 +1249,10 @@
   // push it into cleaner
   if (ret.s == Status::Expired) {
     hash_table_->UpdateEntryStatus(ret.entry_ptr, HashEntryStatus::Expired);
-<<<<<<< HEAD
     // ul.unlock();
     // delayFree(OldDeleteRecord{ret.entry.GetIndex().ptr, new_ts,
     // ret.entry_ptr,
     //                           hint.spin});
-=======
-    ul.unlock();
-    delayFree(OldDeleteRecord{ret.entry.GetIndex().ptr, ret.entry_ptr,
-                              PointerType::HashEntry, new_ts, hint.spin});
->>>>>>> 2da358c4
     return Status::NotFound;
   }
   if (ret.s == Status::Ok) {
@@ -1404,18 +1377,6 @@
   }
   *ttl_time = kExpiredTime;
 
-<<<<<<< HEAD
-  *ttl_time = kExpiredTime;
-
-  if (res.s == Status::Ok) {
-    ExpireTimeType expire_time;
-    switch (res.entry_ptr->GetIndexType()) {
-      case HashIndexType::Skiplist: {
-        expire_time = res.entry_ptr->GetIndex().skiplist->GetExpireTime();
-        break;
-      }
-      case HashIndexType::UnorderedCollection: {
-=======
   if (res.s == Status::Ok) {
     ExpireTimeType expire_time;
     switch (res.entry_ptr->GetIndexType()) {
@@ -1424,26 +1385,17 @@
         break;
       }
       case PointerType::UnorderedCollection: {
->>>>>>> 2da358c4
         expire_time =
             res.entry_ptr->GetIndex().p_unordered_collection->GetExpireTime();
         break;
       }
 
-<<<<<<< HEAD
-      case HashIndexType::List: {
-=======
       case PointerType::List: {
->>>>>>> 2da358c4
         expire_time = res.entry_ptr->GetIndex().list->GetExpireTime();
         break;
       }
 
-<<<<<<< HEAD
-      case HashIndexType::StringRecord: {
-=======
       case PointerType::StringRecord: {
->>>>>>> 2da358c4
         expire_time = res.entry_ptr->GetIndex().string_record->GetExpireTime();
         break;
       }
@@ -1474,17 +1426,13 @@
     // HashEntryStatus::Expired.
     // TODO(zhichen): This `if` will be removed when completing collection
     // deletion.
-<<<<<<< HEAD
-    if (res.entry_ptr->GetIndexType() == HashIndexType::StringRecord) {
-      hash_table_->UpdateEntryStatus(res.entry_ptr, HashEntryStatus::Expired);
-=======
     if (res.entry_ptr->GetIndexType() == PointerType::StringRecord) {
       hash_table_->UpdateEntryStatus(res.entry_ptr, HashEntryStatus::Expired);
-      ul.unlock();
-      delayFree(OldDeleteRecord{
-          res.entry_ptr->GetIndex().ptr, res.entry_ptr, PointerType::HashEntry,
-          version_controller_.GetCurrentTimestamp(), hint.spin});
->>>>>>> 2da358c4
+      // ul.unlock();
+      // delayFree(OldDeleteRecord{
+      //     res.entry_ptr->GetIndex().ptr, res.entry_ptr,
+      //     PointerType::HashEntry, version_controller_.GetCurrentTimestamp(),
+      //     hint.spin});
     }
     return Status::NotFound;
   }
@@ -1493,11 +1441,7 @@
     std::string val;
     WriteOptions write_option{ttl_time, false};
     switch (res.entry_ptr->GetIndexType()) {
-<<<<<<< HEAD
-      case HashIndexType::StringRecord: {
-=======
       case PointerType::StringRecord: {
->>>>>>> 2da358c4
         ul.unlock();
         res.s = Modify(
             str, &val,
@@ -1505,30 +1449,18 @@
             write_option);
         break;
       }
-<<<<<<< HEAD
-      case HashIndexType::Skiplist: {
-        res.s = res.entry_ptr->GetIndex().skiplist->SetExpireTime(expired_time);
-        break;
-      }
-      case HashIndexType::UnorderedCollection: {
-=======
       case PointerType::Skiplist: {
         res.s = res.entry_ptr->GetIndex().skiplist->SetExpireTime(expired_time);
         break;
       }
       case PointerType::UnorderedCollection: {
->>>>>>> 2da358c4
         UnorderedCollection* pcoll =
             res.entry.GetIndex().p_unordered_collection;
         /// TODO: put these unregister and delete work in findKey()
         res.s = pcoll->SetExpireTime(expired_time);
         break;
       }
-<<<<<<< HEAD
-      case HashIndexType::List: {
-=======
       case PointerType::List: {
->>>>>>> 2da358c4
         res.s = res.entry_ptr->GetIndex().list->SetExpireTime(expired_time);
         break;
       }
@@ -1588,22 +1520,12 @@
             key, "");
 
         hash_table_->Insert(hint, entry_ptr, StringDeleteRecord, pmem_ptr,
-<<<<<<< HEAD
-                            HashIndexType::StringRecord);
+                            PointerType::StringRecord);
         hash_table_->UpdateEntryStatus(entry_ptr, HashEntryStatus::Expired);
         ul.unlock();
         delayFree(OldDataRecord{hash_entry.GetIndex().string_record, new_ts});
         // We also delay free this delete record to recycle PMem and DRAM space
         // delayFree(OldDeleteRecord{pmem_ptr, new_ts, entry_ptr, hint.spin});
-=======
-                            PointerType::StringRecord);
-        ul.unlock();
-        delayFree(OldDataRecord{hash_entry.GetIndex().string_record, new_ts});
-        // We also delay free this delete record to recycle PMem and DRAM
-        // space
-        delayFree(OldDeleteRecord(pmem_ptr, entry_ptr, PointerType::HashEntry,
-                                  new_ts, hint.spin));
->>>>>>> 2da358c4
 
         return s;
       }
@@ -1676,20 +1598,12 @@
     auto updated_type = hash_entry_ptr->GetRecordType();
 
     hash_table_->Insert(hint, hash_entry_ptr, StringDataRecord, block_base,
-<<<<<<< HEAD
-                        HashIndexType::StringRecord, entry_status);
+                        PointerType::StringRecord, entry_status);
 
     /* delete record is self-freed or this record is expired(already pushed into
      * cleaner queue), so we don't need to free it here */
     if (found && updated_type == StringDataRecord &&
         !hash_entry_ptr->IsExpiredStatus()) {
-=======
-                        PointerType::StringRecord);
-    if (found &&
-        updated_type == StringDataRecord
-        /* delete record is self-freed, so we don't need to free it here */
-        && !hash_entry_ptr->IsExpiredStatus()) {
->>>>>>> 2da358c4
       ul.unlock();
       delayFree(OldDataRecord{hash_entry.GetIndex().string_record, new_ts});
     }
@@ -2137,7 +2051,6 @@
   }
 }
 
-<<<<<<< HEAD
 // void KVEngine::delayFree(const OldDeleteRecord& old_delete_record) {
 //   old_records_cleaner_.PushToCache(old_delete_record);
 //   // To avoid too many cached old records pending clean, we try to clean
@@ -2151,20 +2064,6 @@
 //         kLimitForegroundCleanOldRecords);
 //   }
 // }
-=======
-void KVEngine::delayFree(const OldDeleteRecord& old_delete_record) {
-  old_records_cleaner_.PushToCache(old_delete_record);
-  // To avoid too many cached old records pending clean, we try to clean cached
-  // records while pushing new one
-  if (old_records_cleaner_.NumCachedOldRecords() > kMaxCachedOldRecords &&
-      !bg_cleaner_processing_) {
-    bg_work_signals_.old_records_cleaner_cv.notify_all();
-  } else {
-    old_records_cleaner_.TryCleanCachedOldRecords(
-        kLimitForegroundCleanOldRecords);
-  }
-}
->>>>>>> 2da358c4
 
 void KVEngine::backgroundOldRecordCleaner() {
   auto interval = std::chrono::milliseconds{
@@ -2234,23 +2133,7 @@
     auto bucket_iter = slot_iter.Begin();
     auto end_bucket_iter = slot_iter.End();
     auto new_ts = version_controller_.GetCurrentTimestamp();
-<<<<<<< HEAD
-    uint64_t need_clean_num = 0;
-    while (bucket_iter != end_bucket_iter) {
-      switch (bucket_iter->GetIndexType()) {
-        case HashIndexType::StringRecord: {
-          if (bucket_iter->IsExpiredStatus() ||
-              (bucket_iter->IsTTLStatus() &&
-               bucket_iter->GetIndex().string_record->HasExpired())) {
-            
-            need_clean_num++;
-          }
-        }
-        case HashIndexType::UnorderedCollection:
-        case HashIndexType::List:
-        case HashIndexType::Skiplist: {
-=======
-    std::deque<OldDeleteRecord> expired_record_queue;
+    // std::deque<OldDeleteRecord> expired_record_queue;
     uint64_t need_clean_num = 0;
     while (bucket_iter != end_bucket_iter) {
       switch (bucket_iter->GetIndexType()) {
@@ -2260,16 +2143,15 @@
             hash_table_->UpdateEntryStatus(&(*bucket_iter),
                                            HashEntryStatus::Expired);
             // push expired cleaner
-            expired_record_queue.push_back(OldDeleteRecord{
-                bucket_iter->GetIndex().ptr, &(*bucket_iter),
-                PointerType::HashEntry, new_ts, slot_iter.GetSlotLock()});
+            // expired_record_queue.push_back(OldDeleteRecord{
+            //     bucket_iter->GetIndex().ptr, &(*bucket_iter),
+            //     PointerType::HashEntry, new_ts, slot_iter.GetSlotLock()});
             need_clean_num++;
           }
         }
         case PointerType::UnorderedCollection:
         case PointerType::List:
         case PointerType::Skiplist: {
->>>>>>> 2da358c4
           // TODO(zhichen): check expired. and push into collection cleaner.
           break;
         }
@@ -2278,11 +2160,7 @@
       }
       bucket_iter++;
     }
-<<<<<<< HEAD
     // old_records_cleaner_.PushToGloble(expired_record_queue);
-=======
-    old_records_cleaner_.PushToGloble(expired_record_queue);
->>>>>>> 2da358c4
     slot_iter.Next();
   }
   auto duration = std::chrono::duration_cast<std::chrono::milliseconds>(
