/* SPDX-License-Identifier: BSD-3-Clause
 * Copyright(c) 2021 Intel Corporation
 */

#include "kv_engine.hpp"

#include <dirent.h>
#include <libpmem.h>
#include <sys/mman.h>

#include <algorithm>
#include <atomic>
#include <cmath>
#include <cstdint>
#include <future>
#include <limits>
#include <mutex>
#include <thread>

#include "configs.hpp"
#include "dram_allocator.hpp"
#include "kvdk/engine.hpp"
#include "sorted_collection/iterator.hpp"
#include "sorted_collection/skiplist.hpp"
#include "structures.hpp"
#include "utils/sync_point.hpp"
#include "utils/utils.hpp"

namespace KVDK_NAMESPACE {

void PendingBatch::PersistFinish() {
  num_kv = 0;
  stage = Stage::Finish;
  pmem_persist(this, sizeof(PendingBatch));
}

void PendingBatch::PersistProcessing(const std::vector<PMemOffsetType>& records,
                                     TimeStampType ts) {
  pmem_memcpy_persist(record_offsets, records.data(), records.size() * 8);
  timestamp = ts;
  num_kv = records.size();
  stage = Stage::Processing;
  pmem_persist(this, sizeof(PendingBatch));
}

KVEngine::~KVEngine() {
  GlobalLogger.Info("Closing instance ... \n");
  GlobalLogger.Info("Waiting bg threads exit ... \n");
  closing_ = true;
  terminateBackgroundWorks();
  deleteCollections();
  ReportPMemUsage();
  GlobalLogger.Info("Instance closed\n");
}

Status KVEngine::Open(const std::string& name, Engine** engine_ptr,
                      const Configs& configs) {
  KVEngine* engine = new KVEngine(configs);
  Status s = engine->Init(name, configs);
  if (s == Status::Ok) {
    *engine_ptr = engine;
  } else {
    GlobalLogger.Error("Init kvdk instance failed: %d\n", s);
    delete engine;
  }
  return s;
}

void KVEngine::FreeSkiplistDramNodes() {
  for (auto& skiplist : skiplists_) {
    skiplist.second->CleanObsoletedNodes();
  }
}

void KVEngine::ReportPMemUsage() {
  // Check pmem allocator is initialized before use it.
  // It may not be successfully initialized due to file operation errors.
  if (pmem_allocator_ == nullptr) {
    return;
  }

  auto total = pmem_allocator_->PMemUsageInBytes();
  GlobalLogger.Info("PMem Usage: %ld B, %ld KB, %ld MB, %ld GB\n", total,
                    (total / (1LL << 10)), (total / (1LL << 20)),
                    (total / (1LL << 30)));
}

void KVEngine::startBackgroundWorks() {
  std::unique_lock<SpinMutex> ul(bg_work_signals_.terminating_lock);
  bg_work_signals_.terminating = false;
  bg_threads_.emplace_back(&KVEngine::backgroundPMemAllocatorOrgnizer, this);
  bg_threads_.emplace_back(&KVEngine::backgroundOldRecordCleaner, this);
  bg_threads_.emplace_back(&KVEngine::backgroundDramCleaner, this);
  bg_threads_.emplace_back(&KVEngine::backgroundPMemUsageReporter, this);
  bg_threads_.emplace_back(&KVEngine::backgroundDestroyCollections, this);
}

void KVEngine::terminateBackgroundWorks() {
  {
    std::unique_lock<SpinMutex> ul(bg_work_signals_.terminating_lock);
    bg_work_signals_.terminating = true;
    bg_work_signals_.dram_cleaner_cv.notify_all();
    bg_work_signals_.pmem_allocator_organizer_cv.notify_all();
    bg_work_signals_.pmem_usage_reporter_cv.notify_all();
  }
  for (auto& t : bg_threads_) {
    t.join();
  }
}

Status KVEngine::Init(const std::string& name, const Configs& configs) {
  access_thread.id = 0;
  defer(access_thread.id = -1);
  Status s;
  if (!configs.use_devdax_mode) {
    dir_ = format_dir_path(name);
    pending_batch_dir_ = dir_ + "pending_batch_files/";
    int res = create_dir_if_missing(dir_);
    if (res != 0) {
      GlobalLogger.Error("Create engine dir %s error\n", dir_.c_str());
      return Status::IOError;
    }

    res = create_dir_if_missing(pending_batch_dir_);
    if (res != 0) {
      GlobalLogger.Error("Create pending batch files dir %s error\n",
                         pending_batch_dir_.c_str());
      return Status::IOError;
    }

    db_file_ = data_file();
    configs_ = configs;

  } else {
    configs_ = configs;
    db_file_ = name;

    // The devdax mode need to execute the shell scripts/init_devdax.sh,
    // then a fsdax model namespace will be created and the
    // configs_.devdax_meta_dir will be created on a xfs file system with a
    // fsdax namespace
    dir_ = format_dir_path(configs_.devdax_meta_dir);
    pending_batch_dir_ = dir_ + "pending_batch_files/";

    int res = create_dir_if_missing(pending_batch_dir_);
    if (res != 0) {
      GlobalLogger.Error("Create pending batch files dir %s error\n",
                         pending_batch_dir_.c_str());
      return Status::IOError;
    }
  }

  s = PersistOrRecoverImmutableConfigs();
  if (s != Status::Ok) {
    return s;
  }

  pmem_allocator_.reset(PMEMAllocator::NewPMEMAllocator(
      db_file_, configs_.pmem_file_size, configs_.pmem_segment_blocks,
      configs_.pmem_block_size, configs_.max_access_threads,
      configs_.populate_pmem_space, configs_.use_devdax_mode,
      &version_controller_));
  thread_manager_.reset(new (std::nothrow)
                            ThreadManager(configs_.max_access_threads));
  hash_table_.reset(HashTable::NewHashTable(
      configs_.hash_bucket_num, configs_.hash_bucket_size,
      configs_.num_buckets_per_slot, pmem_allocator_,
      configs_.max_access_threads));
  if (pmem_allocator_ == nullptr || hash_table_ == nullptr ||
      thread_manager_ == nullptr) {
    GlobalLogger.Error("Init kvdk basic components error\n");
    return Status::Abort;
  }

  RegisterComparator("default", compare_string_view);
  s = Recovery();
  startBackgroundWorks();

  ReportPMemUsage();
  kvdk_assert(pmem_allocator_->PMemUsageInBytes() >= 0, "Invalid PMem Usage");
  return s;
}

Status KVEngine::CreateSortedCollection(
    const StringView collection_name,
    const SortedCollectionConfigs& s_configs) {
  Status s = MaybeInitAccessThread();
  defer(ReleaseAccessThread());
  if (s != Status::Ok) {
    return s;
  }

  if (!CheckKeySize(collection_name)) {
    return Status::InvalidDataSize;
  }

  auto hint = hash_table_->GetHint(collection_name);
  std::lock_guard<SpinMutex> lg(*hint.spin);
  version_controller_.HoldLocalSnapshot();
  defer(version_controller_.ReleaseLocalSnapshot());
  TimeStampType new_ts = version_controller_.GetLocalSnapshot().GetTimestamp();
  auto ret = lookupKey<true>(collection_name, SortedHeaderRecord);
  if (ret.s == NotFound) {
    auto comparator = comparators_.GetComparator(s_configs.comparator_name);
    if (comparator == nullptr) {
      GlobalLogger.Error("Compare function %s is not registered\n",
                         s_configs.comparator_name);
      return Status::Abort;
    }
    CollectionIDType id = list_id_.fetch_add(1);
    std::string value_str =
        Skiplist::EncodeSortedCollectionValue(id, s_configs);
    uint32_t request_size =
        sizeof(DLRecord) + collection_name.size() + value_str.size();
    SpaceEntry space_entry = pmem_allocator_->Allocate(request_size);
    if (space_entry.size == 0) {
      return Status::PmemOverflow;
    }
    // PMem level of skiplist is circular, so the next and prev pointers of
    // header point to itself
    DLRecord* pmem_record = DLRecord::PersistDLRecord(
        pmem_allocator_->offset2addr(space_entry.offset), space_entry.size,
        new_ts, SortedHeaderRecord, kNullPMemOffset, space_entry.offset,
        space_entry.offset, collection_name, value_str);

    auto skiplist = std::make_shared<Skiplist>(
        pmem_record, string_view_2_string(collection_name), id, comparator,
        pmem_allocator_, hash_table_, s_configs.index_with_hashtable);
    {
      std::lock_guard<std::mutex> lg(skiplists_mu_);
      skiplists_.insert({id, skiplist});
    }
    hash_table_->Insert(hint, ret.entry_ptr, SortedHeaderRecord, skiplist.get(),
                        PointerType::Skiplist);
  } else {
    // Todo (jiayu): handle expired skiplist
    // Todo (jiayu): what if skiplist exists but comparator not match?
    return ret.s;
  }

  return Status::Ok;
}

Iterator* KVEngine::NewSortedIterator(const StringView collection,
                                      Snapshot* snapshot) {
  Skiplist* skiplist;
  Status s =
      FindCollection(collection, &skiplist, RecordType::SortedHeaderRecord);
  bool create_snapshot = snapshot == nullptr;
  if (create_snapshot) {
    snapshot = GetSnapshot(false);
  }

  return s == Status::Ok
             ? new SortedIterator(skiplist, pmem_allocator_,
                                  static_cast<SnapshotImpl*>(snapshot),
                                  create_snapshot)
             : nullptr;
}

void KVEngine::ReleaseSortedIterator(Iterator* sorted_iterator) {
  if (sorted_iterator == nullptr) {
    GlobalLogger.Info("pass a nullptr in KVEngine::ReleaseSortedIterator!\n");
    return;
  }
  SortedIterator* iter = static_cast<SortedIterator*>(sorted_iterator);
  if (iter->own_snapshot_) {
    ReleaseSnapshot(iter->snapshot_);
  }
  delete iter;
}

Status KVEngine::RestoreData() {
  Status s = MaybeInitAccessThread();
  if (s != Status::Ok) {
    return s;
  }
  EngineThreadCache& engine_thread_cache =
      engine_thread_cache_[access_thread.id];

  SpaceEntry segment_recovering;
  DataEntry data_entry_cached;
  uint64_t cnt = 0;
  while (true) {
    if (segment_recovering.size == 0) {
      if (!pmem_allocator_->FetchSegment(&segment_recovering)) {
        break;
      }
      assert(segment_recovering.size % configs_.pmem_block_size == 0);
    }

    void* recovering_pmem_record =
        pmem_allocator_->offset2addr_checked(segment_recovering.offset);
    memcpy(&data_entry_cached, recovering_pmem_record, sizeof(DataEntry));

    if (data_entry_cached.header.record_size == 0) {
      // Reach end of the segment, mark it as padding
      DataEntry* recovering_pmem_data_entry =
          static_cast<DataEntry*>(recovering_pmem_record);
      uint64_t padding_size = segment_recovering.size;
      recovering_pmem_data_entry->meta.type = RecordType::Padding;
      pmem_persist(&recovering_pmem_data_entry->meta.type, sizeof(RecordType));
      recovering_pmem_data_entry->header.record_size = padding_size;
      pmem_persist(&recovering_pmem_data_entry->header.record_size,
                   sizeof(uint32_t));
      data_entry_cached = *recovering_pmem_data_entry;
    }

    segment_recovering.size -= data_entry_cached.header.record_size;
    segment_recovering.offset += data_entry_cached.header.record_size;

    switch (data_entry_cached.meta.type) {
      case RecordType::SortedDataRecord:
      case RecordType::SortedDeleteRecord:
      case RecordType::SortedHeaderRecord:
      case RecordType::StringDataRecord:
      case RecordType::StringDeleteRecord:
      case RecordType::HashRecord:
      case RecordType::HashElem:
      case RecordType::ListRecord:
      case RecordType::ListElem: {
        if (!ValidateRecord(recovering_pmem_record)) {
          // Checksum dismatch, mark as padding to be Freed
          // Otherwise the Restore will continue normally
          data_entry_cached.meta.type = RecordType::Padding;
        }
        break;
      }
      case RecordType::ListDirtyElem:
      case RecordType::HashDirtyElem:
      case RecordType::ListDirtyRecord:
      case RecordType::HashDirtyRecord:
      case RecordType::Padding:
      case RecordType::Empty: {
        data_entry_cached.meta.type = RecordType::Padding;
        break;
      }
      default: {
        // Report Corrupted Record, but still release it and continues
        GlobalLogger.Error(
            "Corrupted Record met when recovering. It has invalid "
            "type. Record type: %u, Checksum: %u\n",
            data_entry_cached.meta.type, data_entry_cached.header.checksum);
        kvdk_assert(data_entry_cached.header.checksum == 0, "");
        data_entry_cached.meta.type = RecordType::Padding;
        break;
      }
    }

    // When met records with invalid checksum
    // or the space is padding, empty or with corrupted record
    // Free the space and fetch another
    if (data_entry_cached.meta.type == RecordType::Padding) {
      pmem_allocator_->Free(SpaceEntry(
          pmem_allocator_->addr2offset_checked(recovering_pmem_record),
          data_entry_cached.header.record_size));
      continue;
    }

    // Record has valid type and Checksum is correct
    // Continue to restore the Record
    cnt++;

    engine_thread_cache.newest_restored_ts =
        std::max(data_entry_cached.meta.timestamp,
                 engine_thread_cache.newest_restored_ts);

    switch (data_entry_cached.meta.type) {
      case RecordType::SortedDataRecord:
      case RecordType::SortedDeleteRecord: {
        s = RestoreSkiplistRecord(
            static_cast<DLRecord*>(recovering_pmem_record));
        break;
      }
      case RecordType::SortedHeaderRecord: {
        s = RestoreSkiplistHeader(
            static_cast<DLRecord*>(recovering_pmem_record));
        break;
      }
      case RecordType::StringDataRecord:
      case RecordType::StringDeleteRecord: {
        s = RestoreStringRecord(
            static_cast<StringRecord*>(recovering_pmem_record),
            data_entry_cached);
        break;
      }
      case RecordType::ListRecord: {
        s = listRestoreList(static_cast<DLRecord*>(recovering_pmem_record));
        break;
      }
      case RecordType::ListElem: {
        s = listRestoreElem(static_cast<DLRecord*>(recovering_pmem_record));
        break;
      }
      case RecordType::HashRecord: {
        s = hashListRestoreList(static_cast<DLRecord*>(recovering_pmem_record));
        break;
      }
      case RecordType::HashElem: {
        s = hashListRestoreElem(static_cast<DLRecord*>(recovering_pmem_record));
        break;
      }
      default: {
        GlobalLogger.Error(
            "Invalid Record type when recovering. Trying "
            "restoring record. Record type: %u\n",
            data_entry_cached.meta.type);
        s = Status::Abort;
      }
    }
    if (s != Status::Ok) {
      break;
    }
  }
  restored_.fetch_add(cnt);
  ReleaseAccessThread();
  return s;
}

bool KVEngine::ValidateRecordAndGetValue(void* data_record,
                                         uint32_t expected_checksum,
                                         std::string* value) {
  assert(data_record);
  assert(value);
  DataEntry* entry = static_cast<DataEntry*>(data_record);
  switch (entry->meta.type) {
    case RecordType::StringDataRecord:
    case RecordType::StringDeleteRecord: {
      StringRecord* string_record = static_cast<StringRecord*>(data_record);
      if (string_record->Validate(expected_checksum)) {
        auto v = string_record->Value();
        value->assign(v.data(), v.size());
        return true;
      }
      return false;
    }
    case RecordType::SortedDataRecord:
    case RecordType::SortedDeleteRecord:
    case RecordType::SortedHeaderRecord: {
      DLRecord* dl_record = static_cast<DLRecord*>(data_record);
      if (dl_record->Validate(expected_checksum)) {
        auto v = dl_record->Value();
        value->assign(v.data(), v.size());
        return true;
      }
      return false;
    }
    case RecordType::Padding: {
      return false;
    }
    default:
      GlobalLogger.Error("Unsupported type in ValidateRecordAndGetValue()!");
      kvdk_assert(false, "Unsupported type in ValidateRecordAndGetValue()!");
      std::abort();
  }
}

bool KVEngine::ValidateRecord(void* data_record) {
  assert(data_record);
  DataEntry* entry = static_cast<DataEntry*>(data_record);
  switch (entry->meta.type) {
    case RecordType::StringDataRecord:
    case RecordType::StringDeleteRecord: {
      return static_cast<StringRecord*>(data_record)->Validate();
    }
    case RecordType::SortedDataRecord:
    case RecordType::SortedHeaderRecord:
    case RecordType::SortedDeleteRecord:
    case RecordType::HashRecord:
    case RecordType::HashElem:
    case RecordType::ListRecord:
    case RecordType::ListElem: {
      return static_cast<DLRecord*>(data_record)->Validate();
    }
    default:
      kvdk_assert(false, "Unsupported type in ValidateRecord()!");
      return false;
  }
}

Status KVEngine::RestoreSkiplistHeader(DLRecord* header_record) {
  return sorted_rebuilder_->AddHeader(header_record);
}

Status KVEngine::RestoreStringRecord(StringRecord* pmem_record,
                                     const DataEntry& cached_entry) {
  assert(pmem_record->entry.meta.type & StringRecordType);
  if (RecoverToCheckpoint() &&
      cached_entry.meta.timestamp > persist_checkpoint_->CheckpointTS()) {
    purgeAndFree(pmem_record);
    return Status::Ok;
  }
  auto view = pmem_record->Key();
  std::string key{view.data(), view.size()};
  DataEntry existing_data_entry;
  HashEntry hash_entry;
  HashEntry* entry_ptr = nullptr;

  auto hint = hash_table_->GetHint(key);
  std::lock_guard<SpinMutex> lg(*hint.spin);
  Status s =
      hash_table_->SearchForWrite(hint, key, StringRecordType, &entry_ptr,
                                  &hash_entry, &existing_data_entry);

  if (s == Status::MemoryOverflow) {
    return s;
  }

  bool found = s == Status::Ok;
  if (found &&
      existing_data_entry.meta.timestamp >= cached_entry.meta.timestamp) {
    purgeAndFree(pmem_record);
    return Status::Ok;
  }

  hash_table_->Insert(hint, entry_ptr, cached_entry.meta.type, pmem_record,
                      PointerType::StringRecord);
  if (found) {
    purgeAndFree(hash_entry.GetIndex().ptr);
  }

  return Status::Ok;
}

bool KVEngine::CheckAndRepairDLRecord(DLRecord* record) {
  uint64_t offset = pmem_allocator_->addr2offset(record);
  DLRecord* prev = pmem_allocator_->offset2addr<DLRecord>(record->prev);
  DLRecord* next = pmem_allocator_->offset2addr<DLRecord>(record->next);
  if (prev->next != offset && next->prev != offset) {
    return false;
  }
  // Repair un-finished write
  if (next && next->prev != offset) {
    next->prev = offset;
    pmem_persist(&next->prev, 8);
  }
  return true;
}

Status KVEngine::RestoreSkiplistRecord(DLRecord* pmem_record) {
  return sorted_rebuilder_->AddElement(pmem_record);
}

Status KVEngine::PersistOrRecoverImmutableConfigs() {
  size_t mapped_len;
  int is_pmem;
  uint64_t len =
      kPMEMMapSizeUnit *
      (size_t)ceil(1.0 * sizeof(ImmutableConfigs) / kPMEMMapSizeUnit);
  ImmutableConfigs* configs = (ImmutableConfigs*)pmem_map_file(
      config_file().c_str(), len, PMEM_FILE_CREATE, 0666, &mapped_len,
      &is_pmem);
  if (configs == nullptr || !is_pmem || mapped_len != len) {
    GlobalLogger.Error(
        "Open immutable configs file error %s\n",
        !is_pmem ? (dir_ + "is not a valid pmem path").c_str() : "");
    return Status::IOError;
  }
  if (configs->Valid()) {
    configs->AssignImmutableConfigs(configs_);
  }

  Status s = CheckConfigs(configs_);
  if (s == Status::Ok) {
    configs->PersistImmutableConfigs(configs_);
  }
  pmem_unmap(configs, len);
  return s;
}

Status KVEngine::Backup(const pmem::obj::string_view backup_path,
                        const Snapshot* snapshot) {
  std::string path = string_view_2_string(backup_path);
  GlobalLogger.Info("Backup to %s\n", path.c_str());
  create_dir_if_missing(path);
  // TODO: make sure backup_path is empty

  size_t mapped_len;
  BackupMark* backup_mark = static_cast<BackupMark*>(
      pmem_map_file(backup_mark_file(path).c_str(), sizeof(BackupMark),
                    PMEM_FILE_CREATE, 0666, &mapped_len,
                    nullptr /* we do not care if backup path is on PMem*/));

  if (backup_mark == nullptr || mapped_len != sizeof(BackupMark)) {
    GlobalLogger.Error("Map backup mark file %s error in Backup\n",
                       backup_mark_file(path).c_str());
    return Status::IOError;
  }

  ImmutableConfigs* imm_configs = static_cast<ImmutableConfigs*>(
      pmem_map_file(config_file(path).c_str(), sizeof(ImmutableConfigs),
                    PMEM_FILE_CREATE, 0666, &mapped_len,
                    nullptr /* we do not care if backup path is on PMem*/));
  if (imm_configs == nullptr || mapped_len != sizeof(ImmutableConfigs)) {
    GlobalLogger.Error("Map persistent config file %s error in Backup\n",
                       config_file(path).c_str());
    return Status::IOError;
  }

  CheckPoint* persistent_checkpoint = static_cast<CheckPoint*>(pmem_map_file(
      checkpoint_file(path).c_str(), sizeof(CheckPoint), PMEM_FILE_CREATE, 0666,
      &mapped_len, nullptr /* we do not care if checkpoint path is on PMem*/));

  backup_mark->stage = BackupMark::Stage::Processing;
  msync(backup_mark, sizeof(BackupMark), MS_SYNC);

  imm_configs->PersistImmutableConfigs(configs_);
  persistent_checkpoint->MakeCheckpoint(snapshot);
  msync(persistent_checkpoint, sizeof(CheckPoint), MS_SYNC);

  Status s = pmem_allocator_->Backup(data_file(path));
  if (s != Status::Ok) {
    return s;
  }

  backup_mark->stage = BackupMark::Stage::Finish;
  msync(backup_mark, sizeof(BackupMark), MS_SYNC);
  GlobalLogger.Info("Backup to %s finished\n", path.c_str());
  return Status::Ok;
}

Status KVEngine::RestoreCheckpoint() {
  size_t mapped_len;
  int is_pmem;
  persist_checkpoint_ = static_cast<CheckPoint*>(
      pmem_map_file(checkpoint_file().c_str(), sizeof(CheckPoint),
                    PMEM_FILE_CREATE, 0666, &mapped_len, &is_pmem));
  if (persist_checkpoint_ == nullptr || !is_pmem ||
      mapped_len != sizeof(CheckPoint)) {
    GlobalLogger.Error("Map persistent checkpoint file %s failed\n",
                       checkpoint_file().c_str());
    return Status::IOError;
  }
  return Status::Ok;
}

Status KVEngine::MaybeRestoreBackup() {
  size_t mapped_len;
  int is_pmem;
  BackupMark* backup_mark = static_cast<BackupMark*>(
      pmem_map_file(backup_mark_file().c_str(), sizeof(BackupMark),
                    PMEM_FILE_CREATE, 0666, &mapped_len, &is_pmem));
  if (backup_mark != nullptr) {
    if (!is_pmem || mapped_len != sizeof(BackupMark)) {
      GlobalLogger.Error("Map persisted backup mark file %s failed\n",
                         backup_mark_file().c_str());
      return Status::IOError;
    }

    switch (backup_mark->stage) {
      case BackupMark::Stage::Init: {
        break;
      }
      case BackupMark::Stage::Processing: {
        GlobalLogger.Error("Recover from a unfinished backup instance\n");
        return Status::Abort;
      }
      case BackupMark::Stage::Finish: {
        GlobalLogger.Info("Recover from a backup KVDK instance\n");
        kvdk_assert(persist_checkpoint_->Valid(),
                    "No valid checkpoint for a backup instance");
        configs_.recover_to_checkpoint = true;
        break;
      }
      default:
        GlobalLogger.Error(
            "Recover from a backup instance with wrong backup stage\n");
        return Status ::Abort;
    }
    pmem_unmap(backup_mark, sizeof(BackupMark));
  }
  return Status::Ok;
}

Status KVEngine::RestorePendingBatch() {
  DIR* dir;
  dirent* ent;
  uint64_t persisted_pending_file_size =
      kMaxWriteBatchSize * 8 /* offsets */ + sizeof(PendingBatch);
  persisted_pending_file_size =
      kPMEMMapSizeUnit *
      (size_t)ceil(1.0 * persisted_pending_file_size / kPMEMMapSizeUnit);
  size_t mapped_len;
  int is_pmem;

  // Iterate all pending batch files and rollback unfinished batch writes
  if ((dir = opendir(pending_batch_dir_.c_str())) != nullptr) {
    while ((ent = readdir(dir)) != nullptr) {
      std::string file_name = std::string(ent->d_name);
      if (file_name != "." && file_name != "..") {
        uint64_t id = std::stoul(file_name);
        std::string pending_batch_file = persisted_pending_block_file(id);

        PendingBatch* pending_batch = (PendingBatch*)pmem_map_file(
            pending_batch_file.c_str(), persisted_pending_file_size,
            PMEM_FILE_CREATE, 0666, &mapped_len, &is_pmem);

        if (pending_batch != nullptr) {
          if (!is_pmem || mapped_len != persisted_pending_file_size) {
            GlobalLogger.Error("Map persisted pending batch file %s failed\n",
                               pending_batch_file.c_str());
            return Status::IOError;
          }
          if (pending_batch->Unfinished()) {
            uint64_t* invalid_offsets = pending_batch->record_offsets;
            for (uint32_t i = 0; i < pending_batch->num_kv; i++) {
              DataEntry* data_entry =
                  pmem_allocator_->offset2addr<DataEntry>(invalid_offsets[i]);
              if (data_entry->meta.timestamp == pending_batch->timestamp) {
                data_entry->meta.type = Padding;
                pmem_persist(&data_entry->meta.type, 8);
              }
            }
            pending_batch->PersistFinish();
          }

          if (id < configs_.max_access_threads) {
            engine_thread_cache_[id].persisted_pending_batch = pending_batch;
          } else {
            remove(pending_batch_file.c_str());
          }
        }
      }
    }
    closedir(dir);
  } else {
    GlobalLogger.Error("Open persisted pending batch dir %s failed\n",
                       pending_batch_dir_.c_str());
    return Status::IOError;
  }

  return Status::Ok;
}

Status KVEngine::Recovery() {
  auto s = RestorePendingBatch();

  if (s == Status::Ok) {
    s = RestoreCheckpoint();
  }

  if (s == Status::Ok) {
    s = MaybeRestoreBackup();
  }

  if (s != Status::Ok) {
    return s;
  }

  sorted_rebuilder_.reset(new SortedCollectionRebuilder(
      this, configs_.opt_large_sorted_collection_recovery,
      configs_.max_access_threads, *persist_checkpoint_));

  list_builder_.reset(
      new ListBuilder{pmem_allocator_.get(), &lists_, 1U, nullptr});

  hash_list_locks_.reset(new LockTable{1UL << 20});
  hash_list_builder_.reset(new HashListBuilder{
      pmem_allocator_.get(), &hash_lists_, 1U, hash_list_locks_.get()});

  std::vector<std::future<Status>> fs;
  GlobalLogger.Info("Start restore data\n");
  for (uint32_t i = 0; i < configs_.max_access_threads; i++) {
    fs.push_back(std::async(&KVEngine::RestoreData, this));
  }

  for (auto& f : fs) {
    Status s = f.get();
    if (s != Status::Ok) {
      return s;
    }
  }
  fs.clear();

  GlobalLogger.Info("RestoreData done: iterated %lu records\n",
                    restored_.load());

  // restore skiplist by two optimization strategy
  auto ret = sorted_rebuilder_->Rebuild();
  if (ret.s != Status::Ok) {
    return ret.s;
  }
  list_id_ = ret.max_id + 1;
  skiplists_.swap(ret.rebuild_skiplits);

#if KVDK_DEBUG_LEVEL > 0
  for (auto skiplist : skiplists_) {
    Status s = skiplist.second->CheckIndex();
    if (s != Status::Ok) {
      GlobalLogger.Error("Check skiplist index error\n");
      return s;
    }
  }
#endif
  GlobalLogger.Info("Rebuild skiplist done\n");
  sorted_rebuilder_.reset(nullptr);

  list_builder_->RebuildLists();
  list_builder_->CleanBrokens([&](DLRecord* elem) { purgeAndFree(elem); });
  s = listRegisterRecovered();
  if (s != Status::Ok) {
    return s;
  }
  list_builder_.reset(nullptr);
  GlobalLogger.Info("Rebuild Lists done\n");

  hash_list_builder_->RebuildLists();
  hash_list_builder_->CleanBrokens([&](DLRecord* elem) { purgeAndFree(elem); });
  s = hashListRegisterRecovered();
  if (s != Status::Ok) {
    return s;
  }
  hash_list_builder_.reset(nullptr);
  GlobalLogger.Info("Rebuild HashLists done\n");

  uint64_t latest_version_ts = 0;
  if (restored_.load() > 0) {
    for (size_t i = 0; i < engine_thread_cache_.size(); i++) {
      auto& engine_thread_cache = engine_thread_cache_[i];
      latest_version_ts =
          std::max(engine_thread_cache.newest_restored_ts, latest_version_ts);
    }
  }

  persist_checkpoint_->Release();
  pmem_persist(persist_checkpoint_, sizeof(CheckPoint));
  remove(backup_mark_file().c_str());

  version_controller_.Init(latest_version_ts);
  old_records_cleaner_.TryGlobalClean();

  return Status::Ok;
}

Status KVEngine::Get(const StringView key, std::string* value) {
  Status s = MaybeInitAccessThread();

  if (s != Status::Ok) {
    return s;
  }

  if (!CheckKeySize(key)) {
    return Status::InvalidDataSize;
  }

  version_controller_.HoldLocalSnapshot();
  defer(version_controller_.ReleaseLocalSnapshot());
  auto ret = lookupKey<false>(key, StringDataRecord | StringDeleteRecord);
  if (ret.s == Status::Ok) {
    StringRecord* string_record = ret.entry.GetIndex().string_record;
    kvdk_assert(string_record->GetRecordType() == StringDataRecord,
                "Got wrong data type in string get");
    kvdk_assert(string_record->Validate(), "Corrupted data in string get");
    value->assign(string_record->Value().data(), string_record->Value().size());
    return Status::Ok;
  } else {
    return ret.s == Status::Outdated ? Status::NotFound : ret.s;
  }
}

Status KVEngine::Delete(const StringView key) {
  Status s = MaybeInitAccessThread();

  if (s != Status::Ok) {
    return s;
  }

  if (!CheckKeySize(key)) {
    return Status::InvalidDataSize;
  }

  return StringDeleteImpl(key);
}

Status KVEngine::SDeleteImpl(Skiplist* skiplist, const StringView& user_key) {
  std::string collection_key(skiplist->InternalKey(user_key));
  if (!CheckKeySize(collection_key)) {
    return Status::InvalidDataSize;
  }

  auto hint = hash_table_->GetHint(collection_key);

  while (1) {
    std::unique_lock<SpinMutex> ul(*hint.spin);
    version_controller_.HoldLocalSnapshot();
    defer(version_controller_.ReleaseLocalSnapshot());
    TimeStampType new_ts =
        version_controller_.GetLocalSnapshot().GetTimestamp();

    auto ret = skiplist->Delete(user_key, hint, new_ts);
    switch (ret.s) {
      case Status::Fail:
        continue;
      case Status::PmemOverflow:
        return ret.s;
      case Status::Ok:
        ul.unlock();
        if (ret.write_record != nullptr) {
          kvdk_assert(
              ret.existing_record != nullptr &&
                  ret.existing_record->entry.meta.type == SortedDataRecord,
              "Wrong existing record type while insert a delete reocrd for "
              "sorted collection");
          delayFree(OldDataRecord{ret.existing_record, new_ts});
          if (ret.hash_entry_ptr != nullptr) {
            // delete record indexed by hash table
            delayFree(OldDeleteRecord(ret.write_record, ret.hash_entry_ptr,
                                      PointerType::HashEntry, new_ts,
                                      hint.spin));
          } else if (ret.dram_node != nullptr) {
            // no hash index, by a skiplist node points to delete record
            delayFree(OldDeleteRecord(ret.write_record, ret.dram_node,
                                      PointerType::SkiplistNode, new_ts,
                                      hint.spin));
          } else {
            // delete record nor pointed by hash entry nor skiplist node
            delayFree(OldDeleteRecord(ret.write_record, nullptr,
                                      PointerType::Empty, new_ts, hint.spin));
          }
        }
        return ret.s;
      default:
        std::abort();
    }
    break;
  }
  return Status::Ok;
}

Status KVEngine::SSetImpl(Skiplist* skiplist, const StringView& user_key,
                          const StringView& value) {
  std::string collection_key(skiplist->InternalKey(user_key));
  if (!CheckKeySize(collection_key) || !CheckValueSize(value)) {
    return Status::InvalidDataSize;
  }

  auto hint = hash_table_->GetHint(collection_key);
  while (1) {
    std::unique_lock<SpinMutex> ul(*hint.spin);
    version_controller_.HoldLocalSnapshot();
    defer(version_controller_.ReleaseLocalSnapshot());
    TimeStampType new_ts =
        version_controller_.GetLocalSnapshot().GetTimestamp();
    auto ret = skiplist->Set(user_key, value, hint, new_ts);
    switch (ret.s) {
      case Status::Fail:
        continue;
      case Status::PmemOverflow:
        break;
      case Status::Ok:
        if (ret.existing_record &&
            ret.existing_record->entry.meta.type == SortedDataRecord) {
          ul.unlock();
          delayFree(OldDataRecord{ret.existing_record, new_ts});
        }
        break;
      default:
        std::abort();  // never shoud reach
    }
    return ret.s;
  }
  return Status::Ok;
}

Status KVEngine::SSet(const StringView collection, const StringView user_key,
                      const StringView value) {
  Status s = MaybeInitAccessThread();
  if (s != Status::Ok) {
    return s;
  }

  Skiplist* skiplist = nullptr;
  s = FindCollection(collection, &skiplist, RecordType::SortedHeaderRecord);
  if (s != Status::Ok) {
    return s;
  }
  return SSetImpl(skiplist, user_key, value);
}

Status KVEngine::CheckConfigs(const Configs& configs) {
  auto is_2pown = [](uint64_t n) { return (n > 0) && (n & (n - 1)) == 0; };

  if (configs.pmem_block_size < kMinPMemBlockSize) {
    GlobalLogger.Error("pmem block size too small\n");
    return Status::InvalidConfiguration;
  }

  if (configs.pmem_segment_blocks * configs.pmem_block_size < 1024) {
    GlobalLogger.Error("pmem segment size too small\n");
    return Status::InvalidConfiguration;
  }

  if (configs.pmem_file_size % configs.pmem_block_size != 0) {
    GlobalLogger.Error(
        "pmem file size should align to pmem block size (%d bytes)\n",
        configs.pmem_block_size);
    return Status::InvalidConfiguration;
  }

  auto segment_size = configs.pmem_block_size * configs.pmem_segment_blocks;
  if (configs.pmem_file_size % segment_size != 0) {
    GlobalLogger.Error(
        "pmem file size should align to segment "
        "size(pmem_segment_blocks*pmem_block_size) (%d bytes)\n",
        segment_size);
    return Status::InvalidConfiguration;
  }

  if (configs.pmem_segment_blocks * configs.pmem_block_size *
          configs.max_access_threads >
      configs.pmem_file_size) {
    GlobalLogger.Error(
        "pmem file too small, should larger than pmem_segment_blocks * "
        "pmem_block_size * max_access_threads\n");
    return Status::InvalidConfiguration;
  }

  if (configs.hash_bucket_size < sizeof(HashEntry) + 8) {
    GlobalLogger.Error("hash bucket too small\n");
    return Status::InvalidConfiguration;
  }

  if (!is_2pown(configs.hash_bucket_num) ||
      !is_2pown(configs.num_buckets_per_slot)) {
    GlobalLogger.Error(
        "hash_bucket_num and num_buckets_per_slot should be 2^n\n");
    return Status::InvalidConfiguration;
  }

  if (configs.hash_bucket_num >= ((uint64_t)1 << 32)) {
    GlobalLogger.Error("too many hash buckets\n");
    return Status::InvalidConfiguration;
  }

  if (configs.num_buckets_per_slot > configs.hash_bucket_num) {
    GlobalLogger.Error(
        "num_buckets_per_slot should less than hash_bucket_num\n");
    return Status::InvalidConfiguration;
  }

  return Status::Ok;
}

Status KVEngine::SDelete(const StringView collection,
                         const StringView user_key) {
  Status s = MaybeInitAccessThread();
  if (s != Status::Ok) {
    return s;
  }

  Skiplist* skiplist = nullptr;
  s = FindCollection(collection, &skiplist, RecordType::SortedHeaderRecord);
  if (s != Status::Ok) {
    return s == Status::NotFound ? Status::Ok : s;
  }

  return SDeleteImpl(skiplist, user_key);
}

Status KVEngine::MaybeInitPendingBatchFile() {
  if (engine_thread_cache_[access_thread.id].persisted_pending_batch ==
      nullptr) {
    int is_pmem;
    size_t mapped_len;
    uint64_t persisted_pending_file_size =
        kMaxWriteBatchSize * 8 + sizeof(PendingBatch);
    persisted_pending_file_size =
        kPMEMMapSizeUnit *
        (size_t)ceil(1.0 * persisted_pending_file_size / kPMEMMapSizeUnit);

    if ((engine_thread_cache_[access_thread.id].persisted_pending_batch =
             (PendingBatch*)pmem_map_file(
                 persisted_pending_block_file(access_thread.id).c_str(),
                 persisted_pending_file_size, PMEM_FILE_CREATE, 0666,
                 &mapped_len, &is_pmem)) == nullptr ||
        !is_pmem || mapped_len != persisted_pending_file_size) {
      return Status::PMemMapFileError;
    }
  }
  return Status::Ok;
}

Status KVEngine::BatchWrite(const WriteBatch& write_batch) {
  if (write_batch.Size() > kMaxWriteBatchSize) {
    return Status::BatchOverflow;
  }

  Status s = MaybeInitAccessThread();
  if (s != Status::Ok) {
    return s;
  }

  s = MaybeInitPendingBatchFile();
  if (s != Status::Ok) {
    return s;
  }

  engine_thread_cache_[access_thread.id].batch_writing = true;
  defer(engine_thread_cache_[access_thread.id].batch_writing = false;);

  std::set<SpinMutex*> spins_to_lock;
  std::vector<BatchWriteHint> batch_hints(write_batch.Size());
  std::vector<uint64_t> space_entry_offsets;

  for (size_t i = 0; i < write_batch.Size(); i++) {
    auto& kv = write_batch.kvs[i];
    uint32_t requested_size;
    if (kv.type == StringDataRecord) {
      requested_size = kv.key.size() + kv.value.size() + sizeof(StringRecord);
    } else if (kv.type == StringDeleteRecord) {
      requested_size = kv.key.size() + sizeof(StringRecord);
    } else {
      GlobalLogger.Error("only support string type batch write\n");
      return Status::NotSupported;
    }
    batch_hints[i].allocated_space = pmem_allocator_->Allocate(requested_size);
    // No enough space for batch write
    if (batch_hints[i].allocated_space.size == 0) {
      return Status::PmemOverflow;
    }
    space_entry_offsets.emplace_back(batch_hints[i].allocated_space.offset);

    batch_hints[i].hash_hint = hash_table_->GetHint(kv.key);
    spins_to_lock.emplace(batch_hints[i].hash_hint.spin);
  }

  [[gnu::unused]] size_t batch_size = write_batch.Size();
  TEST_SYNC_POINT_CALLBACK("KVEngine::BatchWrite::AllocateRecord::After",
                           &batch_size);
  // lock spin mutex with order to avoid deadlock
  std::vector<std::unique_lock<SpinMutex>> ul_locks;
  for (const SpinMutex* l : spins_to_lock) {
    ul_locks.emplace_back(const_cast<SpinMutex&>(*l));
  }

  version_controller_.HoldLocalSnapshot();
  defer(version_controller_.ReleaseLocalSnapshot());
  TimeStampType ts = version_controller_.GetLocalSnapshot().GetTimestamp();
  for (size_t i = 0; i < write_batch.Size(); i++) {
    batch_hints[i].timestamp = ts;
  }

  // Persist batch write status as processing
  engine_thread_cache_[access_thread.id]
      .persisted_pending_batch->PersistProcessing(space_entry_offsets, ts);

  // Do batch writes
  for (size_t i = 0; i < write_batch.Size(); i++) {
    if (write_batch.kvs[i].type == StringDataRecord ||
        write_batch.kvs[i].type == StringDeleteRecord) {
      s = StringBatchWriteImpl(write_batch.kvs[i], batch_hints[i]);
      TEST_SYNC_POINT_CALLBACK("KVEnigne::BatchWrite::BatchWriteRecord", &i);
    } else {
      return Status::NotSupported;
    }

    // Something wrong
    // TODO: roll back finished writes (hard to roll back hash table now)
    if (s != Status::Ok) {
      assert(s == Status::MemoryOverflow);
      std::abort();
    }
  }

  // Must release all spinlocks before delayFree(),
  // otherwise may deadlock as delayFree() also try to acquire these spinlocks.
  ul_locks.clear();

  engine_thread_cache_[access_thread.id]
      .persisted_pending_batch->PersistFinish();

  // Free outdated kvs
  for (size_t i = 0; i < write_batch.Size(); i++) {
    TEST_SYNC_POINT_CALLBACK("KVEngine::BatchWrite::purgeAndFree::Before", &i);
    if (batch_hints[i].data_record_to_free != nullptr) {
      delayFree(OldDataRecord{batch_hints[i].data_record_to_free, ts});
    }
    if (batch_hints[i].delete_record_to_free != nullptr) {
      delayFree(OldDeleteRecord(
          batch_hints[i].delete_record_to_free, batch_hints[i].hash_entry_ptr,
          PointerType::HashEntry, ts, batch_hints[i].hash_hint.spin));
    }
    if (batch_hints[i].space_not_used) {
      pmem_allocator_->Free(batch_hints[i].allocated_space);
    }
  }
  return Status::Ok;
}

Status KVEngine::Modify(const StringView key, ModifyFunc modify_func,
                        void* modify_args, const WriteOptions& write_options) {
  int64_t base_time = TimeUtils::millisecond_time();
  if (write_options.ttl_time <= 0 ||
      !TimeUtils::CheckTTL(write_options.ttl_time, base_time)) {
    return Status::InvalidArgument;
  }

  ExpireTimeType expired_time = write_options.ttl_time == kPersistTime
                                    ? kPersistTime
                                    : write_options.ttl_time + base_time;

  Status s = MaybeInitAccessThread();
  if (s != Status::Ok) {
    return s;
  }

  auto hint = hash_table_->GetHint(key);
  std::unique_lock<SpinMutex> ul(*hint.spin);
  version_controller_.HoldLocalSnapshot();
  defer(version_controller_.ReleaseLocalSnapshot());
  TimeStampType new_ts = version_controller_.GetLocalSnapshot().GetTimestamp();
  auto ret = lookupKey<true>(key, static_cast<RecordType>(StringRecordType));

  StringRecord* existing_record = nullptr;
  std::string existing_value;
  std::string new_value;
  // push it into cleaner
<<<<<<< HEAD
  if (ret.s == Status::Expired && ret.entry_ptr->IsTTLStatus()) {
    hash_table_->UpdateEntryStatus(ret.entry_ptr, HashEntryStatus::Expired);
    // ul.unlock();
    // delayFree(OldDeleteRecord{ret.entry.GetIndex().ptr, ret.entry_ptr,
    //                           PointerType::HashEntry, new_ts, hint.spin});
    return Status::NotFound;
  }
=======
>>>>>>> 585ba40e
  if (ret.s == Status::Ok) {
    existing_record = ret.entry.GetIndex().string_record;
    existing_value.assign(existing_record->Value().data(),
                          existing_record->Value().size());
  } else if (ret.s == Status::Outdated) {
    existing_record = ret.entry.GetIndex().string_record;
  } else if (ret.s == Status::NotFound) {
    // nothing todo
  } else {
    return ret.s;
  }

  auto modify_operation = modify_func(
      ret.s == Status::Ok ? &existing_value : nullptr, &new_value, modify_args);
  switch (modify_operation) {
    case ModifyOperation::Write: {
      if (!CheckValueSize(new_value)) {
        return Status::InvalidDataSize;
      }
      SpaceEntry space_entry =
          pmem_allocator_->Allocate(StringRecord::RecordSize(key, new_value));
      if (space_entry.size == 0) {
        return Status::PmemOverflow;
      }

      StringRecord* new_record =
          pmem_allocator_->offset2addr_checked<StringRecord>(
              space_entry.offset);
      StringRecord::PersistStringRecord(
          new_record, space_entry.size, new_ts, StringDataRecord,
          existing_record == nullptr
              ? kNullPMemOffset
              : pmem_allocator_->addr2offset_checked(existing_record),
          key, new_value, expired_time);
      hash_table_->Insert(hint, ret.entry_ptr, StringDataRecord, new_record,
                          PointerType::StringRecord);
      if (ret.s == Status::Ok) {
        ul.unlock();
        delayFree(OldDataRecord{existing_record, new_ts});
      }
      break;
    }
    case ModifyOperation::Delete: {
      if (ret.s == Status::Ok) {
        SpaceEntry space_entry =
            pmem_allocator_->Allocate(StringRecord::RecordSize(key, ""));
        if (space_entry.size == 0) {
          return Status::PmemOverflow;
        }

        void* pmem_ptr =
            pmem_allocator_->offset2addr_checked(space_entry.offset);
        StringRecord::PersistStringRecord(
            pmem_ptr, space_entry.size, new_ts, StringDeleteRecord,
            pmem_allocator_->addr2offset_checked(existing_record), key, "");
        hash_table_->Insert(hint, ret.entry_ptr, StringDeleteRecord, pmem_ptr,
                            PointerType::StringRecord);
        ul.unlock();
        delayFree(OldDataRecord{ret.entry.GetIndex().string_record, new_ts});
        delayFree(OldDeleteRecord(pmem_ptr, ret.entry_ptr,
                                  PointerType::HashEntry, new_ts, hint.spin));
      }
      break;
    }
    case ModifyOperation::Abort: {
      return Status::Abort;
    }
    case ModifyOperation::Noop: {
      return Status::Ok;
    }
  }

  return Status::Ok;
}

Status KVEngine::StringBatchWriteImpl(const WriteBatch::KV& kv,
                                      BatchWriteHint& batch_hint) {
  DataEntry data_entry;
  HashEntry hash_entry;
  HashEntry* entry_ptr = nullptr;

  {
    auto& hash_hint = batch_hint.hash_hint;
    // hash table for the hint should be alread locked, so we do not lock it
    // here
    Status s =
        hash_table_->SearchForWrite(hash_hint, kv.key, StringRecordType,
                                    &entry_ptr, &hash_entry, &data_entry);
    if (s == Status::MemoryOverflow) {
      return s;
    }
    batch_hint.hash_entry_ptr = entry_ptr;
    bool found = s == Status::Ok;

    // Deleting kv is not existing
    if (kv.type == StringDeleteRecord && !found) {
      batch_hint.space_not_used = true;
      return Status::Ok;
    }

    kvdk_assert(!found || batch_hint.timestamp >= data_entry.meta.timestamp,
                "ts of new data smaller than existing data in batch write");

    void* block_base =
        pmem_allocator_->offset2addr(batch_hint.allocated_space.offset);

    TEST_SYNC_POINT(
        "KVEngine::BatchWrite::StringBatchWriteImpl::Pesistent::Before");

    StringRecord::PersistStringRecord(
        block_base, batch_hint.allocated_space.size, batch_hint.timestamp,
        static_cast<RecordType>(kv.type),
        found ? pmem_allocator_->addr2offset_checked(
                    hash_entry.GetIndex().string_record)
              : kNullPMemOffset,
        kv.key, kv.type == StringDataRecord ? kv.value : "");

    hash_table_->Insert(hash_hint, entry_ptr, (RecordType)kv.type, block_base,
                        PointerType::StringRecord);

    if (found) {
      if (kv.type == StringDeleteRecord) {
        batch_hint.delete_record_to_free = block_base;
      }
      if (hash_entry.GetRecordType() == StringDataRecord) {
        batch_hint.data_record_to_free = hash_entry.GetIndex().string_record;
      }
    }
  }

  return Status::Ok;
}

Status KVEngine::SGet(const StringView collection, const StringView user_key,
                      std::string* value) {
  Status s = MaybeInitAccessThread();

  if (s != Status::Ok) {
    return s;
  }
  Skiplist* skiplist = nullptr;
  s = FindCollection(collection, &skiplist, RecordType::SortedHeaderRecord);

  if (s != Status::Ok) {
    return s;
  }

  assert(skiplist);
  // Set current snapshot to this thread
  version_controller_.HoldLocalSnapshot();
  defer(version_controller_.ReleaseLocalSnapshot());
  return skiplist->Get(user_key, value);
}

Status KVEngine::GetTTL(const StringView str, TTLType* ttl_time) {
  *ttl_time = kInvalidTTL;
  HashTable::KeyHashHint hint = hash_table_->GetHint(str);
  std::unique_lock<SpinMutex> ul(*hint.spin);
  LookupResult res = lookupKey<false>(str, ExpirableRecordType);

  if (res.s == Status::Ok) {
    ExpireTimeType expire_time;
    switch (res.entry_ptr->GetIndexType()) {
      case PointerType::Skiplist: {
        expire_time = res.entry_ptr->GetIndex().skiplist->GetExpireTime();
        break;
      }
      case PointerType::List: {
        expire_time = res.entry_ptr->GetIndex().list->GetExpireTime();
        break;
      }
      case PointerType::HashList: {
        expire_time = res.entry_ptr->GetIndex().hlist->GetExpireTime();
        break;
      }
      case PointerType::StringRecord: {
        expire_time = res.entry_ptr->GetIndex().string_record->GetExpireTime();
        break;
      }
      default: {
        return Status::NotSupported;
      }
    }
    // return ttl time
    *ttl_time = TimeUtils::ExpireTimeToTTL(expire_time);
  }
  return res.s == Status::Outdated ? Status::NotFound : res.s;
}

Status KVEngine::Expire(const StringView str, TTLType ttl_time) {
  int64_t base_time = TimeUtils::millisecond_time();
  if (!TimeUtils::CheckTTL(ttl_time, base_time)) {
    return Status::InvalidArgument;
  }

  ExpireTimeType expired_time = TimeUtils::TTLToExpireTime(ttl_time, base_time);

  HashTable::KeyHashHint hint = hash_table_->GetHint(str);
  std::unique_lock<SpinMutex> ul(*hint.spin);
  // TODO: maybe have a wrapper function(lookupKeyAndMayClean).
  LookupResult res = lookupKey<false>(str, ExpirableRecordType);
<<<<<<< HEAD
  if (ttl_time <= 0 /*immediately expired*/ ||
      (res.s == Status::Expired && res.entry_ptr->IsTTLStatus())) {
    // Push the expired record into cleaner and update hash entry status with
    // HashEntryStatus::Expired.
    // TODO(zhichen): This `if` will be removed when completing collection
    // deletion.
    if (res.entry_ptr->GetIndexType() == PointerType::StringRecord) {
      hash_table_->UpdateEntryStatus(res.entry_ptr, HashEntryStatus::Expired);
      // ul.unlock();
      // delayFree(OldDeleteRecord{
      //     res.entry_ptr->GetIndex().ptr, res.entry_ptr,
      //     PointerType::HashEntry, version_controller_.GetCurrentTimestamp(),
      //     hint.spin});
=======

  if (res.s == Status::Outdated) {
    if (res.entry_ptr->IsTTLStatus()) {
      // Push the expired record into cleaner and update hash entry status with
      // KeyStatus::Expired.
      // TODO(zhichen): This `if` will be removed when completing collection
      // deletion.
      if (res.entry_ptr->GetIndexType() == PointerType::StringRecord) {
        hash_table_->UpdateEntryStatus(res.entry_ptr, KeyStatus::Expired);
        ul.unlock();
        delayFree(OldDeleteRecord{res.entry_ptr->GetIndex().ptr, res.entry_ptr,
                                  PointerType::HashEntry,
                                  version_controller_.GetCurrentTimestamp(),
                                  hint.spin});
      }
>>>>>>> 585ba40e
    }
    return Status::NotFound;
  }

  if (res.s == Status::Ok) {
    WriteOptions write_option{ttl_time};
    switch (res.entry_ptr->GetIndexType()) {
      case PointerType::StringRecord: {
        ul.unlock();
        res.s = Modify(
            str,
            [](const std::string* old_val, std::string* new_val, void*) {
              new_val->assign(*old_val);
              return ModifyOperation::Write;
            },
            nullptr, write_option);
        break;
      }
      case PointerType::Skiplist: {
        res.s = res.entry_ptr->GetIndex().skiplist->SetExpireTime(expired_time);
        break;
      }
      case PointerType::HashList: {
        HashList* hlist = res.entry_ptr->GetIndex().hlist;
        std::unique_lock<std::mutex> guard(hlists_mu_);
        hash_lists_.erase(hlist);
        res.s = hlist->SetExpireTime(expired_time);
        hash_lists_.insert(hlist);
        break;
      }
      case PointerType::List: {
        List* list = res.entry_ptr->GetIndex().list;
        std::unique_lock<std::mutex> guard(lists_mu_);
        lists_.erase(list);
        res.s = list->SetExpireTime(expired_time);
        lists_.emplace(list);
        break;
      }
      default: {
        return Status::NotSupported;
      }
    }
    // Update hash entry status to TTL
    if (res.s == Status::Ok) {
      hash_table_->UpdateEntryStatus(res.entry_ptr, expired_time == kPersistTime
                                                        ? KeyStatus::Persist
                                                        : KeyStatus::Volatile);
    }
  }
  return res.s;
}

Status KVEngine::StringDeleteImpl(const StringView& key) {
  auto hint = hash_table_->GetHint(key);
  std::unique_lock<SpinMutex> ul(*hint.spin);
  version_controller_.HoldLocalSnapshot();
  defer(version_controller_.ReleaseLocalSnapshot());
  TimeStampType new_ts = version_controller_.GetLocalSnapshot().GetTimestamp();

  auto ret = lookupKey<false>(key, StringDeleteRecord | StringDataRecord);
  if (ret.s == Status::Ok) {
    // We only write delete record if key exist
    auto request_size = key.size() + sizeof(StringRecord);
    SpaceEntry space_entry = pmem_allocator_->Allocate(request_size);
    if (space_entry.size == 0) {
      return Status::PmemOverflow;
    }

    void* pmem_ptr = pmem_allocator_->offset2addr_checked(space_entry.offset);
    StringRecord::PersistStringRecord(pmem_ptr, space_entry.size, new_ts,
                                      StringDeleteRecord,
                                      pmem_allocator_->addr2offset_checked(
                                          ret.entry.GetIndex().string_record),
                                      key, "");
    hash_table_->Insert(hint, ret.entry_ptr, StringDeleteRecord, pmem_ptr,
                        PointerType::StringRecord);
    ul.unlock();
    delayFree(OldDataRecord{ret.entry.GetIndex().string_record, new_ts});
    // Free this delete record to recycle PMem and DRAM space
    // delayFree(OldDeleteRecord(pmem_ptr, ret.entry_ptr,
    // PointerType::HashEntry,
    //                           new_ts, hint.spin));
  }

  return (ret.s == Status::NotFound || ret.s == Status::Outdated) ? Status::Ok
                                                                  : ret.s;
}

Status KVEngine::StringSetImpl(const StringView& key, const StringView& value,
                               const WriteOptions& write_options) {
  int64_t base_time = TimeUtils::millisecond_time();
  if (write_options.ttl_time <= 0 ||
      !TimeUtils::CheckTTL(write_options.ttl_time, base_time)) {
    return Status::InvalidArgument;
  }

  ExpireTimeType expired_time =
      TimeUtils::TTLToExpireTime(write_options.ttl_time, base_time);

  KeyStatus entry_status =
      expired_time != kPersistTime ? KeyStatus::Volatile : KeyStatus::Persist;

  auto hint = hash_table_->GetHint(key);
  TEST_SYNC_POINT("KVEngine::StringSetImpl::BeforeLock");
  std::unique_lock<SpinMutex> ul(*hint.spin);
  version_controller_.HoldLocalSnapshot();
  defer(version_controller_.ReleaseLocalSnapshot());
  TimeStampType new_ts = version_controller_.GetLocalSnapshot().GetTimestamp();

  // Lookup key in hashtable
  auto ret = lookupKey<true>(key, StringDataRecord | StringDeleteRecord);
  if (ret.s == Status::MemoryOverflow || ret.s == Status::WrongType) {
    return ret.s;
  }

  kvdk_assert(ret.s == Status::NotFound || ret.s == Status::Ok ||
                  ret.s == Status::Outdated,
              "Wrong return status in lookupKey in StringSetImpl");
  StringRecord* existing_record =
      ret.s == Status::NotFound ? nullptr : ret.entry.GetIndex().string_record;
  kvdk_assert(!existing_record || new_ts > existing_record->GetTimestamp(),
              "existing record has newer timestamp or wrong return status in "
              "string set");

  // Persist key-value pair to PMem
  uint32_t requested_size = value.size() + key.size() + sizeof(StringRecord);
  SpaceEntry space_entry = pmem_allocator_->Allocate(requested_size);
  if (space_entry.size == 0) {
    return Status::PmemOverflow;
  }
  StringRecord* new_record =
      pmem_allocator_->offset2addr_checked<StringRecord>(space_entry.offset);
  StringRecord::PersistStringRecord(
      new_record, space_entry.size, new_ts, StringDataRecord,
      pmem_allocator_->addr2offset(existing_record), key, value, expired_time);

  hash_table_->Insert(hint, ret.entry_ptr, StringDataRecord, new_record,
                      PointerType::StringRecord, entry_status);
  // Free existing record
  bool need_free =
      existing_record && ret.entry.GetRecordType() != StringDeleteRecord &&
      !ret.entry.IsExpiredStatus() /*Check if expired_key already handled by
                                       background cleaner*/
      ;

  if (need_free) {
    ul.unlock();
    delayFree(OldDataRecord{ret.entry.GetIndex().string_record, new_ts});
  }

  return Status::Ok;
}

Status KVEngine::Set(const StringView key, const StringView value,
                     const WriteOptions& options) {
  Status s = MaybeInitAccessThread();
  if (s != Status::Ok) {
    return s;
  }

  if (!CheckKeySize(key) || !CheckValueSize(value)) {
    return Status::InvalidDataSize;
  }

  return StringSetImpl(key, value, options);
}

}  // namespace KVDK_NAMESPACE

// lookupKey
namespace KVDK_NAMESPACE {
template <bool allocate_hash_entry_if_missing>
KVEngine::LookupResult KVEngine::lookupKey(StringView key, uint16_t type_mask) {
  LookupResult result =
      lookupImpl<allocate_hash_entry_if_missing>(key, PrimaryRecordType);

  if (result.s != Status::Ok) {
    kvdk_assert(
        result.s == Status::NotFound || result.s == Status::MemoryOverflow, "");
    return result;
  }

  RecordType record_type = result.entry.GetRecordType();
  bool type_match = type_mask & record_type;
  bool expired;

  switch (record_type) {
    case RecordType::StringDeleteRecord: {
      result.s = type_match ? Status::Outdated : Status::WrongType;
      return result;
    }
    case RecordType::StringDataRecord: {
      expired = result.entry.GetIndex().string_record->HasExpired();
      break;
    }
    case RecordType::HashRecord:
    case RecordType::ListRecord:
    case RecordType::SortedHeaderRecord: {
      expired =
          static_cast<Collection*>(result.entry.GetIndex().ptr)->HasExpired();
      break;
    }
    default: {
      kvdk_assert(false, "Unreachable branch!");
      std::abort();
    }
  }

  if (expired) {
    result.s = type_match ? Status::Outdated : Status::NotFound;
  } else {
    result.s = type_match ? Status::Ok : Status::WrongType;
  }
  return result;
}

}  // namespace KVDK_NAMESPACE

// Snapshot, delayFree and background work
namespace KVDK_NAMESPACE {

/// TODO: move this into VersionController.
Snapshot* KVEngine::GetSnapshot(bool make_checkpoint) {
  Snapshot* ret = version_controller_.NewGlobalSnapshot();
  TimeStampType snapshot_ts = static_cast<SnapshotImpl*>(ret)->GetTimestamp();

  // A snapshot should not contain any ongoing batch write
  for (size_t i = 0; i < configs_.max_access_threads; i++) {
    while (engine_thread_cache_[i].batch_writing &&
           snapshot_ts >=
               version_controller_.GetLocalSnapshot(i).GetTimestamp()) {
      asm volatile("pause");
    }
  }

  if (make_checkpoint) {
    std::lock_guard<std::mutex> lg(checkpoint_lock_);
    persist_checkpoint_->MakeCheckpoint(ret);
    pmem_persist(persist_checkpoint_, sizeof(CheckPoint));
  }

  return ret;
}

void KVEngine::delayFree(const OldDataRecord& old_data_record) {
  old_records_cleaner_.PushToCache(old_data_record);
  // To avoid too many cached old records pending clean, we try to clean cached
  // records while pushing new one
  if (!need_clean_records_ &&
      old_records_cleaner_.NumCachedOldRecords() > kMaxCachedOldRecords) {
    need_clean_records_ = true;
  } else {
    old_records_cleaner_.TryCleanCachedOldRecords(
        kLimitForegroundCleanOldRecords);
  }
}

void KVEngine::delayFree(const OldDeleteRecord& old_delete_record) {
  old_records_cleaner_.PushToCache(old_delete_record);
  // To avoid too many cached old records pending clean, we try to clean cached
  // records while pushing new one
  if (!need_clean_records_ &&
      old_records_cleaner_.NumCachedOldRecords() > kMaxCachedOldRecords) {
    need_clean_records_ = true;
  } else {
    old_records_cleaner_.TryCleanCachedOldRecords(
        kLimitForegroundCleanOldRecords);
  }
}

void KVEngine::delayFree(void* addr, TimeStampType ts) {
  /// TODO: avoid deadlock in cleaner to help Free() deleted records
  old_records_cleaner_.PushToPendingFree(addr, ts);
}

void KVEngine::backgroundOldRecordCleaner() {
  TEST_SYNC_POINT_CALLBACK("KVEngine::backgroundOldRecordCleaner::NothingToDo",
                           nullptr);
  while (!bg_work_signals_.terminating) {
    CleanOutDated();
  }
}

void KVEngine::backgroundPMemUsageReporter() {
  auto interval = std::chrono::milliseconds{
      static_cast<std::uint64_t>(configs_.report_pmem_usage_interval * 1000)};
  while (!bg_work_signals_.terminating) {
    {
      std::unique_lock<SpinMutex> ul(bg_work_signals_.terminating_lock);
      if (!bg_work_signals_.terminating) {
        bg_work_signals_.pmem_usage_reporter_cv.wait_for(ul, interval);
      }
    }
    ReportPMemUsage();
  }
}

void KVEngine::backgroundPMemAllocatorOrgnizer() {
  auto interval = std::chrono::milliseconds{
      static_cast<std::uint64_t>(configs_.background_work_interval * 1000)};
  while (!bg_work_signals_.terminating) {
    {
      std::unique_lock<SpinMutex> ul(bg_work_signals_.terminating_lock);
      if (!bg_work_signals_.terminating) {
        bg_work_signals_.pmem_allocator_organizer_cv.wait_for(ul, interval);
      }
    }
    pmem_allocator_->BackgroundWork();
  }
}

void KVEngine::backgroundDramCleaner() {
  auto interval = std::chrono::milliseconds{1000};
  while (!bg_work_signals_.terminating) {
    {
      std::unique_lock<SpinMutex> ul(bg_work_signals_.terminating_lock);
      if (!bg_work_signals_.terminating) {
        bg_work_signals_.dram_cleaner_cv.wait_for(ul, interval);
      }
    }
    FreeSkiplistDramNodes();
  }
}

<<<<<<< HEAD
/*void KVEngine::CleanOutDated() {
=======
Status KVEngine::destroyExpiredList(
    List* list, std::deque<PendingFreeSpaceEntries>* list_space_entries) {
  PendingFreeSpaceEntries space_entries;
  space_entries.release_time = version_controller_.GetCurrentTimestamp();
  Status s = listDestroy(list, [&](void* addr, TimeStampType ts) {
    DataEntry* data_entry = static_cast<DataEntry*>(addr);
    space_entries.entries.emplace_back(
        SpaceEntry{pmem_allocator_->addr2offset_checked(addr),
                   data_entry->header.record_size});
    space_entries.release_time = std::max(space_entries.release_time, ts);
  });
  if (s == Status::Ok && !space_entries.entries.empty()) {
    list_space_entries->emplace_back(std::move(space_entries));
    if (old_records_cleaner_.TryFreePendingSpace(list_space_entries->front())) {
      list_space_entries->pop_front();
    }
  }
  return s;
}

void KVEngine::deleteCollections() {
  std::set<List*>::iterator list_it = lists_.begin();
  while (list_it != lists_.end()) {
    delete *list_it;
    list_it = lists_.erase(list_it);
  }

  std::set<HashList*>::iterator hash_it = hash_lists_.begin();
  while (hash_it != hash_lists_.end()) {
    delete *hash_it;
    hash_it = hash_lists_.erase(hash_it);
  }
};
void KVEngine::backgroundDestroyCollections() {
  std::deque<PendingFreeSpaceEntries> list_space_entries, hash_space_entries,
      skiplist_space_entries;

  while (!bg_work_signals_.terminating) {
    std::vector<std::future<Status>> destroy_collections;
    List* destroy_list{nullptr};
    HashList* destroy_hash{nullptr};
    auto now_time = TimeUtils::millisecond_time();
    {
      std::unique_lock<std::mutex> guard{lists_mu_};
      if (!lists_.empty()) {
        auto min_ttl_list = lists_.begin();
        if ((*min_ttl_list)->GetExpireTime() <= now_time) {
          destroy_list = (*min_ttl_list);
        }
      }
    }

    {
      std::unique_lock<std::mutex> guard{hlists_mu_};
      if (!hash_lists_.empty()) {
        auto min_ttl_hash = hash_lists_.begin();
        if ((*min_ttl_hash)->GetExpireTime() <= now_time) {
          destroy_hash = (*min_ttl_hash);
        }
      }
    }

    if (destroy_list) {
      auto list_key = destroy_list->Name();
      auto guard2 = hash_table_->AcquireLock(list_key);
      LookupResult result;
      result.s = hash_table_->SearchForRead(
          hash_table_->GetHint(list_key), list_key, RecordType::ListRecord,
          &result.entry_ptr, &result.entry, nullptr);
      // Check situation: a thread erase list from hash table, when the other
      // thread insert the same name list.
      if (result.s == Status::Ok &&
          result.entry_ptr->GetIndex().list == destroy_list) {
        hash_table_->Erase(result.entry_ptr);
      }
      destroy_collections.push_back(
          std::async(std::launch::deferred, &KVEngine::destroyExpiredList, this,
                     destroy_list, &list_space_entries));
    }

    if (destroy_hash) {
      auto hash_key = destroy_hash->Name();
      auto guard2 = hash_table_->AcquireLock(hash_key);
      LookupResult result;
      result.s = hash_table_->SearchForRead(
          hash_table_->GetHint(hash_key), hash_key, RecordType::HashRecord,
          &result.entry_ptr, &result.entry, nullptr);
      // Check situation: a thread erase hash from hash table, when the other
      // thread insert the same name hash.
      if (result.s == Status::Ok &&
          result.entry_ptr->GetIndex().hlist == destroy_hash) {
        hash_table_->Erase(result.entry_ptr);
      }
      destroy_collections.push_back(
          std::async(std::launch::deferred, &KVEngine::destroyExpiredHash, this,
                     destroy_hash, &hash_space_entries));
    }

    // TODO: add skiplist
    for (auto& destroy_collection : destroy_collections) {
      destroy_collection.get();
    }
  }
}

void KVEngine::CleanOutDated() {
>>>>>>> 585ba40e
  int64_t interval = static_cast<int64_t>(configs_.background_work_interval);
  // std::deque<OldDeleteRecord> expired_record_queue;
  // Iterate hash table
  auto start_ts = std::chrono::system_clock::now();
  auto slot_iter = hash_table_->GetSlotIterator();
  while (slot_iter.Valid()) {
<<<<<<< HEAD
    auto bucket_iter = slot_iter.Begin();
    auto end_bucket_iter = slot_iter.End();
    auto new_ts = version_controller_.GetCurrentTimestamp();
    while (bucket_iter != end_bucket_iter) {
      switch (bucket_iter->GetIndexType()) {
        case PointerType::StringRecord: {
          if (bucket_iter->IsTTLStatus() &&
              bucket_iter->GetIndex().string_record->HasExpired()) {
            hash_table_->UpdateEntryStatus(&(*bucket_iter),
                                           HashEntryStatus::Expired);
            // push expired cleaner
            // expired_record_queue.push_back(OldDeleteRecord{
            //     bucket_iter->GetIndex().ptr, &(*bucket_iter),
            //     PointerType::HashEntry, new_ts, slot_iter.GetSlotLock()});
=======
    {  // Slot lock section
      auto slot_lock(slot_iter.AcquireSlotLock());
      auto bucket_iter = slot_iter.Begin();
      auto end_bucket_iter = slot_iter.End();
      auto new_ts = version_controller_.GetCurrentTimestamp();
      while (bucket_iter != end_bucket_iter) {
        switch (bucket_iter->GetIndexType()) {
          case PointerType::StringRecord: {
            if (bucket_iter->IsTTLStatus() &&
                bucket_iter->GetIndex().string_record->HasExpired()) {
              hash_table_->UpdateEntryStatus(&(*bucket_iter),
                                             KeyStatus::Expired);
              // push expired cleaner
              expired_record_queue.push_back(OldDeleteRecord{
                  bucket_iter->GetIndex().ptr, &(*bucket_iter),
                  PointerType::HashEntry, new_ts, slot_iter.GetSlotLock()});
            }
            break;
>>>>>>> 585ba40e
          }
          default:
            break;
        }
        bucket_iter++;
      }
      slot_iter.Next();
    }

<<<<<<< HEAD
    // if (!expired_record_queue.empty() &&
    //     (expired_record_queue.size() >= kMaxCachedOldRecords)) {
    //   old_records_cleaner_.PushToGlobal(expired_record_queue);
    //   expired_record_queue.clear();
    // }
=======
    if (!expired_record_queue.empty() &&
        (expired_record_queue.size() >= kMaxCachedOldRecords)) {
      old_records_cleaner_.PushToGlobal(expired_record_queue);
      expired_record_queue.clear();
    }

>>>>>>> 585ba40e
    if (std::chrono::duration_cast<std::chrono::seconds>(
            std::chrono::system_clock::now() - start_ts)
                .count() > interval ||
        need_clean_records_) {
      need_clean_records_ = true;
      old_records_cleaner_.TryGlobalClean();
      need_clean_records_ = false;
      start_ts = std::chrono::system_clock::now();
    }
  }
  // if (!expired_record_queue.empty()) {
  //   old_records_cleaner_.PushToGlobal(expired_record_queue);
  //   expired_record_queue.clear();
  // }
}*/

static bool CheckEntryExpired(const HashEntry& hash_entry) {
  switch (hash_entry.GetIndexType()) {
    case PointerType::StringRecord:
      return hash_entry.GetIndex().string_record->HasExpired();
    case PointerType::Skiplist:
      return hash_entry.GetIndex().skiplist->HasExpired();
    case PointerType::List:
      return hash_entry.GetIndex().p_unordered_collection->HasExpired();
    default:
      return false;
  }
}

void KVEngine::CleanOutDated() {
  int64_t interval = static_cast<int64_t>(configs_.background_work_interval);
  PendingFreeSpaceEntries space_pending;
  // Iterate hash table
  auto start_ts = std::chrono::system_clock::now();
  auto slot_iter = hash_table_->GetSlotIterator();
  while (slot_iter.Valid()) {
    TimeStampType new_ts =
        version_controller_.GetLocalSnapshot().GetTimestamp();
    version_controller_.UpdatedOldestSnapshot();
    TimeStampType oldest_snapshot_ts = version_controller_.OldestSnapshotTS();

    auto bucket_iter = slot_iter.Begin();
    auto end_bucket_iter = slot_iter.End();

    while (bucket_iter != end_bucket_iter) {
      // If the record is expired, update its hash entry status.
      if (bucket_iter->IsTTLStatus() && CheckEntryExpired(*bucket_iter)) {
        hash_table_->UpdateEntryStatus(&(*bucket_iter),
                                       HashEntryStatus::Expired);
      }

      // deal with expired(deleted) record, check snapshot, and then purge them.
      if (bucket_iter->IsExpiredStatus() &&
          (bucket_iter->GetTimeStamp() < oldest_snapshot_ts)) {
        space_pending.entries.emplace_back(
            old_records_cleaner_.PurgeOutDatedRecord(&(*bucket_iter),
                                                     slot_iter.GetSlotLock()));
      }
      bucket_iter++;
    }

    if (!space_pending.entries.empty() &&
        (space_pending.entries.size() >= kMaxCachedOldRecords)) {
      space_pending.release_time = new_ts;
      old_records_cleaner_.PushSpaceToGlobal(space_pending);
      space_pending.entries.clear();
    }

    if (std::chrono::duration_cast<std::chrono::seconds>(
            std::chrono::system_clock::now() - start_ts)
                .count() > interval ||
        need_clean_records_) {
      need_clean_records_ = true;
      old_records_cleaner_.TryGlobalClean(oldest_snapshot_ts);
      need_clean_records_ = false;
      start_ts = std::chrono::system_clock::now();
    }
    slot_iter.Next();
  }
  // if (!expired_record_queue.empty()) {
  //   old_records_cleaner_.PushToGlobal(expired_record_queue);
  //   expired_record_queue.clear();
  // }
}

}  // namespace KVDK_NAMESPACE

// List
namespace KVDK_NAMESPACE {
Status KVEngine::ListLength(StringView key, size_t* sz) {
  if (!CheckKeySize(key)) {
    return Status::InvalidDataSize;
  }
  std::unique_lock<std::recursive_mutex> guard;
  List* list;
  Status s = listFind(key, &list, false, guard);
  if (s != Status::Ok) {
    return s;
  }
  *sz = list->Size();
  return Status::Ok;
}

Status KVEngine::ListPushFront(StringView key, StringView elem) {
  if (!CheckKeySize(key) || !CheckValueSize(elem)) {
    return Status::InvalidDataSize;
  }
  /// TODO: (Ziyan) use gargage collection mechanism from version controller
  /// to perform these operations lockless.
  std::unique_lock<std::recursive_mutex> guard;
  List* list;
  Status s = listFind(key, &list, true, guard);
  if (s != Status::Ok) {
    return s;
  }

  auto space = pmem_allocator_->Allocate(
      sizeof(DLRecord) + sizeof(CollectionIDType) + elem.size());
  if (space.size == 0) {
    return Status::PmemOverflow;
  }

  list->PushFront(space, version_controller_.GetCurrentTimestamp(), "", elem);
  return Status::Ok;
}

Status KVEngine::ListPushBack(StringView key, StringView elem) {
  if (!CheckKeySize(key) || !CheckValueSize(elem)) {
    return Status::InvalidDataSize;
  }
  std::unique_lock<std::recursive_mutex> guard;
  List* list;
  Status s = listFind(key, &list, true, guard);
  if (s != Status::Ok) {
    return s;
  }

  auto space = pmem_allocator_->Allocate(
      sizeof(DLRecord) + sizeof(CollectionIDType) + elem.size());
  if (space.size == 0) {
    return Status::PmemOverflow;
  }

  list->PushBack(space, version_controller_.GetCurrentTimestamp(), "", elem);
  return Status::Ok;
}

Status KVEngine::ListPopFront(StringView key, std::string* elem) {
  if (!CheckKeySize(key)) {
    return Status::InvalidDataSize;
  }
  std::unique_lock<std::recursive_mutex> guard;
  List* list;
  Status s = listFind(key, &list, false, guard);
  if (s != Status::Ok) {
    return s;
  }

  kvdk_assert(list->Size() != 0, "");
  auto sw = list->Front()->Value();
  elem->assign(sw.data(), sw.size());
  list->PopFront([&](DLRecord* rec) { purgeAndFree(rec); });

  if (list->Size() == 0) {
    auto guard = hash_table_->AcquireLock(key);
    auto result = removeKey(key);
    kvdk_assert(result.s == Status::Ok, "");
    listDestroy(list);
  }
  return Status::Ok;
}

Status KVEngine::ListPopBack(StringView key, std::string* elem) {
  if (!CheckKeySize(key)) {
    return Status::InvalidDataSize;
  }
  std::unique_lock<std::recursive_mutex> guard;
  List* list;
  Status s = listFind(key, &list, false, guard);
  if (s != Status::Ok) {
    return s;
  }

  kvdk_assert(list->Size() != 0, "");
  auto sw = list->Back()->Value();
  elem->assign(sw.data(), sw.size());
  list->PopBack([&](DLRecord* rec) { purgeAndFree(rec); });

  if (list->Size() == 0) {
    auto guard = hash_table_->AcquireLock(key);
    auto result = removeKey(key);
    kvdk_assert(result.s == Status::Ok, "");
    listDestroy(list);
  }
  return Status::Ok;
}

Status KVEngine::ListInsertBefore(std::unique_ptr<ListIterator> const& pos,
                                  StringView elem) {
  if (!CheckValueSize(elem)) {
    return Status::InvalidDataSize;
  }
  ListIteratorImpl* iter = dynamic_cast<ListIteratorImpl*>(pos.get());
  kvdk_assert(iter != nullptr, "Invalid iterator!");

  std::unique_lock<std::recursive_mutex> guard;
  List* list;
  Status s = listFind(iter->Owner()->Name(), &list, false, guard);
  if (s != Status::Ok) {
    return s;
  }
  kvdk_assert(list == iter->Owner(), "Iterator outdated!");

  auto space = pmem_allocator_->Allocate(
      sizeof(DLRecord) + sizeof(CollectionIDType) + elem.size());
  if (space.size == 0) {
    return Status::PmemOverflow;
  }

  iter->Rep() = list->EmplaceBefore(
      space, iter->Rep(), version_controller_.GetCurrentTimestamp(), "", elem);
  return Status::Ok;
}

Status KVEngine::ListInsertAfter(std::unique_ptr<ListIterator> const& pos,
                                 StringView elem) {
  if (!CheckValueSize(elem)) {
    return Status::InvalidDataSize;
  }
  ListIteratorImpl* iter = dynamic_cast<ListIteratorImpl*>(pos.get());
  kvdk_assert(iter != nullptr, "Invalid iterator!");

  std::unique_lock<std::recursive_mutex> guard;
  List* list;
  Status s = listFind(iter->Owner()->Name(), &list, false, guard);
  if (s != Status::Ok) {
    return s;
  }
  kvdk_assert(list == iter->Owner(), "Iterator outdated!");

  auto space = pmem_allocator_->Allocate(
      sizeof(DLRecord) + sizeof(CollectionIDType) + elem.size());
  if (space.size == 0) {
    return Status::PmemOverflow;
  }

  iter->Rep() = list->EmplaceAfter(
      space, iter->Rep(), version_controller_.GetCurrentTimestamp(), "", elem);
  return Status::Ok;
}

Status KVEngine::ListErase(std::unique_ptr<ListIterator> const& pos) {
  ListIteratorImpl* iter = dynamic_cast<ListIteratorImpl*>(pos.get());
  kvdk_assert(iter != nullptr, "Invalid iterator!");

  std::unique_lock<std::recursive_mutex> guard;
  List* list;
  Status s = listFind(iter->Owner()->Name(), &list, false, guard);
  if (s != Status::Ok) {
    return s;
  }
  kvdk_assert(list == iter->Owner(), "Iterator outdated!");
  kvdk_assert(iter->Valid(), "Trying to erase invalid iterator!");

  iter->Rep() =
      list->Erase(iter->Rep(), [&](DLRecord* rec) { purgeAndFree(rec); });

  if (list->Size() == 0) {
    auto key = list->Name();
    auto guard = hash_table_->AcquireLock(key);
    auto result = removeKey(key);
    kvdk_assert(result.s == Status::Ok, "");
    listDestroy(list);
  }
  return Status::Ok;
}

// Replace the element at pos
Status KVEngine::ListSet(std::unique_ptr<ListIterator> const& pos,
                         StringView elem) {
  if (!CheckValueSize(elem)) {
    return Status::InvalidDataSize;
  }
  ListIteratorImpl* iter = dynamic_cast<ListIteratorImpl*>(pos.get());
  kvdk_assert(iter != nullptr, "Invalid iterator!");

  std::unique_lock<std::recursive_mutex> guard;
  List* list;
  Status s = listFind(iter->Owner()->Name(), &list, false, guard);
  if (s != Status::Ok) {
    return s;
  }
  kvdk_assert(list == iter->Owner(), "Iterator outdated!");

  auto space = pmem_allocator_->Allocate(
      sizeof(DLRecord) + sizeof(CollectionIDType) + elem.size());
  if (space.size == 0) {
    return Status::PmemOverflow;
  }
  iter->Rep() = list->Replace(space, iter->Rep(),
                              version_controller_.GetCurrentTimestamp(), "",
                              elem, [&](DLRecord* rec) { purgeAndFree(rec); });
  return Status::Ok;
}

std::unique_ptr<ListIterator> KVEngine::ListCreateIterator(StringView key) {
  if (!CheckKeySize(key)) {
    return nullptr;
  }
  std::unique_lock<std::recursive_mutex> guard;
  List* list;
  Status s = listFind(key, &list, false, guard);
  if (s != Status::Ok) {
    return nullptr;
  }
  return std::unique_ptr<ListIteratorImpl>{new ListIteratorImpl{list}};
}

Status KVEngine::listRestoreElem(DLRecord* pmp_record) {
  list_builder_->AddListElem(pmp_record);
  return Status::Ok;
}

Status KVEngine::listRestoreList(DLRecord* pmp_record) {
  list_builder_->AddListRecord(pmp_record);
  return Status::Ok;
}

Status KVEngine::listRegisterRecovered() {
  CollectionIDType max_id = 0;
  for (auto const& list : lists_) {
    auto guard = hash_table_->AcquireLock(list->Name());
    Status s = registerCollection(list);
    if (s != Status::Ok) {
      return s;
    }
    max_id = std::max(max_id, list->ID());
  }
  auto old = list_id_.load();
  while (max_id >= old && !list_id_.compare_exchange_strong(old, max_id + 1)) {
  }
  return Status::Ok;
}

template <typename DelayFree>
Status KVEngine::listDestroy(List* list, DelayFree delay_free) {
  // Currently, every list operation locks the whole list
  // and delay_free is not necessary.
  // We use delay_free here so that we can enable some lockless
  // operations in the future.
  while (list->Size() > 0) {
    auto ts = version_controller_.GetCurrentTimestamp();
    list->PopFront([&](DLRecord* elem) { delay_free(elem, ts); });
  }
  auto ts = version_controller_.GetCurrentTimestamp();
  {
    std::unique_lock<std::mutex> guard(lists_mu_);
    lists_.erase(list);
  }
  list->Destroy([&](DLRecord* lrec) { delay_free(lrec, ts); });
  delete list;
  return Status::Ok;
}

Status KVEngine::listDestroy(List* list) {
  // Lambda to help resolve symbol
  return listDestroy(
      list, [this](void* addr, TimeStampType ts) { delayFree(addr, ts); });
}

Status KVEngine::listFind(StringView key, List** list, bool init_nx,
                          std::unique_lock<std::recursive_mutex>& guard) {
  // The life cycle of a List includes following stages
  // Uninitialized. List not created yet.
  // Active. Initialized and registered on HashTable.
  // Inactive. Destroyed and unregistered from HashTable.
  // Always lock List visible to other threads first,
  // then lock the HashTable to avoid deadlock.
  if (MaybeInitAccessThread() != Status::Ok) {
    return Status::TooManyAccessThreads;
  }
  {
    auto result = lookupKey<false>(key, RecordType::ListRecord);
    if (result.s != Status::Ok && result.s != Status::NotFound) {
      return result.s;
    }
    if (result.s == Status::Ok) {
      (*list) = result.entry.GetIndex().list;
      guard = (*list)->AcquireLock();
      if ((*list)->Valid()) {
        // Active and successfully locked
        return Status::Ok;
      }
      // Inactive, already destroyed by other thread.
      // The inactive List will be removed from HashTable
      // by caller that destroys it with HashTable locked.
    }
    if (!init_nx) {
      // Uninitialized or Inactive
      return Status::NotFound;
    }
  }

  // Uninitialized or Inactive, initialize new one
  /// TODO: may deadlock!
  {
    auto guard2 = hash_table_->AcquireLock(key);
    auto result = lookupKey<false>(key, RecordType::ListRecord);
    if (result.s != Status::Ok && result.s != Status::NotFound) {
      return result.s;
    }
    if (result.s == Status::Ok) {
      (*list) = result.entry.GetIndex().list;
      guard = (*list)->AcquireLock();
      kvdk_assert((*list)->Valid(), "Invalid list should have been removed!");
      return Status::Ok;
    }
    // No other thread have created one, create one here.
    std::uint64_t ts = version_controller_.GetCurrentTimestamp();
    CollectionIDType id = list_id_.fetch_add(1);
    auto space = pmem_allocator_->Allocate(sizeof(DLRecord) + key.size() +
                                           sizeof(CollectionIDType));
    if (space.size == 0) {
      return Status::PmemOverflow;
    }
    *list = new List{};
    (*list)->Init(pmem_allocator_.get(), space, ts, key, id, nullptr);
    {
      std::lock_guard<std::mutex> guard2{lists_mu_};
      lists_.emplace(*list);
    }
    guard = (*list)->AcquireLock();
    return registerCollection(*list);
  }
}

}  // namespace KVDK_NAMESPACE<|MERGE_RESOLUTION|>--- conflicted
+++ resolved
@@ -827,7 +827,7 @@
   remove(backup_mark_file().c_str());
 
   version_controller_.Init(latest_version_ts);
-  old_records_cleaner_.TryGlobalClean();
+  // old_records_cleaner_.TryGlobalClean();
 
   return Status::Ok;
 }
@@ -902,21 +902,10 @@
               "Wrong existing record type while insert a delete reocrd for "
               "sorted collection");
           delayFree(OldDataRecord{ret.existing_record, new_ts});
-          if (ret.hash_entry_ptr != nullptr) {
-            // delete record indexed by hash table
-            delayFree(OldDeleteRecord(ret.write_record, ret.hash_entry_ptr,
-                                      PointerType::HashEntry, new_ts,
-                                      hint.spin));
-          } else if (ret.dram_node != nullptr) {
-            // no hash index, by a skiplist node points to delete record
-            delayFree(OldDeleteRecord(ret.write_record, ret.dram_node,
-                                      PointerType::SkiplistNode, new_ts,
-                                      hint.spin));
-          } else {
-            // delete record nor pointed by hash entry nor skiplist node
-            delayFree(OldDeleteRecord(ret.write_record, nullptr,
-                                      PointerType::Empty, new_ts, hint.spin));
-          }
+
+          // For delete record, we markde it's hash status as `Expired`.
+          hash_table_->UpdateEntryStatus(ret.hash_entry_ptr,
+                                         KeyStatus::Expired);
         }
         return ret.s;
       default:
@@ -1176,9 +1165,10 @@
       delayFree(OldDataRecord{batch_hints[i].data_record_to_free, ts});
     }
     if (batch_hints[i].delete_record_to_free != nullptr) {
-      delayFree(OldDeleteRecord(
-          batch_hints[i].delete_record_to_free, batch_hints[i].hash_entry_ptr,
-          PointerType::HashEntry, ts, batch_hints[i].hash_hint.spin));
+      // delayFree(OldDeleteRecord(
+      //     batch_hints[i].delete_record_to_free,
+      //     batch_hints[i].hash_entry_ptr, PointerType::HashEntry, ts,
+      //     batch_hints[i].hash_hint.spin));
     }
     if (batch_hints[i].space_not_used) {
       pmem_allocator_->Free(batch_hints[i].allocated_space);
@@ -1215,16 +1205,6 @@
   std::string existing_value;
   std::string new_value;
   // push it into cleaner
-<<<<<<< HEAD
-  if (ret.s == Status::Expired && ret.entry_ptr->IsTTLStatus()) {
-    hash_table_->UpdateEntryStatus(ret.entry_ptr, HashEntryStatus::Expired);
-    // ul.unlock();
-    // delayFree(OldDeleteRecord{ret.entry.GetIndex().ptr, ret.entry_ptr,
-    //                           PointerType::HashEntry, new_ts, hint.spin});
-    return Status::NotFound;
-  }
-=======
->>>>>>> 585ba40e
   if (ret.s == Status::Ok) {
     existing_record = ret.entry.GetIndex().string_record;
     existing_value.assign(existing_record->Value().data(),
@@ -1284,8 +1264,9 @@
                             PointerType::StringRecord);
         ul.unlock();
         delayFree(OldDataRecord{ret.entry.GetIndex().string_record, new_ts});
-        delayFree(OldDeleteRecord(pmem_ptr, ret.entry_ptr,
-                                  PointerType::HashEntry, new_ts, hint.spin));
+        // delayFree(OldDeleteRecord(pmem_ptr, ret.entry_ptr,
+        //                           PointerType::HashEntry, new_ts,
+        //                           hint.spin));
       }
       break;
     }
@@ -1426,21 +1407,6 @@
   std::unique_lock<SpinMutex> ul(*hint.spin);
   // TODO: maybe have a wrapper function(lookupKeyAndMayClean).
   LookupResult res = lookupKey<false>(str, ExpirableRecordType);
-<<<<<<< HEAD
-  if (ttl_time <= 0 /*immediately expired*/ ||
-      (res.s == Status::Expired && res.entry_ptr->IsTTLStatus())) {
-    // Push the expired record into cleaner and update hash entry status with
-    // HashEntryStatus::Expired.
-    // TODO(zhichen): This `if` will be removed when completing collection
-    // deletion.
-    if (res.entry_ptr->GetIndexType() == PointerType::StringRecord) {
-      hash_table_->UpdateEntryStatus(res.entry_ptr, HashEntryStatus::Expired);
-      // ul.unlock();
-      // delayFree(OldDeleteRecord{
-      //     res.entry_ptr->GetIndex().ptr, res.entry_ptr,
-      //     PointerType::HashEntry, version_controller_.GetCurrentTimestamp(),
-      //     hint.spin});
-=======
 
   if (res.s == Status::Outdated) {
     if (res.entry_ptr->IsTTLStatus()) {
@@ -1450,13 +1416,13 @@
       // deletion.
       if (res.entry_ptr->GetIndexType() == PointerType::StringRecord) {
         hash_table_->UpdateEntryStatus(res.entry_ptr, KeyStatus::Expired);
-        ul.unlock();
-        delayFree(OldDeleteRecord{res.entry_ptr->GetIndex().ptr, res.entry_ptr,
-                                  PointerType::HashEntry,
-                                  version_controller_.GetCurrentTimestamp(),
-                                  hint.spin});
-      }
->>>>>>> 585ba40e
+        // ul.unlock();
+        // delayFree(OldDeleteRecord{res.entry_ptr->GetIndex().ptr,
+        // res.entry_ptr,
+        //                           PointerType::HashEntry,
+        //                           version_controller_.GetCurrentTimestamp(),
+        //                           hint.spin});
+      }
     }
     return Status::NotFound;
   }
@@ -1533,8 +1499,14 @@
                                       key, "");
     hash_table_->Insert(hint, ret.entry_ptr, StringDeleteRecord, pmem_ptr,
                         PointerType::StringRecord);
+
+    // For delete record, we marked it's hash entry as expired.
+    hash_table_->UpdateEntryStatus(ret.entry_ptr, KeyStatus::Expired);
+
     ul.unlock();
+
     delayFree(OldDataRecord{ret.entry.GetIndex().string_record, new_ts});
+
     // Free this delete record to recycle PMem and DRAM space
     // delayFree(OldDeleteRecord(pmem_ptr, ret.entry_ptr,
     // PointerType::HashEntry,
@@ -1714,18 +1686,19 @@
   }
 }
 
-void KVEngine::delayFree(const OldDeleteRecord& old_delete_record) {
-  old_records_cleaner_.PushToCache(old_delete_record);
-  // To avoid too many cached old records pending clean, we try to clean cached
-  // records while pushing new one
-  if (!need_clean_records_ &&
-      old_records_cleaner_.NumCachedOldRecords() > kMaxCachedOldRecords) {
-    need_clean_records_ = true;
-  } else {
-    old_records_cleaner_.TryCleanCachedOldRecords(
-        kLimitForegroundCleanOldRecords);
-  }
-}
+// void KVEngine::delayFree(const OldDeleteRecord& old_delete_record) {
+//   old_records_cleaner_.PushToCache(old_delete_record);
+//   // To avoid too many cached old records pending clean, we try to clean
+//   cached
+//   // records while pushing new one
+//   if (!need_clean_records_ &&
+//       old_records_cleaner_.NumCachedOldRecords() > kMaxCachedOldRecords) {
+//     need_clean_records_ = true;
+//   } else {
+//     old_records_cleaner_.TryCleanCachedOldRecords(
+//         kLimitForegroundCleanOldRecords);
+//   }
+// }
 
 void KVEngine::delayFree(void* addr, TimeStampType ts) {
   /// TODO: avoid deadlock in cleaner to help Free() deleted records
@@ -1735,6 +1708,7 @@
 void KVEngine::backgroundOldRecordCleaner() {
   TEST_SYNC_POINT_CALLBACK("KVEngine::backgroundOldRecordCleaner::NothingToDo",
                            nullptr);
+
   while (!bg_work_signals_.terminating) {
     CleanOutDated();
   }
@@ -1781,9 +1755,6 @@
   }
 }
 
-<<<<<<< HEAD
-/*void KVEngine::CleanOutDated() {
-=======
 Status KVEngine::destroyExpiredList(
     List* list, std::deque<PendingFreeSpaceEntries>* list_space_entries) {
   PendingFreeSpaceEntries space_entries;
@@ -1816,7 +1787,8 @@
     delete *hash_it;
     hash_it = hash_lists_.erase(hash_it);
   }
-};
+}
+
 void KVEngine::backgroundDestroyCollections() {
   std::deque<PendingFreeSpaceEntries> list_space_entries, hash_space_entries,
       skiplist_space_entries;
@@ -1889,155 +1861,56 @@
   }
 }
 
+static bool CheckExpired(const HashEntry& hash_entry) {
+  switch (hash_entry.GetIndexType()) {
+    case PointerType::StringRecord: {
+      return !hash_entry.IsExpiredStatus() &&
+             hash_entry.GetIndex().string_record->HasExpired();
+    }
+    case PointerType::Skiplist: {
+      return !hash_entry.IsExpiredStatus() &&
+             hash_entry.GetIndex().skiplist->HasExpired();
+    }
+    default:
+      return false;
+  }
+}
+
+// Producer: Similar with `Producer-Cosumer` thread model.
 void KVEngine::CleanOutDated() {
->>>>>>> 585ba40e
   int64_t interval = static_cast<int64_t>(configs_.background_work_interval);
-  // std::deque<OldDeleteRecord> expired_record_queue;
+  version_controller_.UpdatedOldestSnapshot();
+  TimeStampType oldest_snapshot_ts = version_controller_.OldestSnapshotTS();
+
+  // clean all old records
+  old_records_cleaner_.TryGlobalCleanDataRecords(oldest_snapshot_ts);
+
   // Iterate hash table
   auto start_ts = std::chrono::system_clock::now();
   auto slot_iter = hash_table_->GetSlotIterator();
   while (slot_iter.Valid()) {
-<<<<<<< HEAD
-    auto bucket_iter = slot_iter.Begin();
-    auto end_bucket_iter = slot_iter.End();
-    auto new_ts = version_controller_.GetCurrentTimestamp();
-    while (bucket_iter != end_bucket_iter) {
-      switch (bucket_iter->GetIndexType()) {
-        case PointerType::StringRecord: {
-          if (bucket_iter->IsTTLStatus() &&
-              bucket_iter->GetIndex().string_record->HasExpired()) {
-            hash_table_->UpdateEntryStatus(&(*bucket_iter),
-                                           HashEntryStatus::Expired);
-            // push expired cleaner
-            // expired_record_queue.push_back(OldDeleteRecord{
-            //     bucket_iter->GetIndex().ptr, &(*bucket_iter),
-            //     PointerType::HashEntry, new_ts, slot_iter.GetSlotLock()});
-=======
     {  // Slot lock section
       auto slot_lock(slot_iter.AcquireSlotLock());
       auto bucket_iter = slot_iter.Begin();
       auto end_bucket_iter = slot_iter.End();
-      auto new_ts = version_controller_.GetCurrentTimestamp();
+      // auto new_ts = version_controller_.GetCurrentTimestamp();
       while (bucket_iter != end_bucket_iter) {
-        switch (bucket_iter->GetIndexType()) {
-          case PointerType::StringRecord: {
-            if (bucket_iter->IsTTLStatus() &&
-                bucket_iter->GetIndex().string_record->HasExpired()) {
-              hash_table_->UpdateEntryStatus(&(*bucket_iter),
-                                             KeyStatus::Expired);
-              // push expired cleaner
-              expired_record_queue.push_back(OldDeleteRecord{
-                  bucket_iter->GetIndex().ptr, &(*bucket_iter),
-                  PointerType::HashEntry, new_ts, slot_iter.GetSlotLock()});
-            }
-            break;
->>>>>>> 585ba40e
-          }
-          default:
-            break;
+        // Check expired.
+        if (CheckExpired(*bucket_iter)) {
+          hash_table_->UpdateEntryStatus(&(*bucket_iter), KeyStatus::Expired);
+        }
+
+        // If no snapshot holds the record, we erased it from hash table.
+        if (bucket_iter->IsExpiredStatus() &&
+            bucket_iter->GetTimeStamp() < oldest_snapshot_ts) {
+          hash_table_->Erase(&(*bucket_iter));
+          thread_pool_.commit();
         }
         bucket_iter++;
       }
       slot_iter.Next();
     }
-
-<<<<<<< HEAD
-    // if (!expired_record_queue.empty() &&
-    //     (expired_record_queue.size() >= kMaxCachedOldRecords)) {
-    //   old_records_cleaner_.PushToGlobal(expired_record_queue);
-    //   expired_record_queue.clear();
-    // }
-=======
-    if (!expired_record_queue.empty() &&
-        (expired_record_queue.size() >= kMaxCachedOldRecords)) {
-      old_records_cleaner_.PushToGlobal(expired_record_queue);
-      expired_record_queue.clear();
-    }
-
->>>>>>> 585ba40e
-    if (std::chrono::duration_cast<std::chrono::seconds>(
-            std::chrono::system_clock::now() - start_ts)
-                .count() > interval ||
-        need_clean_records_) {
-      need_clean_records_ = true;
-      old_records_cleaner_.TryGlobalClean();
-      need_clean_records_ = false;
-      start_ts = std::chrono::system_clock::now();
-    }
-  }
-  // if (!expired_record_queue.empty()) {
-  //   old_records_cleaner_.PushToGlobal(expired_record_queue);
-  //   expired_record_queue.clear();
-  // }
-}*/
-
-static bool CheckEntryExpired(const HashEntry& hash_entry) {
-  switch (hash_entry.GetIndexType()) {
-    case PointerType::StringRecord:
-      return hash_entry.GetIndex().string_record->HasExpired();
-    case PointerType::Skiplist:
-      return hash_entry.GetIndex().skiplist->HasExpired();
-    case PointerType::List:
-      return hash_entry.GetIndex().p_unordered_collection->HasExpired();
-    default:
-      return false;
-  }
-}
-
-void KVEngine::CleanOutDated() {
-  int64_t interval = static_cast<int64_t>(configs_.background_work_interval);
-  PendingFreeSpaceEntries space_pending;
-  // Iterate hash table
-  auto start_ts = std::chrono::system_clock::now();
-  auto slot_iter = hash_table_->GetSlotIterator();
-  while (slot_iter.Valid()) {
-    TimeStampType new_ts =
-        version_controller_.GetLocalSnapshot().GetTimestamp();
-    version_controller_.UpdatedOldestSnapshot();
-    TimeStampType oldest_snapshot_ts = version_controller_.OldestSnapshotTS();
-
-    auto bucket_iter = slot_iter.Begin();
-    auto end_bucket_iter = slot_iter.End();
-
-    while (bucket_iter != end_bucket_iter) {
-      // If the record is expired, update its hash entry status.
-      if (bucket_iter->IsTTLStatus() && CheckEntryExpired(*bucket_iter)) {
-        hash_table_->UpdateEntryStatus(&(*bucket_iter),
-                                       HashEntryStatus::Expired);
-      }
-
-      // deal with expired(deleted) record, check snapshot, and then purge them.
-      if (bucket_iter->IsExpiredStatus() &&
-          (bucket_iter->GetTimeStamp() < oldest_snapshot_ts)) {
-        space_pending.entries.emplace_back(
-            old_records_cleaner_.PurgeOutDatedRecord(&(*bucket_iter),
-                                                     slot_iter.GetSlotLock()));
-      }
-      bucket_iter++;
-    }
-
-    if (!space_pending.entries.empty() &&
-        (space_pending.entries.size() >= kMaxCachedOldRecords)) {
-      space_pending.release_time = new_ts;
-      old_records_cleaner_.PushSpaceToGlobal(space_pending);
-      space_pending.entries.clear();
-    }
-
-    if (std::chrono::duration_cast<std::chrono::seconds>(
-            std::chrono::system_clock::now() - start_ts)
-                .count() > interval ||
-        need_clean_records_) {
-      need_clean_records_ = true;
-      old_records_cleaner_.TryGlobalClean(oldest_snapshot_ts);
-      need_clean_records_ = false;
-      start_ts = std::chrono::system_clock::now();
-    }
-    slot_iter.Next();
-  }
-  // if (!expired_record_queue.empty()) {
-  //   old_records_cleaner_.PushToGlobal(expired_record_queue);
-  //   expired_record_queue.clear();
-  // }
+  }
 }
 
 }  // namespace KVDK_NAMESPACE
