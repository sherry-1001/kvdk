/* SPDX-License-Identifier: BSD-3-Clause
 * Copyright(c) 2021 Intel Corporation
 */

#include "kv_engine.hpp"

#include <dirent.h>
#include <libpmem.h>
#include <sys/mman.h>

#include <algorithm>
#include <atomic>
#include <cmath>
#include <cstdint>
#include <future>
#include <limits>
#include <mutex>
#include <thread>

#include "configs.hpp"
#include "dram_allocator.hpp"
#include "kvdk/engine.hpp"
#include "sorted_collection/iterator.hpp"
#include "sorted_collection/skiplist.hpp"
#include "structures.hpp"
#include "utils/sync_point.hpp"
#include "utils/utils.hpp"

namespace KVDK_NAMESPACE {

void PendingBatch::PersistFinish() {
  num_kv = 0;
  stage = Stage::Finish;
  pmem_persist(this, sizeof(PendingBatch));
}

void PendingBatch::PersistProcessing(const std::vector<PMemOffsetType>& records,
                                     TimeStampType ts) {
  pmem_memcpy_persist(record_offsets, records.data(), records.size() * 8);
  timestamp = ts;
  num_kv = records.size();
  stage = Stage::Processing;
  pmem_persist(this, sizeof(PendingBatch));
}

KVEngine::~KVEngine() {
  GlobalLogger.Info("Closing instance ... \n");
  GlobalLogger.Info("Waiting bg threads exit ... \n");
  closing_ = true;
  terminateBackgroundWorks();

  ReportPMemUsage();
  GlobalLogger.Info("Instance closed\n");
}

Status KVEngine::Open(const std::string& name, Engine** engine_ptr,
                      const Configs& configs) {
  KVEngine* engine = new KVEngine(configs);
  Status s = engine->Init(name, configs);
  if (s == Status::Ok) {
    *engine_ptr = engine;
  } else {
    GlobalLogger.Error("Init kvdk instance failed: %d\n", s);
    delete engine;
  }
  return s;
}

void KVEngine::FreeSkiplistDramNodes() {
  for (auto& skiplist : skiplists_) {
    skiplist.second->CleanObsoletedNodes();
  }
}

void KVEngine::ReportPMemUsage() {
  // Check pmem allocator is initialized before use it.
  // It may not be successfully initialized due to file operation errors.
  if (pmem_allocator_ == nullptr) {
    return;
  }

  auto total = pmem_allocator_->PMemUsageInBytes();
  GlobalLogger.Info("PMem Usage: %ld B, %ld KB, %ld MB, %ld GB\n", total,
                    (total / (1LL << 10)), (total / (1LL << 20)),
                    (total / (1LL << 30)));
}

void KVEngine::startBackgroundWorks() {
  std::unique_lock<SpinMutex> ul(bg_work_signals_.terminating_lock);
  bg_work_signals_.terminating = false;
  bg_threads_.emplace_back(&KVEngine::backgroundPMemAllocatorOrgnizer, this);
  bg_threads_.emplace_back(&KVEngine::backgroundOldRecordCleaner, this);
  bg_threads_.emplace_back(&KVEngine::backgroundDramCleaner, this);
  bg_threads_.emplace_back(&KVEngine::backgroundPMemUsageReporter, this);
}

void KVEngine::terminateBackgroundWorks() {
  {
    std::unique_lock<SpinMutex> ul(bg_work_signals_.terminating_lock);
    bg_work_signals_.terminating = true;
    bg_work_signals_.dram_cleaner_cv.notify_all();
    bg_work_signals_.pmem_allocator_organizer_cv.notify_all();
    bg_work_signals_.pmem_usage_reporter_cv.notify_all();
  }
  for (auto& t : bg_threads_) {
    t.join();
  }
}

Status KVEngine::Init(const std::string& name, const Configs& configs) {
  access_thread.id = 0;
  defer(access_thread.id = -1);
  Status s;
  if (!configs.use_devdax_mode) {
    dir_ = format_dir_path(name);
    pending_batch_dir_ = dir_ + "pending_batch_files/";
    int res = create_dir_if_missing(dir_);
    if (res != 0) {
      GlobalLogger.Error("Create engine dir %s error\n", dir_.c_str());
      return Status::IOError;
    }

    res = create_dir_if_missing(pending_batch_dir_);
    if (res != 0) {
      GlobalLogger.Error("Create pending batch files dir %s error\n",
                         pending_batch_dir_.c_str());
      return Status::IOError;
    }

    db_file_ = data_file();
    configs_ = configs;

  } else {
    configs_ = configs;
    db_file_ = name;

    // The devdax mode need to execute the shell scripts/init_devdax.sh,
    // then a fsdax model namespace will be created and the
    // configs_.devdax_meta_dir will be created on a xfs file system with a
    // fsdax namespace
    dir_ = format_dir_path(configs_.devdax_meta_dir);
    pending_batch_dir_ = dir_ + "pending_batch_files/";

    int res = create_dir_if_missing(pending_batch_dir_);
    if (res != 0) {
      GlobalLogger.Error("Create pending batch files dir %s error\n",
                         pending_batch_dir_.c_str());
      return Status::IOError;
    }
  }

  s = PersistOrRecoverImmutableConfigs();
  if (s != Status::Ok) {
    return s;
  }

  pmem_allocator_.reset(PMEMAllocator::NewPMEMAllocator(
      db_file_, configs_.pmem_file_size, configs_.pmem_segment_blocks,
      configs_.pmem_block_size, configs_.max_access_threads,
      configs_.populate_pmem_space, configs_.use_devdax_mode,
      &version_controller_));
  thread_manager_.reset(new (std::nothrow)
                            ThreadManager(configs_.max_access_threads));
  hash_table_.reset(HashTable::NewHashTable(
      configs_.hash_bucket_num, configs_.hash_bucket_size,
      configs_.num_buckets_per_slot, pmem_allocator_,
      configs_.max_access_threads));
  if (pmem_allocator_ == nullptr || hash_table_ == nullptr ||
      thread_manager_ == nullptr) {
    GlobalLogger.Error("Init kvdk basic components error\n");
    return Status::Abort;
  }

  RegisterComparator("default", compare_string_view);
  s = Recovery();
  startBackgroundWorks();

  ReportPMemUsage();
  kvdk_assert(pmem_allocator_->PMemUsageInBytes() >= 0, "Invalid PMem Usage");
  return s;
}

Status KVEngine::CreateSortedCollection(
    const StringView collection_name,
    const SortedCollectionConfigs& s_configs) {
  Status s = MaybeInitAccessThread();
  defer(ReleaseAccessThread());
  if (s != Status::Ok) {
    return s;
  }

  if (!CheckKeySize(collection_name)) {
    return Status::InvalidDataSize;
  }

  auto hint = hash_table_->GetHint(collection_name);
  HashEntry hash_entry;
  HashEntry* entry_ptr = nullptr;
  DataEntry existing_data_entry;
  std::lock_guard<SpinMutex> lg(*hint.spin);
  entry_ptr = nullptr;
  s = hash_table_->SearchForWrite(hint, collection_name, SortedHeaderRecord,
                                  &entry_ptr, &hash_entry,
                                  &existing_data_entry);
  if (s == Status::NotFound) {
    auto comparator = comparators_.GetComparator(s_configs.comparator_name);
    if (comparator == nullptr) {
      GlobalLogger.Error("Compare function %s is not registered\n",
                         s_configs.comparator_name);
      return Status::Abort;
    }
    CollectionIDType id = list_id_.fetch_add(1);
    std::string value_str =
        Skiplist::EncodeSortedCollectionValue(id, s_configs);
    uint32_t request_size =
        sizeof(DLRecord) + collection_name.size() + value_str.size();
    SpaceEntry space_entry = pmem_allocator_->Allocate(request_size);
    if (space_entry.size == 0) {
      return Status::PmemOverflow;
    }
    // PMem level of skiplist is circular, so the next and prev pointers of
    // header point to itself
    DLRecord* pmem_record = DLRecord::PersistDLRecord(
        pmem_allocator_->offset2addr(space_entry.offset), space_entry.size,
        version_controller_.GetCurrentTimestamp(), SortedHeaderRecord,
        kNullPMemOffset, space_entry.offset, space_entry.offset,
        collection_name, value_str);

    auto skiplist = std::make_shared<Skiplist>(
        pmem_record, string_view_2_string(collection_name), id, comparator,
        pmem_allocator_, hash_table_, s_configs.index_with_hashtable);
    {
      std::lock_guard<std::mutex> lg(list_mu_);
      skiplists_.insert({id, skiplist});
    }
    hash_table_->Insert(hint, entry_ptr, SortedHeaderRecord, skiplist.get(),
                        PointerType::Skiplist);
  } else {
    return s;
  }
  return Status::Ok;
}

Iterator* KVEngine::NewSortedIterator(const StringView collection,
                                      Snapshot* snapshot) {
  Skiplist* skiplist;
  Status s =
      FindCollection(collection, &skiplist, RecordType::SortedHeaderRecord);
  bool create_snapshot = snapshot == nullptr;
  if (create_snapshot) {
    snapshot = GetSnapshot(false);
  }

  return s == Status::Ok
             ? new SortedIterator(skiplist, pmem_allocator_,
                                  static_cast<SnapshotImpl*>(snapshot),
                                  create_snapshot)
             : nullptr;
}

void KVEngine::ReleaseSortedIterator(Iterator* sorted_iterator) {
  if (sorted_iterator == nullptr) {
    GlobalLogger.Info("pass a nullptr in KVEngine::ReleaseSortedIterator!\n");
    return;
  }
  SortedIterator* iter = static_cast<SortedIterator*>(sorted_iterator);
  if (iter->own_snapshot_) {
    ReleaseSnapshot(iter->snapshot_);
  }
  delete iter;
}

Status KVEngine::RestoreData() {
  Status s = MaybeInitAccessThread();
  if (s != Status::Ok) {
    return s;
  }
  EngineThreadCache& engine_thread_cache =
      engine_thread_cache_[access_thread.id];

  SpaceEntry segment_recovering;
  DataEntry data_entry_cached;
  uint64_t cnt = 0;
  while (true) {
    if (segment_recovering.size == 0) {
      if (!pmem_allocator_->FetchSegment(&segment_recovering)) {
        break;
      }
      assert(segment_recovering.size % configs_.pmem_block_size == 0);
    }

    void* recovering_pmem_record =
        pmem_allocator_->offset2addr_checked(segment_recovering.offset);
    memcpy(&data_entry_cached, recovering_pmem_record, sizeof(DataEntry));

    if (data_entry_cached.header.record_size == 0) {
      // Reach end of the segment, mark it as padding
      DataEntry* recovering_pmem_data_entry =
          static_cast<DataEntry*>(recovering_pmem_record);
      uint64_t padding_size = segment_recovering.size;
      recovering_pmem_data_entry->meta.type = RecordType::Padding;
      pmem_persist(&recovering_pmem_data_entry->meta.type, sizeof(RecordType));
      recovering_pmem_data_entry->header.record_size = padding_size;
      pmem_persist(&recovering_pmem_data_entry->header.record_size,
                   sizeof(uint32_t));
      data_entry_cached = *recovering_pmem_data_entry;
    }

    segment_recovering.size -= data_entry_cached.header.record_size;
    segment_recovering.offset += data_entry_cached.header.record_size;

    switch (data_entry_cached.meta.type) {
      case RecordType::SortedDataRecord:
      case RecordType::SortedDeleteRecord:
      case RecordType::SortedHeaderRecord:
      case RecordType::StringDataRecord:
      case RecordType::StringDeleteRecord:
      case RecordType::DlistRecord:
      case RecordType::DlistHeadRecord:
      case RecordType::DlistTailRecord:
      case RecordType::DlistDataRecord:
      case RecordType::ListRecord:
      case RecordType::ListElem: {
        if (!ValidateRecord(recovering_pmem_record)) {
          // Checksum dismatch, mark as padding to be Freed
          // Otherwise the Restore will continue normally
          data_entry_cached.meta.type = RecordType::Padding;
        }
        break;
      }
      case RecordType::Padding:
      case RecordType::Empty: {
        data_entry_cached.meta.type = RecordType::Padding;
        break;
      }
      default: {
        // Report Corrupted Record, but still release it and continues
        GlobalLogger.Error(
            "Corrupted Record met when recovering. It has invalid "
            "type. Record type: %u, Checksum: %u\n",
            data_entry_cached.meta.type, data_entry_cached.header.checksum);
        kvdk_assert(data_entry_cached.header.checksum == 0, "");
        data_entry_cached.meta.type = RecordType::Padding;
        break;
      }
    }

    // When met records with invalid checksum
    // or the space is padding, empty or with corrupted record
    // Free the space and fetch another
    if (data_entry_cached.meta.type == RecordType::Padding) {
      pmem_allocator_->Free(SpaceEntry(
          pmem_allocator_->addr2offset_checked(recovering_pmem_record),
          data_entry_cached.header.record_size));
      continue;
    }

    // Record has valid type and Checksum is correct
    // Continue to restore the Record
    cnt++;

    engine_thread_cache.newest_restored_ts =
        std::max(data_entry_cached.meta.timestamp,
                 engine_thread_cache.newest_restored_ts);

    switch (data_entry_cached.meta.type) {
      case RecordType::SortedDataRecord:
      case RecordType::SortedDeleteRecord: {
        s = RestoreSkiplistRecord(
            static_cast<DLRecord*>(recovering_pmem_record));
        break;
      }
      case RecordType::SortedHeaderRecord: {
        s = RestoreSkiplistHeader(
            static_cast<DLRecord*>(recovering_pmem_record));
        break;
      }
      case RecordType::StringDataRecord:
      case RecordType::StringDeleteRecord: {
        s = RestoreStringRecord(
            static_cast<StringRecord*>(recovering_pmem_record),
            data_entry_cached);
        break;
      }
      case RecordType::DlistRecord:
      case RecordType::DlistHeadRecord:
      case RecordType::DlistTailRecord:
      case RecordType::DlistDataRecord: {
        s = RestoreDlistRecords(static_cast<DLRecord*>(recovering_pmem_record));
        break;
      }
      case RecordType::ListRecord: {
        s = listRestoreList(static_cast<DLRecord*>(recovering_pmem_record));
        break;
      }
      case RecordType::ListElem: {
        s = listRestoreElem(static_cast<DLRecord*>(recovering_pmem_record));
        break;
      }
      default: {
        GlobalLogger.Error(
            "Invalid Record type when recovering. Trying "
            "restoring record. Record type: %u\n",
            data_entry_cached.meta.type);
        s = Status::Abort;
      }
    }
    if (s != Status::Ok) {
      break;
    }
  }
  restored_.fetch_add(cnt);
  ReleaseAccessThread();
  return s;
}

bool KVEngine::ValidateRecordAndGetValue(void* data_record,
                                         uint32_t expected_checksum,
                                         std::string* value) {
  assert(data_record);
  assert(value);
  DataEntry* entry = static_cast<DataEntry*>(data_record);
  switch (entry->meta.type) {
    case RecordType::StringDataRecord:
    case RecordType::StringDeleteRecord: {
      StringRecord* string_record = static_cast<StringRecord*>(data_record);
      if (string_record->Validate(expected_checksum)) {
        auto v = string_record->Value();
        value->assign(v.data(), v.size());
        return true;
      }
      return false;
    }
    case RecordType::SortedDataRecord:
    case RecordType::SortedDeleteRecord:
    case RecordType::SortedHeaderRecord:
    case RecordType::DlistDataRecord:
    case RecordType::DlistRecord: {
      DLRecord* dl_record = static_cast<DLRecord*>(data_record);
      if (dl_record->Validate(expected_checksum)) {
        auto v = dl_record->Value();
        value->assign(v.data(), v.size());
        return true;
      }
      return false;
    }
    case RecordType::Padding: {
      return false;
    }
    default:
      GlobalLogger.Error("Unsupported type in ValidateRecordAndGetValue()!");
      kvdk_assert(false, "Unsupported type in ValidateRecordAndGetValue()!");
      std::abort();
  }
}

bool KVEngine::ValidateRecord(void* data_record) {
  assert(data_record);
  DataEntry* entry = static_cast<DataEntry*>(data_record);
  switch (entry->meta.type) {
    case RecordType::StringDataRecord:
    case RecordType::StringDeleteRecord: {
      return static_cast<StringRecord*>(data_record)->Validate();
    }
    case RecordType::SortedDataRecord:
    case RecordType::SortedHeaderRecord:
    case RecordType::SortedDeleteRecord:
    case RecordType::DlistDataRecord:
    case RecordType::DlistRecord:
    case RecordType::DlistHeadRecord:
    case RecordType::DlistTailRecord:
    case RecordType::ListRecord:
    case RecordType::ListElem: {
      return static_cast<DLRecord*>(data_record)->Validate();
    }
    default:
      kvdk_assert(false, "Unsupported type in ValidateRecord()!");
      return false;
  }
}

Status KVEngine::RestoreSkiplistHeader(DLRecord* header_record) {
  return sorted_rebuilder_->AddHeader(header_record);
}

Status KVEngine::RestoreStringRecord(StringRecord* pmem_record,
                                     const DataEntry& cached_entry) {
  assert(pmem_record->entry.meta.type & StringRecordType);
  if (RecoverToCheckpoint() &&
      cached_entry.meta.timestamp > persist_checkpoint_->CheckpointTS()) {
    purgeAndFree(pmem_record);
    return Status::Ok;
  }
  auto view = pmem_record->Key();
  std::string key{view.data(), view.size()};
  DataEntry existing_data_entry;
  HashEntry hash_entry;
  HashEntry* entry_ptr = nullptr;

  auto hint = hash_table_->GetHint(key);
  std::lock_guard<SpinMutex> lg(*hint.spin);
  Status s =
      hash_table_->SearchForWrite(hint, key, StringRecordType, &entry_ptr,
                                  &hash_entry, &existing_data_entry);

  if (s == Status::MemoryOverflow) {
    return s;
  }

  bool found = s == Status::Ok;
  if (found &&
      existing_data_entry.meta.timestamp >= cached_entry.meta.timestamp) {
    purgeAndFree(pmem_record);
    return Status::Ok;
  }

  hash_table_->Insert(hint, entry_ptr, cached_entry.meta.type, pmem_record,
                      PointerType::StringRecord);
  if (found) {
    purgeAndFree(hash_entry.GetIndex().ptr);
  }

  return Status::Ok;
}

bool KVEngine::CheckAndRepairDLRecord(DLRecord* record) {
  uint64_t offset = pmem_allocator_->addr2offset(record);
  DLRecord* prev = pmem_allocator_->offset2addr<DLRecord>(record->prev);
  DLRecord* next = pmem_allocator_->offset2addr<DLRecord>(record->next);
  if (prev->next != offset && next->prev != offset) {
    return false;
  }
  // Repair un-finished write
  if (next && next->prev != offset) {
    next->prev = offset;
    pmem_persist(&next->prev, 8);
  }
  return true;
}

Status KVEngine::RestoreSkiplistRecord(DLRecord* pmem_record) {
  return sorted_rebuilder_->AddElement(pmem_record);
}

Status KVEngine::PersistOrRecoverImmutableConfigs() {
  size_t mapped_len;
  int is_pmem;
  uint64_t len =
      kPMEMMapSizeUnit *
      (size_t)ceil(1.0 * sizeof(ImmutableConfigs) / kPMEMMapSizeUnit);
  ImmutableConfigs* configs = (ImmutableConfigs*)pmem_map_file(
      config_file().c_str(), len, PMEM_FILE_CREATE, 0666, &mapped_len,
      &is_pmem);
  if (configs == nullptr || !is_pmem || mapped_len != len) {
    GlobalLogger.Error(
        "Open immutable configs file error %s\n",
        !is_pmem ? (dir_ + "is not a valid pmem path").c_str() : "");
    return Status::IOError;
  }
  if (configs->Valid()) {
    configs->AssignImmutableConfigs(configs_);
  }

  Status s = CheckConfigs(configs_);
  if (s == Status::Ok) {
    configs->PersistImmutableConfigs(configs_);
  }
  pmem_unmap(configs, len);
  return s;
}

Status KVEngine::Backup(const pmem::obj::string_view backup_path,
                        const Snapshot* snapshot) {
  std::string path = string_view_2_string(backup_path);
  GlobalLogger.Info("Backup to %s\n", path.c_str());
  create_dir_if_missing(path);
  // TODO: make sure backup_path is empty

  size_t mapped_len;
  BackupMark* backup_mark = static_cast<BackupMark*>(
      pmem_map_file(backup_mark_file(path).c_str(), sizeof(BackupMark),
                    PMEM_FILE_CREATE, 0666, &mapped_len,
                    nullptr /* we do not care if backup path is on PMem*/));

  if (backup_mark == nullptr || mapped_len != sizeof(BackupMark)) {
    GlobalLogger.Error("Map backup mark file %s error in Backup\n",
                       backup_mark_file(path).c_str());
    return Status::IOError;
  }

  ImmutableConfigs* imm_configs = static_cast<ImmutableConfigs*>(
      pmem_map_file(config_file(path).c_str(), sizeof(ImmutableConfigs),
                    PMEM_FILE_CREATE, 0666, &mapped_len,
                    nullptr /* we do not care if backup path is on PMem*/));
  if (imm_configs == nullptr || mapped_len != sizeof(ImmutableConfigs)) {
    GlobalLogger.Error("Map persistent config file %s error in Backup\n",
                       config_file(path).c_str());
    return Status::IOError;
  }

  CheckPoint* persistent_checkpoint = static_cast<CheckPoint*>(pmem_map_file(
      checkpoint_file(path).c_str(), sizeof(CheckPoint), PMEM_FILE_CREATE, 0666,
      &mapped_len, nullptr /* we do not care if checkpoint path is on PMem*/));

  backup_mark->stage = BackupMark::Stage::Processing;
  msync(backup_mark, sizeof(BackupMark), MS_SYNC);

  imm_configs->PersistImmutableConfigs(configs_);
  persistent_checkpoint->MakeCheckpoint(snapshot);
  msync(persistent_checkpoint, sizeof(CheckPoint), MS_SYNC);

  Status s = pmem_allocator_->Backup(data_file(path));
  if (s != Status::Ok) {
    return s;
  }

  backup_mark->stage = BackupMark::Stage::Finish;
  msync(backup_mark, sizeof(BackupMark), MS_SYNC);
  GlobalLogger.Info("Backup to %s finished\n", path.c_str());
  return Status::Ok;
}

Status KVEngine::RestoreCheckpoint() {
  size_t mapped_len;
  int is_pmem;
  persist_checkpoint_ = static_cast<CheckPoint*>(
      pmem_map_file(checkpoint_file().c_str(), sizeof(CheckPoint),
                    PMEM_FILE_CREATE, 0666, &mapped_len, &is_pmem));
  if (persist_checkpoint_ == nullptr || !is_pmem ||
      mapped_len != sizeof(CheckPoint)) {
    GlobalLogger.Error("Map persistent checkpoint file %s failed\n",
                       checkpoint_file().c_str());
    return Status::IOError;
  }
  return Status::Ok;
}

Status KVEngine::MaybeRestoreBackup() {
  size_t mapped_len;
  int is_pmem;
  BackupMark* backup_mark = static_cast<BackupMark*>(
      pmem_map_file(backup_mark_file().c_str(), sizeof(BackupMark),
                    PMEM_FILE_CREATE, 0666, &mapped_len, &is_pmem));
  if (backup_mark != nullptr) {
    if (!is_pmem || mapped_len != sizeof(BackupMark)) {
      GlobalLogger.Error("Map persisted backup mark file %s failed\n",
                         backup_mark_file().c_str());
      return Status::IOError;
    }

    switch (backup_mark->stage) {
      case BackupMark::Stage::Init: {
        break;
      }
      case BackupMark::Stage::Processing: {
        GlobalLogger.Error("Recover from a unfinished backup instance\n");
        return Status::Abort;
      }
      case BackupMark::Stage::Finish: {
        GlobalLogger.Info("Recover from a backup KVDK instance\n");
        kvdk_assert(persist_checkpoint_->Valid(),
                    "No valid checkpoint for a backup instance");
        configs_.recover_to_checkpoint = true;
        break;
      }
      default:
        GlobalLogger.Error(
            "Recover from a backup instance with wrong backup stage\n");
        return Status ::Abort;
    }
    pmem_unmap(backup_mark, sizeof(BackupMark));
  }
  return Status::Ok;
}

Status KVEngine::RestorePendingBatch() {
  DIR* dir;
  dirent* ent;
  uint64_t persisted_pending_file_size =
      kMaxWriteBatchSize * 8 /* offsets */ + sizeof(PendingBatch);
  persisted_pending_file_size =
      kPMEMMapSizeUnit *
      (size_t)ceil(1.0 * persisted_pending_file_size / kPMEMMapSizeUnit);
  size_t mapped_len;
  int is_pmem;

  // Iterate all pending batch files and rollback unfinished batch writes
  if ((dir = opendir(pending_batch_dir_.c_str())) != nullptr) {
    while ((ent = readdir(dir)) != nullptr) {
      std::string file_name = std::string(ent->d_name);
      if (file_name != "." && file_name != "..") {
        uint64_t id = std::stoul(file_name);
        std::string pending_batch_file = persisted_pending_block_file(id);

        PendingBatch* pending_batch = (PendingBatch*)pmem_map_file(
            pending_batch_file.c_str(), persisted_pending_file_size,
            PMEM_FILE_CREATE, 0666, &mapped_len, &is_pmem);

        if (pending_batch != nullptr) {
          if (!is_pmem || mapped_len != persisted_pending_file_size) {
            GlobalLogger.Error("Map persisted pending batch file %s failed\n",
                               pending_batch_file.c_str());
            return Status::IOError;
          }
          if (pending_batch->Unfinished()) {
            uint64_t* invalid_offsets = pending_batch->record_offsets;
            for (uint32_t i = 0; i < pending_batch->num_kv; i++) {
              DataEntry* data_entry =
                  pmem_allocator_->offset2addr<DataEntry>(invalid_offsets[i]);
              if (data_entry->meta.timestamp == pending_batch->timestamp) {
                data_entry->meta.type = Padding;
                pmem_persist(&data_entry->meta.type, 8);
              }
            }
            pending_batch->PersistFinish();
          }

          if (id < configs_.max_access_threads) {
            engine_thread_cache_[id].persisted_pending_batch = pending_batch;
          } else {
            remove(pending_batch_file.c_str());
          }
        }
      }
    }
    closedir(dir);
  } else {
    GlobalLogger.Error("Open persisted pending batch dir %s failed\n",
                       pending_batch_dir_.c_str());
    return Status::IOError;
  }

  return Status::Ok;
}

Status KVEngine::Recovery() {
  auto s = RestorePendingBatch();

  if (s == Status::Ok) {
    s = RestoreCheckpoint();
  }

  if (s == Status::Ok) {
    s = MaybeRestoreBackup();
  }

  if (s != Status::Ok) {
    return s;
  }

  sorted_rebuilder_.reset(new SortedCollectionRebuilder(
      this, configs_.opt_large_sorted_collection_recovery,
      configs_.max_access_threads, *persist_checkpoint_));

  list_builder_.reset(new ListBuilder{pmem_allocator_.get(), &lists_, 1U});

  std::vector<std::future<Status>> fs;
  GlobalLogger.Info("Start restore data\n");
  for (uint32_t i = 0; i < configs_.max_access_threads; i++) {
    fs.push_back(std::async(&KVEngine::RestoreData, this));
  }

  for (auto& f : fs) {
    Status s = f.get();
    if (s != Status::Ok) {
      return s;
    }
  }
  fs.clear();

  GlobalLogger.Info("RestoreData done: iterated %lu records\n",
                    restored_.load());

  // restore skiplist by two optimization strategy
  auto ret = sorted_rebuilder_->Rebuild();
  if (ret.s != Status::Ok) {
    return ret.s;
  }
  list_id_ = ret.max_id + 1;
  skiplists_.swap(ret.rebuild_skiplits);

#ifdef KVDK_DEBUG_CHECK
  for (auto skiplist : skiplists_) {
    Status s = skiplist.second->CheckIndex();
    if (s != Status::Ok) {
      GlobalLogger.Info("Check skiplist index error\n");
      return s;
    }
  }
#endif
  GlobalLogger.Info("Rebuild skiplist done\n");
  sorted_rebuilder_.reset(nullptr);

  list_builder_->RebuildLists();
  list_builder_->CleanBrokens([&](DLRecord* elem) { purgeAndFree(elem); });
  s = listRegisterRecovered();
  if (s != Status::Ok) {
    return s;
  }
  list_builder_.reset(nullptr);
  GlobalLogger.Info("Rebuild Lists done\n");

  uint64_t latest_version_ts = 0;
  if (restored_.load() > 0) {
    for (size_t i = 0; i < engine_thread_cache_.size(); i++) {
      auto& engine_thread_cache = engine_thread_cache_[i];
      latest_version_ts =
          std::max(engine_thread_cache.newest_restored_ts, latest_version_ts);
    }
  }

  persist_checkpoint_->Release();
  pmem_persist(persist_checkpoint_, sizeof(CheckPoint));
  remove(backup_mark_file().c_str());

  version_controller_.Init(latest_version_ts);
  old_records_cleaner_.TryGlobalClean();

  return Status::Ok;
}

Status KVEngine::HashGetImpl(const StringView& key, std::string* value,
                             uint16_t type_mask) {
  DataEntry data_entry;
  while (1) {
    HashEntry hash_entry;
    HashEntry* entry_ptr = nullptr;
    bool is_found = hash_table_->SearchForRead(
                        hash_table_->GetHint(key), key, type_mask, &entry_ptr,
                        &hash_entry, &data_entry) == Status::Ok;
    if (!is_found || (hash_entry.GetRecordType() & DeleteRecordType) ||
        hash_entry.IsExpiredStatus()) {
      return Status::NotFound;
    }
    void* pmem_record = nullptr;
    if (hash_entry.GetRecordType() == StringDataRecord) {
      if (hash_entry.GetIndex().string_record->HasExpired()) {
        // push the expired string record into cleaner during scaning hash
        // table, because need to update hash entry status
        return Status::NotFound;
      }
      pmem_record = hash_entry.GetIndex().string_record;
    } else if (hash_entry.GetRecordType() == DlistDataRecord) {
      pmem_record = hash_entry.GetIndex().ptr;
    } else if (hash_entry.GetRecordType() == SortedDataRecord) {
      if (hash_entry.GetIndexType() == PointerType::SkiplistNode) {
        SkiplistNode* dram_node = hash_entry.GetIndex().skiplist_node;
        pmem_record = dram_node->record;
      } else {
        assert(hash_entry.GetIndexType() == PointerType::DLRecord);
        pmem_record = hash_entry.GetIndex().dl_record;
      }
    } else {
      return Status::NotSupported;
    }

    // Copy PMem data record to dram buffer
    auto record_size = data_entry.header.record_size;
    // Region of data_entry.header.record_size may be corrupted by a write
    // operation if the original reading space entry is merged with the adjacent
    // one by pmem allocator
    if (record_size > configs_.pmem_segment_blocks * configs_.pmem_block_size) {
      continue;
    }

    // TODO. remove checksum validation when unordered_collection supports mvcc
    void* data_buffer = malloc(record_size);
    memcpy(data_buffer, pmem_record, record_size);
    // If the pmem data record is corrupted or modified during get, redo search
    bool valid = ValidateRecordAndGetValue(data_buffer,
                                           data_entry.header.checksum, value);
    free(data_buffer);
    if (valid) {
      break;
    }
  }

  return Status::Ok;
}

Status KVEngine::Get(const StringView key, std::string* value) {
  Status s = MaybeInitAccessThread();

  if (s != Status::Ok) {
    return s;
  }

  if (!CheckKeySize(key)) {
    return Status::InvalidDataSize;
  }
  return HashGetImpl(key, value, StringRecordType);
}

Status KVEngine::Delete(const StringView key) {
  Status s = MaybeInitAccessThread();

  if (s != Status::Ok) {
    return s;
  }

  if (!CheckKeySize(key)) {
    return Status::InvalidDataSize;
  }

  return StringDeleteImpl(key);
}

Status KVEngine::SDeleteImpl(Skiplist* skiplist, const StringView& user_key) {
  std::string collection_key(skiplist->InternalKey(user_key));
  if (!CheckKeySize(collection_key)) {
    return Status::InvalidDataSize;
  }

  auto hint = hash_table_->GetHint(collection_key);

  while (1) {
    std::unique_lock<SpinMutex> ul(*hint.spin);
    version_controller_.HoldLocalSnapshot();
    defer(version_controller_.ReleaseLocalSnapshot());
    TimeStampType new_ts =
        version_controller_.GetLocalSnapshot().GetTimestamp();

    auto ret = skiplist->Delete(user_key, hint, new_ts);
    switch (ret.s) {
      case Status::Fail:
        continue;
      case Status::PmemOverflow:
        return ret.s;
      case Status::Ok:
        ul.unlock();
        if (ret.write_record != nullptr) {
          kvdk_assert(
              ret.existing_record != nullptr &&
                  ret.existing_record->entry.meta.type == SortedDataRecord,
              "Wrong existing record type while insert a delete reocrd for "
              "sorted collection");
          delayFree(OldDataRecord{ret.existing_record, new_ts});
          if (ret.hash_entry_ptr != nullptr) {
            // delete record indexed by hash table
            delayFree(OldDeleteRecord(ret.write_record, ret.hash_entry_ptr,
                                      PointerType::HashEntry, new_ts,
                                      hint.spin));
          } else if (ret.dram_node != nullptr) {
            // no hash index, by a skiplist node points to delete record
            delayFree(OldDeleteRecord(ret.write_record, ret.dram_node,
                                      PointerType::SkiplistNode, new_ts,
                                      hint.spin));
          } else {
            // delete record nor pointed by hash entry nor skiplist node
            delayFree(OldDeleteRecord(ret.write_record, nullptr,
                                      PointerType::Empty, new_ts, hint.spin));
          }
        }
        return ret.s;
      default:
        std::abort();
    }
    break;
  }
  return Status::Ok;
}

Status KVEngine::SSetImpl(Skiplist* skiplist, const StringView& user_key,
                          const StringView& value) {
  std::string collection_key(skiplist->InternalKey(user_key));
  if (!CheckKeySize(collection_key) || !CheckValueSize(value)) {
    return Status::InvalidDataSize;
  }

  auto hint = hash_table_->GetHint(collection_key);
  while (1) {
    std::unique_lock<SpinMutex> ul(*hint.spin);
    version_controller_.HoldLocalSnapshot();
    defer(version_controller_.ReleaseLocalSnapshot());
    TimeStampType new_ts =
        version_controller_.GetLocalSnapshot().GetTimestamp();
    auto ret = skiplist->Set(user_key, value, hint, new_ts);
    switch (ret.s) {
      case Status::Fail:
        continue;
      case Status::PmemOverflow:
        break;
      case Status::Ok:
        if (ret.existing_record &&
            ret.existing_record->entry.meta.type == SortedDataRecord) {
          ul.unlock();
          delayFree(OldDataRecord{ret.existing_record, new_ts});
        }
        break;
      default:
        std::abort();  // never shoud reach
    }
    return ret.s;
  }
  return Status::Ok;
}

Status KVEngine::SSet(const StringView collection, const StringView user_key,
                      const StringView value) {
  Status s = MaybeInitAccessThread();
  if (s != Status::Ok) {
    return s;
  }

  Skiplist* skiplist = nullptr;
  s = FindCollection(collection, &skiplist, RecordType::SortedHeaderRecord);
  if (s != Status::Ok) {
    return s;
  }
  return SSetImpl(skiplist, user_key, value);
}

Status KVEngine::CheckConfigs(const Configs& configs) {
  auto is_2pown = [](uint64_t n) { return (n > 0) && (n & (n - 1)) == 0; };

  if (configs.pmem_block_size < 16) {
    GlobalLogger.Error("pmem block size too small\n");
    return Status::InvalidConfiguration;
  }

  if (configs.pmem_segment_blocks * configs.pmem_block_size < 1024) {
    GlobalLogger.Error("pmem segment size too small\n");
    return Status::InvalidConfiguration;
  }

  if (configs.pmem_file_size % configs.pmem_block_size != 0) {
    GlobalLogger.Error(
        "pmem file size should align to pmem block size (%d bytes)\n",
        configs.pmem_block_size);
    return Status::InvalidConfiguration;
  }

  auto segment_size = configs.pmem_block_size * configs.pmem_segment_blocks;
  if (configs.pmem_file_size % segment_size != 0) {
    GlobalLogger.Error(
        "pmem file size should align to segment "
        "size(pmem_segment_blocks*pmem_block_size) (%d bytes)\n",
        segment_size);
    return Status::InvalidConfiguration;
  }

  if (configs.pmem_segment_blocks * configs.pmem_block_size *
          configs.max_access_threads >
      configs.pmem_file_size) {
    GlobalLogger.Error(
        "pmem file too small, should larger than pmem_segment_blocks * "
        "pmem_block_size * max_access_threads\n");
    return Status::InvalidConfiguration;
  }

  if (configs.hash_bucket_size < sizeof(HashEntry) + 8) {
    GlobalLogger.Error("hash bucket too small\n");
    return Status::InvalidConfiguration;
  }

  if (!is_2pown(configs.hash_bucket_num) ||
      !is_2pown(configs.num_buckets_per_slot)) {
    GlobalLogger.Error(
        "hash_bucket_num and num_buckets_per_slot should be 2^n\n");
    return Status::InvalidConfiguration;
  }

  if (configs.hash_bucket_num >= ((uint64_t)1 << 32)) {
    GlobalLogger.Error("too many hash buckets\n");
    return Status::InvalidConfiguration;
  }

  if (configs.num_buckets_per_slot > configs.hash_bucket_num) {
    GlobalLogger.Error(
        "num_buckets_per_slot should less than hash_bucket_num\n");
    return Status::InvalidConfiguration;
  }

  return Status::Ok;
}

Status KVEngine::SDelete(const StringView collection,
                         const StringView user_key) {
  Status s = MaybeInitAccessThread();
  if (s != Status::Ok) {
    return s;
  }

  Skiplist* skiplist = nullptr;
  s = FindCollection(collection, &skiplist, RecordType::SortedHeaderRecord);
  if (s != Status::Ok) {
    return s == Status::NotFound ? Status::Ok : s;
  }

  return SDeleteImpl(skiplist, user_key);
}

Status KVEngine::MaybeInitPendingBatchFile() {
  if (engine_thread_cache_[access_thread.id].persisted_pending_batch ==
      nullptr) {
    int is_pmem;
    size_t mapped_len;
    uint64_t persisted_pending_file_size =
        kMaxWriteBatchSize * 8 + sizeof(PendingBatch);
    persisted_pending_file_size =
        kPMEMMapSizeUnit *
        (size_t)ceil(1.0 * persisted_pending_file_size / kPMEMMapSizeUnit);

    if ((engine_thread_cache_[access_thread.id].persisted_pending_batch =
             (PendingBatch*)pmem_map_file(
                 persisted_pending_block_file(access_thread.id).c_str(),
                 persisted_pending_file_size, PMEM_FILE_CREATE, 0666,
                 &mapped_len, &is_pmem)) == nullptr ||
        !is_pmem || mapped_len != persisted_pending_file_size) {
      return Status::PMemMapFileError;
    }
  }
  return Status::Ok;
}

Status KVEngine::BatchWrite(const WriteBatch& write_batch) {
  if (write_batch.Size() > kMaxWriteBatchSize) {
    return Status::BatchOverflow;
  }

  Status s = MaybeInitAccessThread();
  if (s != Status::Ok) {
    return s;
  }

  s = MaybeInitPendingBatchFile();
  if (s != Status::Ok) {
    return s;
  }

  engine_thread_cache_[access_thread.id].batch_writing = true;
  defer(engine_thread_cache_[access_thread.id].batch_writing = false;);

  std::set<SpinMutex*> spins_to_lock;
  std::vector<BatchWriteHint> batch_hints(write_batch.Size());
  std::vector<uint64_t> space_entry_offsets;

  for (size_t i = 0; i < write_batch.Size(); i++) {
    auto& kv = write_batch.kvs[i];
    uint32_t requested_size;
    if (kv.type == StringDataRecord) {
      requested_size = kv.key.size() + kv.value.size() + sizeof(StringRecord);
    } else if (kv.type == StringDeleteRecord) {
      requested_size = kv.key.size() + sizeof(StringRecord);
    } else {
      GlobalLogger.Error("only support string type batch write\n");
      return Status::NotSupported;
    }
    batch_hints[i].allocated_space = pmem_allocator_->Allocate(requested_size);
    // No enough space for batch write
    if (batch_hints[i].allocated_space.size == 0) {
      return Status::PmemOverflow;
    }
    space_entry_offsets.emplace_back(batch_hints[i].allocated_space.offset);

    batch_hints[i].hash_hint = hash_table_->GetHint(kv.key);
    spins_to_lock.emplace(batch_hints[i].hash_hint.spin);
  }

  [[gnu::unused]] size_t batch_size = write_batch.Size();
  TEST_SYNC_POINT_CALLBACK("KVEngine::BatchWrite::AllocateRecord::After",
                           &batch_size);
  // lock spin mutex with order to avoid deadlock
  std::vector<std::unique_lock<SpinMutex>> ul_locks;
  for (const SpinMutex* l : spins_to_lock) {
    ul_locks.emplace_back(const_cast<SpinMutex&>(*l));
  }

  version_controller_.HoldLocalSnapshot();
  defer(version_controller_.ReleaseLocalSnapshot());
  TimeStampType ts = version_controller_.GetLocalSnapshot().GetTimestamp();
  for (size_t i = 0; i < write_batch.Size(); i++) {
    batch_hints[i].timestamp = ts;
  }

  // Persist batch write status as processing
  engine_thread_cache_[access_thread.id]
      .persisted_pending_batch->PersistProcessing(space_entry_offsets, ts);

  // Do batch writes
  for (size_t i = 0; i < write_batch.Size(); i++) {
    if (write_batch.kvs[i].type == StringDataRecord ||
        write_batch.kvs[i].type == StringDeleteRecord) {
      s = StringBatchWriteImpl(write_batch.kvs[i], batch_hints[i]);
      TEST_SYNC_POINT_CALLBACK("KVEnigne::BatchWrite::BatchWriteRecord", &i);
    } else {
      return Status::NotSupported;
    }

    // Something wrong
    // TODO: roll back finished writes (hard to roll back hash table now)
    if (s != Status::Ok) {
      assert(s == Status::MemoryOverflow);
      std::abort();
    }
  }

  // Must release all spinlocks before delayFree(),
  // otherwise may deadlock as delayFree() also try to acquire these spinlocks.
  ul_locks.clear();

  engine_thread_cache_[access_thread.id]
      .persisted_pending_batch->PersistFinish();

  // Free outdated kvs
  for (size_t i = 0; i < write_batch.Size(); i++) {
    TEST_SYNC_POINT_CALLBACK("KVEngine::BatchWrite::purgeAndFree::Before", &i);
    if (batch_hints[i].data_record_to_free != nullptr) {
      delayFree(OldDataRecord{batch_hints[i].data_record_to_free, ts});
    }
    if (batch_hints[i].delete_record_to_free != nullptr) {
      delayFree(OldDeleteRecord(
          batch_hints[i].delete_record_to_free, batch_hints[i].hash_entry_ptr,
          PointerType::HashEntry, ts, batch_hints[i].hash_hint.spin));
    }
    if (batch_hints[i].space_not_used) {
      pmem_allocator_->Free(batch_hints[i].allocated_space);
    }
  }
  return Status::Ok;
}

Status KVEngine::Modify(const StringView key, std::string* new_value,
                        ModifyFunction modify_func,
                        const WriteOptions& write_options) {
  int64_t base_time = TimeUtils::millisecond_time();
  if (write_options.ttl_time <= 0 ||
      !TimeUtils::CheckTTL(write_options.ttl_time, base_time)) {
    return Status::InvalidArgument;
  }
  ExpireTimeType expired_time = write_options.ttl_time == kPersistTime
                                    ? kPersistTime
                                    : write_options.ttl_time + base_time;

  Status s = MaybeInitAccessThread();
  if (s != Status::Ok) {
    return s;
  }
  auto hint = hash_table_->GetHint(key);
  std::unique_lock<SpinMutex> ul(*hint.spin);
  version_controller_.HoldLocalSnapshot();
  defer(version_controller_.ReleaseLocalSnapshot());
  TimeStampType new_ts = version_controller_.GetLocalSnapshot().GetTimestamp();
  auto ret = lookupKey(key, static_cast<RecordType>(StringRecordType));
  // push it into cleaner
  if (ret.s == Status::Expired) {
    hash_table_->UpdateEntryStatus(ret.entry_ptr, HashEntryStatus::Expired);
    ul.unlock();
    delayFree(OldDeleteRecord{ret.entry.GetIndex().ptr, ret.entry_ptr,
                              PointerType::HashEntry, new_ts, hint.spin});
    return Status::NotFound;
  }
  if (ret.s == Status::Ok) {
    StringRecord* old_record = ret.entry.GetIndex().string_record;

    std::string modified_value = modify_func(old_record->Value());
    if (!CheckValueSize(modified_value)) {
      return Status::InvalidDataSize;
    }

    auto requested_size =
        key.size() + modified_value.size() + sizeof(StringRecord);
    SpaceEntry space_entry = pmem_allocator_->Allocate(requested_size);
    if (space_entry.size == 0) {
      return Status::PmemOverflow;
    }

    kvdk_assert(new_ts > old_record->GetTimestamp(),
                "old record has newer timestamp");
    StringRecord* new_record_ptr =
        pmem_allocator_->offset2addr<StringRecord>(space_entry.offset);
    StringRecord::PersistStringRecord(
        new_record_ptr, space_entry.size, new_ts, StringDataRecord,
        pmem_allocator_->addr2offset_checked(old_record), key, modified_value,
        expired_time);

    hash_table_->Insert(hint, ret.entry_ptr, StringDataRecord, new_record_ptr,
                        PointerType::StringRecord);
    ul.unlock();
    delayFree(OldDataRecord({old_record, new_ts}));
    new_value->assign(modified_value);
  }
  return ret.s;
}

Status KVEngine::StringBatchWriteImpl(const WriteBatch::KV& kv,
                                      BatchWriteHint& batch_hint) {
  DataEntry data_entry;
  HashEntry hash_entry;
  HashEntry* entry_ptr = nullptr;

  {
    auto& hash_hint = batch_hint.hash_hint;
    // hash table for the hint should be alread locked, so we do not lock it
    // here
    Status s =
        hash_table_->SearchForWrite(hash_hint, kv.key, StringRecordType,
                                    &entry_ptr, &hash_entry, &data_entry);
    if (s == Status::MemoryOverflow) {
      return s;
    }
    batch_hint.hash_entry_ptr = entry_ptr;
    bool found = s == Status::Ok;

    // Deleting kv is not existing
    if (kv.type == StringDeleteRecord && !found) {
      batch_hint.space_not_used = true;
      return Status::Ok;
    }

    kvdk_assert(!found || batch_hint.timestamp >= data_entry.meta.timestamp,
                "ts of new data smaller than existing data in batch write");

    void* block_base =
        pmem_allocator_->offset2addr(batch_hint.allocated_space.offset);

    TEST_SYNC_POINT(
        "KVEngine::BatchWrite::StringBatchWriteImpl::Pesistent::Before");

    StringRecord::PersistStringRecord(
        block_base, batch_hint.allocated_space.size, batch_hint.timestamp,
        static_cast<RecordType>(kv.type),
        found ? pmem_allocator_->addr2offset_checked(
                    hash_entry.GetIndex().string_record)
              : kNullPMemOffset,
        kv.key, kv.type == StringDataRecord ? kv.value : "");

    hash_table_->Insert(hash_hint, entry_ptr, (RecordType)kv.type, block_base,
                        PointerType::StringRecord);

    if (found) {
      if (kv.type == StringDeleteRecord) {
        batch_hint.delete_record_to_free = block_base;
      }
      if (hash_entry.GetRecordType() == StringDataRecord) {
        batch_hint.data_record_to_free = hash_entry.GetIndex().string_record;
      }
    }
  }

  return Status::Ok;
}

Status KVEngine::SGet(const StringView collection, const StringView user_key,
                      std::string* value) {
  Status s = MaybeInitAccessThread();

  if (s != Status::Ok) {
    return s;
  }
  Skiplist* skiplist = nullptr;
  s = FindCollection(collection, &skiplist, RecordType::SortedHeaderRecord);

  if (s != Status::Ok) {
    return s;
  }

  assert(skiplist);
  // Set current snapshot to this thread
  version_controller_.HoldLocalSnapshot();
  defer(version_controller_.ReleaseLocalSnapshot());
  return skiplist->Get(user_key, value);
}

Status KVEngine::GetTTL(const StringView str, TTLType* ttl_time) {
  HashTable::KeyHashHint hint = hash_table_->GetHint(str);
  std::unique_lock<SpinMutex> ul(*hint.spin);
  LookupResult res = lookupKey(str, ExpirableRecordType);
  *ttl_time = kInvalidTTL;
  if (res.s == Status::Expired) {
    return Status::NotFound;
  }

  if (res.s == Status::Ok) {
    ExpireTimeType expire_time;
    switch (res.entry_ptr->GetIndexType()) {
      case PointerType::Skiplist: {
        expire_time = res.entry_ptr->GetIndex().skiplist->GetExpireTime();
        break;
      }
      case PointerType::UnorderedCollection: {
        expire_time =
            res.entry_ptr->GetIndex().p_unordered_collection->GetExpireTime();
        break;
      }

      case PointerType::List: {
        expire_time = res.entry_ptr->GetIndex().list->GetExpireTime();
        break;
      }

      case PointerType::StringRecord: {
        expire_time = res.entry_ptr->GetIndex().string_record->GetExpireTime();
        break;
      }
      default: {
        return Status::NotSupported;
      }
    }
    // return ttl time
    *ttl_time = TimeUtils::ExpireTimeToTTL(expire_time);
  }
  return res.s;
}

Status KVEngine::Expire(const StringView str, TTLType ttl_time) {
  int64_t base_time = TimeUtils::millisecond_time();
  if (!TimeUtils::CheckTTL(ttl_time, base_time)) {
    return Status::InvalidArgument;
  }

  ExpireTimeType expired_time = TimeUtils::TTLToExpireTime(ttl_time, base_time);

  HashTable::KeyHashHint hint = hash_table_->GetHint(str);
  std::unique_lock<SpinMutex> ul(*hint.spin);
  // TODO: maybe have a wrapper function(lookupKeyAndMayClean).
  LookupResult res = lookupKey(str, ExpirableRecordType);
  if (ttl_time <= 0 /*immediately expired*/ || (res.s == Status::Expired)) {
    // Push the expired record into cleaner and update hash entry status with
    // HashEntryStatus::Expired.
    // TODO(zhichen): This `if` will be removed when completing collection
    // deletion.
    if (res.entry_ptr->GetIndexType() == PointerType::StringRecord) {
      hash_table_->UpdateEntryStatus(res.entry_ptr, HashEntryStatus::Expired);
      ul.unlock();
      delayFree(OldDeleteRecord{
          res.entry_ptr->GetIndex().ptr, res.entry_ptr, PointerType::HashEntry,
          version_controller_.GetCurrentTimestamp(), hint.spin});
    }
    return Status::NotFound;
  }

  if (res.s == Status::Ok) {
    std::string val;
    WriteOptions write_option{ttl_time, false};
    switch (res.entry_ptr->GetIndexType()) {
      case PointerType::StringRecord: {
        ul.unlock();
        res.s = Modify(
            str, &val,
            [](const StringView& val) { return string_view_2_string(val); },
            write_option);
        break;
      }
      case PointerType::Skiplist: {
        res.s = res.entry_ptr->GetIndex().skiplist->SetExpireTime(expired_time);
        break;
      }
      case PointerType::UnorderedCollection: {
        UnorderedCollection* pcoll =
            res.entry.GetIndex().p_unordered_collection;
        /// TODO: put these unregister and delete work in findKey()
        res.s = pcoll->SetExpireTime(expired_time);
        break;
      }
      case PointerType::List: {
        res.s = res.entry_ptr->GetIndex().list->SetExpireTime(expired_time);
        break;
      }
      default: {
        return Status::NotSupported;
      }
    }
  }

  // Update hash entry status to TTL
  if (res.s == Status::Ok) {
    hash_table_->UpdateEntryStatus(res.entry_ptr, expired_time == kPersistTime
                                                      ? HashEntryStatus::Persist
                                                      : HashEntryStatus::TTL);
  }
  return res.s;
}

Status KVEngine::StringDeleteImpl(const StringView& key) {
  DataEntry data_entry;
  HashEntry hash_entry;
  HashEntry* entry_ptr = nullptr;

  SpaceEntry sized_space_entry;

  {
    auto hint = hash_table_->GetHint(key);
    std::unique_lock<SpinMutex> ul(*hint.spin);
    // Set current snapshot to this thread
    version_controller_.HoldLocalSnapshot();
    defer(version_controller_.ReleaseLocalSnapshot());
    TimeStampType new_ts =
        version_controller_.GetLocalSnapshot().GetTimestamp();
    Status s = hash_table_->SearchForWrite(
        hint, key, StringDeleteRecord | StringDataRecord, &entry_ptr,
        &hash_entry, &data_entry);

    switch (s) {
      case Status::Ok: {
        if (entry_ptr->GetRecordType() == StringDeleteRecord) {
          return s;
        }
        auto request_size = key.size() + sizeof(StringRecord);
        SpaceEntry sized_space_entry = pmem_allocator_->Allocate(request_size);
        if (sized_space_entry.size == 0) {
          return Status::PmemOverflow;
        }

        void* pmem_ptr =
            pmem_allocator_->offset2addr_checked(sized_space_entry.offset);

        StringRecord::PersistStringRecord(
            pmem_ptr, sized_space_entry.size, new_ts, StringDeleteRecord,
            pmem_allocator_->addr2offset_checked(
                hash_entry.GetIndex().string_record),
            key, "");

        hash_table_->Insert(hint, entry_ptr, StringDeleteRecord, pmem_ptr,
                            PointerType::StringRecord);
        ul.unlock();
        delayFree(OldDataRecord{hash_entry.GetIndex().string_record, new_ts});
        // We also delay free this delete record to recycle PMem and DRAM
        // space
        delayFree(OldDeleteRecord(pmem_ptr, entry_ptr, PointerType::HashEntry,
                                  new_ts, hint.spin));

        return s;
      }
      case Status::NotFound:
        return Status::Ok;
      default:
        return s;
    }
  }
}

Status KVEngine::StringSetImpl(const StringView& key, const StringView& value,
                               const WriteOptions& write_options) {
  int64_t base_time = TimeUtils::millisecond_time();
  if (write_options.ttl_time <= 0 ||
      !TimeUtils::CheckTTL(write_options.ttl_time, base_time)) {
    return Status::InvalidArgument;
  }

  ExpireTimeType expired_time =
      TimeUtils::TTLToExpireTime(write_options.ttl_time, base_time);

  DataEntry data_entry;
  HashEntry hash_entry;
  HashEntry* hash_entry_ptr = nullptr;
  uint32_t v_size = value.size();

  uint32_t requested_size = v_size + key.size() + sizeof(StringRecord);

  // Space is already allocated for batch writes
  SpaceEntry sized_space_entry = pmem_allocator_->Allocate(requested_size);
  if (sized_space_entry.size == 0) {
    return Status::PmemOverflow;
  }

  {
    auto hint = hash_table_->GetHint(key);
    TEST_SYNC_POINT("KVEngine::StringSetImpl::BeforeLock");
    std::unique_lock<SpinMutex> ul(*hint.spin);
    // Set current snapshot to this thread
    version_controller_.HoldLocalSnapshot();
    defer(version_controller_.ReleaseLocalSnapshot());
    TimeStampType new_ts =
        version_controller_.GetLocalSnapshot().GetTimestamp();

    // Search position to write index in hash table.
    Status s = hash_table_->SearchForWrite(
        hint, key, StringDeleteRecord | StringDataRecord, &hash_entry_ptr,
        &hash_entry, &data_entry);
    if (s == Status::MemoryOverflow) {
      return s;
    }
    bool found = s == Status::Ok;

    void* block_base = pmem_allocator_->offset2addr(sized_space_entry.offset);

    kvdk_assert(!found || new_ts > data_entry.meta.timestamp,
                "old record has newer timestamp!");
    // Persist key-value pair to PMem
    StringRecord::PersistStringRecord(
        block_base, sized_space_entry.size, new_ts, StringDataRecord,
        found ? pmem_allocator_->addr2offset_checked(
                    hash_entry.GetIndex().string_record)
              : kNullPMemOffset,
        key, value, expired_time);

    auto updated_type = hash_entry_ptr->GetRecordType();

    hash_table_->Insert(hint, hash_entry_ptr, StringDataRecord, block_base,
                        PointerType::StringRecord);
    if (found &&
        updated_type == StringDataRecord
        /* delete record is self-freed, so we don't need to free it here */
        && !hash_entry_ptr->IsExpiredStatus()) {
      ul.unlock();
      delayFree(OldDataRecord{hash_entry.GetIndex().string_record, new_ts});
    }
  }

  return Status::Ok;
}

Status KVEngine::Set(const StringView key, const StringView value,
                     const WriteOptions& options) {
  Status s = MaybeInitAccessThread();
  if (s != Status::Ok) {
    return s;
  }

  if (!CheckKeySize(key) || !CheckValueSize(value)) {
    return Status::InvalidDataSize;
  }

  return StringSetImpl(key, value, options);
}

}  // namespace KVDK_NAMESPACE

// UnorderedCollection
namespace KVDK_NAMESPACE {
KVEngine::LookupResult KVEngine::lookupKey(StringView key, uint16_t type_mask) {
  LookupResult result;
  auto hint = hash_table_->GetHint(key);
  result.s = hash_table_->SearchForRead(
      hint, key, PrimaryRecordType, &result.entry_ptr, &result.entry, nullptr);
  if (result.s != Status::Ok) {
    kvdk_assert(result.s == Status::NotFound, "");
    return result;
  }

  if (result.entry_ptr->IsExpiredStatus()) {
    result.s = Status::NotFound;
    return result;
  }

  RecordType record_type = result.entry.GetRecordType();

  if (type_mask & record_type) {
    if (record_type == RecordType::StringDeleteRecord) {
      result.s = Status::NotFound;
      return result;
    }
    bool has_expired;
    switch (record_type) {
      case RecordType::StringDataRecord: {
        has_expired = result.entry.GetIndex().string_record->HasExpired();
        break;
      }
      case RecordType::DlistRecord:
      case RecordType::ListRecord:
      case RecordType::SortedHeaderRecord: {
        has_expired = TimeUtils::CheckIsExpired(
            static_cast<Collection*>(result.entry.GetIndex().ptr)
                ->GetExpireTime());
        break;
      }
      default: {
        kvdk_assert(false, "Unreachable branch!");
        std::abort();
      }
    }

    if (has_expired) {
      result.s = Status::Expired;
    }
  } else {
    result.s = Status::WrongType;
  }
  return result;
}

std::shared_ptr<UnorderedCollection> KVEngine::createUnorderedCollection(
    StringView const collection_name) {
  TimeStampType ts = version_controller_.GetCurrentTimestamp();
  CollectionIDType id = list_id_.fetch_add(1);
  std::string name(collection_name.data(), collection_name.size());
  std::shared_ptr<UnorderedCollection> sp_uncoll =
      std::make_shared<UnorderedCollection>(
          hash_table_.get(), pmem_allocator_.get(), name, id, ts);
  return sp_uncoll;
}

Status KVEngine::HGet(StringView const collection_name, StringView const key,
                      std::string* value) {
  Status s = MaybeInitAccessThread();

  if (s != Status::Ok) {
    return s;
  }

  UnorderedCollection* p_uncoll;
  s = FindCollection(collection_name, &p_uncoll, RecordType::DlistRecord);
  if (s != Status::Ok) {
    return s;
  }

  std::string internal_key = p_uncoll->InternalKey(key);
  return HashGetImpl(internal_key, value, RecordType::DlistDataRecord);
}

Status KVEngine::HSet(StringView const collection_name, StringView const key,
                      StringView const value) {
  Status s = MaybeInitAccessThread();
  if (s != Status::Ok) {
    return s;
  }

  UnorderedCollection* p_collection;

  // Find UnorederedCollection, create if none exists
  {
    s = FindCollection(collection_name, &p_collection, RecordType::DlistRecord);
    if (s == Status::NotFound) {
      HashTable::KeyHashHint hint_collection =
          hash_table_->GetHint(collection_name);
      std::unique_lock<SpinMutex> lock_collection{*hint_collection.spin};
      {
        // Lock and find again in case other threads have created the
        // UnorderedCollection
        s = FindCollection(collection_name, &p_collection,
                           RecordType::DlistRecord);
        if (s == Status::Ok) {
          // Some thread already created the collection
          // Do nothing
        } else {
          auto sp_collection = createUnorderedCollection(collection_name);

          p_collection = sp_collection.get();
          {
            std::lock_guard<std::mutex> lg{list_mu_};
            vec_sp_unordered_collections_.push_back(sp_collection);
          }

          HashEntry hash_entry_collection;
          HashEntry* p_hash_entry_collection = nullptr;
          Status s = hash_table_->SearchForWrite(
              hint_collection, collection_name, RecordType::DlistRecord,
              &p_hash_entry_collection, &hash_entry_collection, nullptr);
          kvdk_assert(s == Status::NotFound, "Logically impossible!");
          hash_table_->Insert(hint_collection, p_hash_entry_collection,
                              RecordType::DlistRecord, p_collection,
                              PointerType::UnorderedCollection);
        }
      }
    }
  }

  // Emplace the new DlistDataRecord
  {
    auto internal_key = p_collection->InternalKey(key);
    HashTable::KeyHashHint hint_record = hash_table_->GetHint(internal_key);

    int n_try = 0;
    while (true) {
      ++n_try;

      std::unique_lock<SpinMutex> lock_record{*hint_record.spin};

      TimeStampType ts = version_controller_.GetCurrentTimestamp();

      HashEntry hash_entry_record;
      HashEntry* p_hash_entry_record = nullptr;
      Status search_result = hash_table_->SearchForWrite(
          hint_record, internal_key, RecordType::DlistDataRecord,
          &p_hash_entry_record, &hash_entry_record, nullptr);

      ModifyReturn emplace_result{};
      switch (search_result) {
        case Status::NotFound: {
          emplace_result = p_collection->Emplace(ts, key, value, lock_record);
          break;
        }
        case Status::Ok: {
          DLRecord* pmp_old_record = hash_entry_record.GetIndex().dl_record;
          emplace_result = p_collection->Replace(pmp_old_record, ts, key, value,
                                                 lock_record);
          // Additional check
          if (emplace_result.success) {
            kvdk_assert(pmem_allocator_->addr2offset_checked(pmp_old_record) ==
                            emplace_result.offset_old,
                        "Updated a record, but HashEntry in HashTable is "
                        "inconsistent with data on PMem!");

            DLRecord* pmp_new_record =
                pmem_allocator_->offset2addr_checked<DLRecord>(
                    emplace_result.offset_new);
            kvdk_assert(
                pmp_old_record->entry.meta.timestamp <
                    pmp_new_record->entry.meta.timestamp,
                "Old record has newer timestamp than newly inserted record!");
            purgeAndFree(pmp_old_record);
          }
          break;
        }
        default: {
          kvdk_assert(false,
                      "Invalid search result when trying to insert "
                      "a new DlistDataRecord!");
        }
      }

      if (!emplace_result.success) {
        // Retry
        continue;
      } else {
        // Successfully emplaced the new record
        DLRecord* pmp_new_record =
            pmem_allocator_->offset2addr_checked<DLRecord>(
                emplace_result.offset_new);
        hash_table_->Insert(hint_record, p_hash_entry_record,
                            RecordType::DlistDataRecord, pmp_new_record,
                            PointerType::UnorderedCollectionElement);
        return Status::Ok;
      }
    }
  }
}

Status KVEngine::HDelete(StringView const collection_name,
                         StringView const key) {
  Status s = MaybeInitAccessThread();
  if (s != Status::Ok) {
    return s;
  }
  UnorderedCollection* p_collection;
  s = FindCollection(collection_name, &p_collection, RecordType::DlistRecord);
  if (s == Status::NotFound) return Status::Ok;

  // Erase DlistDataRecord if found one.
  {
    auto internal_key = p_collection->InternalKey(key);
    HashTable::KeyHashHint hint_record = hash_table_->GetHint(internal_key);

    int n_try = 0;
    while (true) {
      ++n_try;
      std::unique_lock<SpinMutex> lock_record{*hint_record.spin};

      HashEntry hash_entry;
      HashEntry* p_hash_entry = nullptr;
      Status search_result = hash_table_->SearchForWrite(
          hint_record, internal_key, RecordType::DlistDataRecord, &p_hash_entry,
          &hash_entry, nullptr);

      ModifyReturn erase_result{};
      switch (search_result) {
        case Status::NotFound: {
          return Status::Ok;
        }
        case Status::Ok: {
          DLRecord* pmp_old_record = hash_entry.GetIndex().dl_record;

          erase_result = p_collection->Erase(pmp_old_record, lock_record);
          if (erase_result.success) {
            hash_table_->Erase(p_hash_entry);
            purgeAndFree(pmp_old_record);
            return Status::Ok;
          } else {
            // !erase_result.success
            continue;
          }
          break;
        }
        default: {
          kvdk_assert(false,
                      "Invalid search result when trying to erase "
                      "a DlistDataRecord!");
        }
      }
    }
  }
}

std::shared_ptr<Iterator> KVEngine::NewUnorderedIterator(
    StringView const collection_name) {
  UnorderedCollection* p_collection;
  Status s =
      FindCollection(collection_name, &p_collection, RecordType::DlistRecord);
  return s == Status::Ok ? std::make_shared<UnorderedIterator>(
                               p_collection->shared_from_this())
                         : nullptr;
}

Status KVEngine::RestoreDlistRecords(DLRecord* pmp_record) {
  switch (pmp_record->entry.meta.type) {
    case RecordType::DlistRecord: {
      UnorderedCollection* p_collection = nullptr;
      std::lock_guard<std::mutex> lg{list_mu_};
      {
        std::shared_ptr<UnorderedCollection> sp_collection =
            std::make_shared<UnorderedCollection>(
                hash_table_.get(), pmem_allocator_.get(), pmp_record);
        p_collection = sp_collection.get();
        vec_sp_unordered_collections_.emplace_back(sp_collection);
        CollectionIDType id = p_collection->ID();
        auto old = list_id_.load();
        while (id >= old && !list_id_.compare_exchange_strong(old, id + 1)) {
        }
      }

      std::string collection_name = p_collection->Name();
      HashTable::KeyHashHint hint_collection =
          hash_table_->GetHint(collection_name);
      std::unique_lock<SpinMutex> guard{*hint_collection.spin};

      HashEntry hash_entry_collection;
      HashEntry* p_hash_entry_collection = nullptr;
      Status s = hash_table_->SearchForWrite(
          hint_collection, collection_name, RecordType::DlistRecord,
          &p_hash_entry_collection, &hash_entry_collection, nullptr);
      hash_table_->Insert(hint_collection, p_hash_entry_collection,
                          RecordType::DlistRecord, p_collection,
                          PointerType::UnorderedCollection);
      kvdk_assert((s == Status::NotFound), "Impossible situation occurs!");
      return Status::Ok;
    }
    case RecordType::DlistHeadRecord: {
      kvdk_assert(pmp_record->prev == kNullPMemOffset &&
                      checkDLRecordLinkageRight(pmp_record),
                  "Bad linkage found when RestoreDlistRecords. Broken head.");
      return Status::Ok;
    }
    case RecordType::DlistTailRecord: {
      kvdk_assert(pmp_record->next == kNullPMemOffset &&
                      checkDLRecordLinkageLeft(pmp_record),
                  "Bad linkage found when RestoreDlistRecords. Broken tail.");
      return Status::Ok;
    }
    case RecordType::DlistDataRecord: {
      bool linked = checkLinkage(static_cast<DLRecord*>(pmp_record));
      if (!linked) {
        GlobalLogger.Error("Bad linkage!\n");
#if KVDK_DEBUG_LEVEL == 0
        GlobalLogger.Error(
            "Bad linkage can only be repaired when KVDK_DEBUG_LEVEL > 0!\n");
        std::abort();
#endif
        return Status::Ok;
      }

      auto internal_key = pmp_record->Key();
      HashTable::KeyHashHint hint_record = hash_table_->GetHint(internal_key);
      std::unique_lock<SpinMutex> lock_record{*hint_record.spin};

      HashEntry hash_entry_record;
      HashEntry* p_hash_entry_record = nullptr;
      Status search_status = hash_table_->SearchForWrite(
          hint_record, internal_key, RecordType::DlistDataRecord,
          &p_hash_entry_record, &hash_entry_record, nullptr);

      switch (search_status) {
        case Status::NotFound: {
          hash_table_->Insert(hint_record, p_hash_entry_record,
                              pmp_record->entry.meta.type, pmp_record,
                              PointerType::UnorderedCollectionElement);
          return Status::Ok;
        }
        case Status::Ok: {
          DLRecord* pmp_old_record = hash_entry_record.GetIndex().dl_record;
          if (pmp_old_record->entry.meta.timestamp <
              pmp_record->entry.meta.timestamp) {
            if (checkDLRecordLinkageRight((DLRecord*)pmp_old_record) ||
                checkDLRecordLinkageLeft((DLRecord*)pmp_old_record)) {
              assert(false && "Old record is linked in Dlinkedlist!");
              throw std::runtime_error{"Old record is linked in Dlinkedlist!"};
            }
            hash_table_->Insert(hint_record, p_hash_entry_record,
                                pmp_record->entry.meta.type, pmp_record,
                                PointerType::UnorderedCollectionElement);
            purgeAndFree(pmp_old_record);

          } else if (pmp_old_record->entry.meta.timestamp ==
                     pmp_record->entry.meta.timestamp) {
            GlobalLogger.Info("Met two DlistRecord with same timestamp");
            purgeAndFree(pmp_record);

          } else {
            if (checkDLRecordLinkageRight((DLRecord*)pmp_record) ||
                checkDLRecordLinkageLeft((DLRecord*)pmp_record)) {
              assert(false && "Old record is linked in Dlinkedlist!");
              throw std::runtime_error{"Old record is linked in Dlinkedlist!"};
            }
            purgeAndFree(pmp_record);
          }
          return Status::Ok;
        }
        default: {
          kvdk_assert(false,
                      "Invalid search result when trying to insert a new "
                      "DlistDataRecord!\n");
          return search_status;
        }
      }
    }
    default: {
      kvdk_assert(false, "Wrong type in RestoreDlistRecords!\n");
      return Status::Abort;
    }
  }
}

}  // namespace KVDK_NAMESPACE

// Snapshot, delayFree and background work
namespace KVDK_NAMESPACE {

Snapshot* KVEngine::GetSnapshot(bool make_checkpoint) {
  Snapshot* ret = version_controller_.NewGlobalSnapshot();
  TimeStampType snapshot_ts = static_cast<SnapshotImpl*>(ret)->GetTimestamp();

  // A snapshot should not contain any ongoing batch write
  for (size_t i = 0; i < configs_.max_access_threads; i++) {
    while (engine_thread_cache_[i].batch_writing &&
           snapshot_ts >=
               version_controller_.GetLocalSnapshot(i).GetTimestamp()) {
      asm volatile("pause");
    }
  }

  if (make_checkpoint) {
    std::lock_guard<std::mutex> lg(checkpoint_lock_);
    persist_checkpoint_->MakeCheckpoint(ret);
    pmem_persist(persist_checkpoint_, sizeof(CheckPoint));
  }

  return ret;
}

void KVEngine::delayFree(const OldDataRecord& old_data_record) {
  old_records_cleaner_.PushToCache(old_data_record);
  // To avoid too many cached old records pending clean, we try to clean cached
  // records while pushing new one
  if (!need_clean_records_ &&
      old_records_cleaner_.NumCachedOldRecords() > kMaxCachedOldRecords) {
    need_clean_records_ = true;
  } else {
    old_records_cleaner_.TryCleanCachedOldRecords(
        kLimitForegroundCleanOldRecords);
  }
}

void KVEngine::delayFree(const OldDeleteRecord& old_delete_record) {
  old_records_cleaner_.PushToCache(old_delete_record);
  // To avoid too many cached old records pending clean, we try to clean cached
  // records while pushing new one
  if (!need_clean_records_ &&
      old_records_cleaner_.NumCachedOldRecords() > kMaxCachedOldRecords) {
    need_clean_records_ = true;
  } else {
    old_records_cleaner_.TryCleanCachedOldRecords(
        kLimitForegroundCleanOldRecords);
  }
}

void KVEngine::backgroundOldRecordCleaner() {
  TEST_SYNC_POINT_CALLBACK("KVEngine::backgroundOldRecordCleaner::NothingToDo",
                           nullptr);
  while (!bg_work_signals_.terminating) {
    CleanOutDated();
  }
}

void KVEngine::backgroundPMemUsageReporter() {
  auto interval = std::chrono::milliseconds{
      static_cast<std::uint64_t>(configs_.report_pmem_usage_interval * 1000)};
  while (!bg_work_signals_.terminating) {
    {
      std::unique_lock<SpinMutex> ul(bg_work_signals_.terminating_lock);
      if (!bg_work_signals_.terminating) {
        bg_work_signals_.pmem_usage_reporter_cv.wait_for(ul, interval);
      }
    }
    ReportPMemUsage();
  }
}

void KVEngine::backgroundPMemAllocatorOrgnizer() {
  auto interval = std::chrono::milliseconds{
      static_cast<std::uint64_t>(configs_.background_work_interval * 1000)};
  while (!bg_work_signals_.terminating) {
    {
      std::unique_lock<SpinMutex> ul(bg_work_signals_.terminating_lock);
      if (!bg_work_signals_.terminating) {
        bg_work_signals_.pmem_allocator_organizer_cv.wait_for(ul, interval);
      }
    }
    pmem_allocator_->BackgroundWork();
  }
}

void KVEngine::backgroundDramCleaner() {
  auto interval = std::chrono::milliseconds{1000};
  while (!bg_work_signals_.terminating) {
    {
      std::unique_lock<SpinMutex> ul(bg_work_signals_.terminating_lock);
      if (!bg_work_signals_.terminating) {
        bg_work_signals_.dram_cleaner_cv.wait_for(ul, interval);
      }
    }
    FreeSkiplistDramNodes();
  }
}

<<<<<<< HEAD
void KVEngine::CleanOutDated() {
  int64_t interval = static_cast<int64_t>(configs_.background_work_interval);
  std::deque<OldDeleteRecord> expired_record_queue;
=======
void KVEngine::CleanExpired() {
>>>>>>> dc2c0eee
  // Iterate hash table
  auto start_ts = std::chrono::system_clock::now();
  auto slot_iter = hash_table_->GetSlotIterator();
  while (slot_iter.Valid()) {
    auto bucket_iter = slot_iter.Begin();
    auto end_bucket_iter = slot_iter.End();
    auto new_ts = version_controller_.GetCurrentTimestamp();
    while (bucket_iter != end_bucket_iter) {
      switch (bucket_iter->GetIndexType()) {
        case PointerType::StringRecord: {
          if (bucket_iter->IsTTLStatus() &&
              bucket_iter->GetIndex().string_record->HasExpired()) {
            hash_table_->UpdateEntryStatus(&(*bucket_iter),
                                           HashEntryStatus::Expired);
            // push expired cleaner
            expired_record_queue.push_back(OldDeleteRecord{
                bucket_iter->GetIndex().ptr, &(*bucket_iter),
                PointerType::HashEntry, new_ts, slot_iter.GetSlotLock()});
          }
          break;
        }
        case PointerType::UnorderedCollection:
        case PointerType::List:
        case PointerType::Skiplist: {
          // TODO(zhichen): check expired. and push into collection cleaner.
          break;
        }
        default:
          break;
      }
      bucket_iter++;
    }

    if (!expired_record_queue.empty() &&
        (expired_record_queue.size() % kMaxCachedOldRecords == 0)) {
      old_records_cleaner_.PushToGlobal(expired_record_queue);
      expired_record_queue.clear();
    }
    if (std::chrono::duration_cast<std::chrono::seconds>(
            std::chrono::system_clock::now() - start_ts)
                .count() > interval ||
        need_clean_records_) {
      need_clean_records_ = true;
      old_records_cleaner_.TryGlobalClean();
      need_clean_records_ = false;
      start_ts = std::chrono::system_clock::now();
    }
    slot_iter.Next();
  }
  if (!expired_record_queue.empty()) {
    old_records_cleaner_.PushToGlobal(expired_record_queue);
    expired_record_queue.clear();
  }
}
}  // namespace KVDK_NAMESPACE

// List
namespace KVDK_NAMESPACE {
Status KVEngine::ListLock(StringView key) {
  std::unique_lock<std::recursive_mutex> guard;
  List* list;
  Status s = listFind(key, &list, false, guard);
  if (s != Status::Ok) {
    return s;
  }
  list->Mutex()->lock();
  return Status::Ok;
}

Status KVEngine::ListTryLock(StringView key) {
  std::unique_lock<std::recursive_mutex> guard;
  List* list;
  Status s = listFind(key, &list, false, guard);
  if (s != Status::Ok) {
    return s;
  }
  if (list->Mutex()->try_lock()) {
    return Status::Ok;
  } else {
    return Status::OperationFail;
  }
}

Status KVEngine::ListUnlock(StringView key) {
  std::unique_lock<std::recursive_mutex> guard;
  List* list;
  Status s = listFind(key, &list, false, guard);
  if (s != Status::Ok) {
    return s;
  }
  list->Mutex()->unlock();
  return Status::Ok;
}

Status KVEngine::ListLength(StringView key, size_t* sz) {
  std::unique_lock<std::recursive_mutex> guard;
  List* list;
  Status s = listFind(key, &list, false, guard);
  if (s != Status::Ok) {
    return s;
  }
  *sz = list->Size();
  return Status::Ok;
}

Status KVEngine::ListPos(StringView key, StringView elem,
                         std::vector<size_t>* indices, IndexType rank,
                         size_t count, size_t max_len) {
  kvdk_assert(rank != 0, "Invalid argument!");
  kvdk_assert(indices != nullptr && indices->empty(),
              "Invalid output parameter!");

  std::unique_lock<std::recursive_mutex> guard;
  List* list;
  Status s = listFind(key, &list, false, guard);
  if (s != Status::Ok) {
    return s;
  }

  max_len = (max_len == 0) ? list->Size() : max_len;
  if (rank > 0) {
    size_t index = 0;
    for (auto iter = list->Front();
         iter != list->Tail() && max_len != 0 && count != 0;
         ++iter, ++index, --max_len) {
      if (iter->Value() == elem) {
        --rank;
        if (rank <= 0) {
          indices->push_back(index);
          --count;
        }
      }
    }
  } else {
    size_t index = list->Size();
    for (auto iter = list->Front();
         iter != list->Tail() && max_len != 0 && count != 0;
         ++iter, --index, --max_len) {
      if (iter->Value() == elem) {
        --rank;
        if (rank <= 0) {
          indices->push_back(index);
          --count;
        }
      }
    }
  }
  return Status::Ok;
}

Status KVEngine::ListPos(StringView key, StringView elem, size_t* index,
                         IndexType rank, size_t max_len) {
  std::vector<size_t> indices;
  Status s = ListPos(key, elem, &indices, rank, 1, max_len);
  if (s != Status::Ok) {
    return s;
  }

  kvdk_assert(indices.size() == 1, "");
  *index = indices.front();
  return s;
}

Status KVEngine::ListRange(StringView key, IndexType start, IndexType stop,
                           GetterCallBack cb, void* cb_args) {
  std::unique_lock<std::recursive_mutex> guard;
  List* list;
  Status s = listFind(key, &list, false, guard);
  if (s != Status::Ok) {
    return s;
  }

  auto iter = list->Seek(start);
  if (iter == list->Tail()) {
    return Status::OutOfRange;
  }
  stop = (stop >= 0) ? stop : list->Size() + stop + 1;
  /// TODO: what if stop < start?
  while (start <= stop && iter != list->Tail()) {
    cb(iter->Value(), cb_args);
    ++start;
    ++iter;
  }
  return Status::Ok;
}

Status KVEngine::ListIndex(StringView key, IndexType index, GetterCallBack cb,
                           void* cb_args) {
  return ListRange(key, index, index, cb, cb_args);
}

Status KVEngine::ListIndex(StringView key, IndexType index, std::string* elem) {
  return ListIndex(key, index, CopyToString, elem);
}

Status KVEngine::ListPush(StringView key, ListPosition pos, StringView elem) {
  std::unique_lock<std::recursive_mutex> guard;
  List* list;
  Status s = listFind(key, &list, true, guard);
  if (s != Status::Ok) {
    return s;
  }

  auto space = pmem_allocator_->Allocate(
      sizeof(DLRecord) + sizeof(CollectionIDType) + elem.size());
  if (space.size == 0) {
    return Status::PmemOverflow;
  }

  switch (pos) {
    case ListPosition::Left: {
      list->PushFront(space, version_controller_.GetCurrentTimestamp(), "",
                      elem);
      return Status::Ok;
    }
    case ListPosition::Right: {
      list->PushBack(space, version_controller_.GetCurrentTimestamp(), "",
                     elem);
      return Status::Ok;
    }
    default: {
      kvdk_assert(
          false,
          "Only ListPosition::Left and ListPosition::Right are supported!");
      return Status::InvalidArgument;
    }
  }
}

Status KVEngine::ListPop(StringView key, ListPosition pos, GetterCallBack cb,
                         void* cb_args, size_t cnt) {
  std::unique_lock<std::recursive_mutex> guard;
  List* list;
  Status s = listFind(key, &list, false, guard);
  if (s != Status::Ok) {
    return s;
  }

  switch (pos) {
    case ListPosition::Left: {
      while (list->Size() > 0 && cnt > 0) {
        cb(list->Front()->Value(), cb_args);
        --cnt;
        list->PopFront([&](DLRecord* rec) { purgeAndFree(rec); });
      }
      break;
    }
    case ListPosition::Right: {
      while (list->Size() > 0 && cnt > 0) {
        cb(list->Back()->Value(), cb_args);
        --cnt;
        list->PopBack([&](DLRecord* rec) { purgeAndFree(rec); });
      }
      break;
    }
    default: {
      kvdk_assert(
          false,
          "Only ListPosition::Left and ListPosition::Right are supported!");
      return Status::InvalidArgument;
    }
  }
  if (list->Size() == 0) {
    auto guard = hash_table_->AcquireLock(key);
    auto result = removeKey(key);
    kvdk_assert(result.s == Status::Ok, "");
    listDestroy(list);
  }
  return Status::Ok;
}

Status KVEngine::ListPop(StringView key, ListPosition pos, std::string* elem) {
  return ListPop(key, pos, CopyToString, elem);
}

Status KVEngine::ListInsert(StringView key, ListPosition pos, IndexType pivot,
                            StringView elem) {
  std::unique_lock<std::recursive_mutex> guard;
  List* list;
  Status s = listFind(key, &list, true, guard);
  if (s != Status::Ok) {
    return s;
  }

  auto space = pmem_allocator_->Allocate(
      sizeof(DLRecord) + sizeof(CollectionIDType) + elem.size());
  if (space.size == 0) {
    return Status::PmemOverflow;
  }

  auto iter = list->Seek(pivot);
  if (iter == list->Tail()) {
    return Status::OutOfRange;
  }

  switch (pos) {
    case ListPosition::Before: {
      list->EmplaceBefore(space, iter,
                          version_controller_.GetCurrentTimestamp(), "", elem);
      return Status::Ok;
    }
    case ListPosition::After: {
      list->EmplaceAfter(space, iter, version_controller_.GetCurrentTimestamp(),
                         "", elem);
      return Status::Ok;
    }
    default: {
      kvdk_assert(
          false,
          "Only ListPosition::Before and ListPosition::After supported!");
      return Status::InvalidArgument;
    }
  }
}

Status KVEngine::ListInsert(StringView key, ListPosition pos, StringView pivot,
                            StringView elem, IndexType rank) {
  std::unique_lock<std::recursive_mutex> guard;
  List* list;
  Status s = listFind(key, &list, true, guard);
  if (s != Status::Ok) {
    return s;
  }

  size_t index;
  s = ListPos(key, pivot, &index, rank, 0);
  if (s != Status::Ok) {
    return s;
  }
  return ListInsert(key, pos, static_cast<IndexType>(index), elem);
}

Status KVEngine::ListRemove(StringView key, IndexType cnt, StringView elem) {
  std::unique_lock<std::recursive_mutex> guard;
  List* list;
  Status s = listFind(key, &list, false, guard);
  if (s != Status::Ok) {
    return s;
  }

  for (auto iter = list->Front(); iter != list->Tail() && cnt > 0; ++iter) {
    if (iter->Value() == elem) {
      iter = list->Erase(iter, [&](DLRecord* rec) { purgeAndFree(rec); });
      --cnt;
    }
  }
  if (list->Size() == 0) {
    auto guard = hash_table_->AcquireLock(key);
    auto result = removeKey(key);
    kvdk_assert(result.s == Status::Ok, "");
    listDestroy(list);
  }
  return Status::Ok;
}

Status KVEngine::ListSet(StringView key, IndexType index, StringView elem) {
  std::unique_lock<std::recursive_mutex> guard;
  List* list;
  Status s = listFind(key, &list, false, guard);
  if (s != Status::Ok) {
    return s;
  }

  auto space = pmem_allocator_->Allocate(
      sizeof(DLRecord) + sizeof(CollectionIDType) + elem.size());
  if (space.size == 0) {
    return Status::PmemOverflow;
  }

  auto iter = list->Seek(index);
  if (iter == list->Tail()) {
    return Status::OutOfRange;
  }
  list->Replace(space, iter, version_controller_.GetCurrentTimestamp(), "",
                elem, [&](DLRecord* rec) { purgeAndFree(rec); });
  return Status::Ok;
}

List* KVEngine::listCreate(StringView key) {
  std::uint64_t ts = version_controller_.GetCurrentTimestamp();
  CollectionIDType id = list_id_.fetch_add(1);
  List* list = new List{};
  auto space = pmem_allocator_->Allocate(sizeof(DLRecord) + key.size() +
                                         sizeof(CollectionIDType));
  if (space.size == 0) {
    return nullptr;
  }
  list->Init(pmem_allocator_.get(), space, ts, key, id);
  std::lock_guard<std::mutex> guard{list_mu_};
  lists_.emplace_back(list);
  return list;
}

Status KVEngine::listRestoreElem(DLRecord* pmp_record) {
  list_builder_->AddListElem(pmp_record);
  return Status::Ok;
}

Status KVEngine::listRestoreList(DLRecord* pmp_record) {
  list_builder_->AddListRecord(pmp_record);
  return Status::Ok;
}

Status KVEngine::listRegisterRecovered() {
  CollectionIDType max_id = 0;
  for (auto const& list : lists_) {
    auto guard = hash_table_->AcquireLock(list->Name());
    Status s = registerCollection(list.get());
    if (s != Status::Ok) {
      return s;
    }
    max_id = std::max(max_id, list->ID());
  }
  auto old = list_id_.load();
  while (max_id >= old && !list_id_.compare_exchange_strong(old, max_id + 1)) {
  }
  return Status::Ok;
}

Status KVEngine::listDestroy(List* list) {
  while (list->Size() > 0) {
    list->PopFront([&](DLRecord* elem) { purgeAndFree(elem); });
  }
  list->Destroy([&](DLRecord* lrec) { purgeAndFree(lrec); });
  return Status::Ok;
}

Status KVEngine::listFind(StringView key, List** list, bool init_nx,
                          std::unique_lock<std::recursive_mutex>& guard) {
  // The life cycle of a List includes following stages
  // Uninitialized. List not created yet.
  // Active. Initialized and registered on HashTable.
  // Inactive. Destroyed and unregistered from HashTable.
  // Always lock List visible to other threads first,
  // then lock the HashTable to avoid deadlock.
  if (MaybeInitAccessThread() != Status::Ok) {
    return Status::TooManyAccessThreads;
  }
  {
    auto result = lookupKey(key, RecordType::ListRecord);
    if (result.s != Status::Ok && result.s != Status::NotFound) {
      return result.s;
    }
    if (result.s == Status::Ok) {
      (*list) = result.entry.GetIndex().list;
      guard = (*list)->AcquireLock();
      if ((*list)->Valid()) {
        // Active and successfully locked
        return Status::Ok;
      }
      // Inactive, already destroyed by other thread.
      // The inactive List will be removed from HashTable
      // by caller that destroys it with HashTable locked.
    }
    if (!init_nx) {
      // Uninitialized or Inactive
      return Status::NotFound;
    }
  }

  // Uninitialized or Inactive, initialize new one
  /// TODO: may deadlock!
  {
    auto guard2 = hash_table_->AcquireLock(key);
    auto result = lookupKey(key, RecordType::ListRecord);
    if (result.s != Status::Ok && result.s != Status::NotFound) {
      return result.s;
    }
    if (result.s == Status::Ok) {
      (*list) = result.entry.GetIndex().list;
      guard = (*list)->AcquireLock();
      kvdk_assert((*list)->Valid(), "Invalid list should have been removed!");
      return Status::Ok;
    }
    // No other thread have created one, create one here.
    (*list) = listCreate(key);
    if ((*list) == nullptr) {
      return Status::PmemOverflow;
    }
    guard = (*list)->AcquireLock();
    return registerCollection(*list);
  }
}

}  // namespace KVDK_NAMESPACE<|MERGE_RESOLUTION|>--- conflicted
+++ resolved
@@ -2102,13 +2102,9 @@
   }
 }
 
-<<<<<<< HEAD
 void KVEngine::CleanOutDated() {
   int64_t interval = static_cast<int64_t>(configs_.background_work_interval);
   std::deque<OldDeleteRecord> expired_record_queue;
-=======
-void KVEngine::CleanExpired() {
->>>>>>> dc2c0eee
   // Iterate hash table
   auto start_ts = std::chrono::system_clock::now();
   auto slot_iter = hash_table_->GetSlotIterator();
@@ -2143,7 +2139,7 @@
     }
 
     if (!expired_record_queue.empty() &&
-        (expired_record_queue.size() % kMaxCachedOldRecords == 0)) {
+        (expired_record_queue.size() >= kMaxCachedOldRecords)) {
       old_records_cleaner_.PushToGlobal(expired_record_queue);
       expired_record_queue.clear();
     }
