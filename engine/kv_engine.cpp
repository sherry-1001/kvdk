--- conflicted
+++ resolved
@@ -920,7 +920,6 @@
       case Status::PmemOverflow:
         return ret.s;
       case Status::Ok:
-        hash_table_->UpdateEntryStatus(ret.entry_ptr, HashEntryStatus::Expired);
         ul.unlock();
         if (ret.write_record != nullptr) {
           kvdk_assert(
@@ -931,18 +930,18 @@
           delayFree(OldDataRecord{ret.existing_record, new_ts});
           if (ret.hash_entry_ptr != nullptr) {
             // delete record indexed by hash table
-            delayFree(OldDeleteRecord(ret.write_record, ret.hash_entry_ptr,
-                                      PointerType::HashEntry, new_ts,
-                                      hint.spin));
+            // delayFree(OldDeleteRecord(ret.write_record, ret.hash_entry_ptr,
+            //                           PointerType::HashEntry, new_ts,
+            //                           hint.spin));
           } else if (ret.dram_node != nullptr) {
             // no hash index, by a skiplist node points to delete record
-            delayFree(OldDeleteRecord(ret.write_record, ret.dram_node,
-                                      PointerType::SkiplistNode, new_ts,
-                                      hint.spin));
+            // delayFree(OldDeleteRecord(ret.write_record, ret.dram_node,
+            //                           PointerType::SkiplistNode, new_ts,
+            //                           hint.spin));
           } else {
             // delete record nor pointed by hash entry nor skiplist node
-            delayFree(OldDeleteRecord(ret.write_record, nullptr,
-                                      PointerType::Empty, new_ts, hint.spin));
+            // delayFree(OldDeleteRecord(ret.write_record, nullptr,
+            //                           PointerType::Empty, new_ts, hint.spin));
           }
         }
         return ret.s;
@@ -1418,9 +1417,10 @@
     if (res.entry_ptr->GetIndexType() == PointerType::StringRecord) {
       hash_table_->UpdateEntryStatus(res.entry_ptr, HashEntryStatus::Expired);
       ul.unlock();
-      delayFree(OldDeleteRecord{
-          res.entry_ptr->GetIndex().ptr, res.entry_ptr, PointerType::HashEntry,
-          version_controller_.GetCurrentTimestamp(), hint.spin});
+      // delayFree(OldDeleteRecord{
+      //     res.entry_ptr->GetIndex().ptr, res.entry_ptr,
+      //     PointerType::HashEntry, version_controller_.GetCurrentTimestamp(),
+      //     hint.spin});
     }
     return Status::NotFound;
   }
@@ -1470,60 +1470,11 @@
 }
 
 Status KVEngine::StringDeleteImpl(const StringView& key) {
-<<<<<<< HEAD
-  DataEntry data_entry;
-  HashEntry hash_entry;
-  HashEntry* entry_ptr = nullptr;
-
-  uint32_t requested_size = key.size() + sizeof(StringRecord);
-  SpaceEntry sized_space_entry;
-
-  {
-    auto hint = hash_table_->GetHint(key);
-    std::unique_lock<SpinMutex> ul(*hint.spin);
-    // Set current snapshot to this thread
-    version_controller_.HoldLocalSnapshot();
-    defer(version_controller_.ReleaseLocalSnapshot());
-    TimeStampType new_ts =
-        version_controller_.GetLocalSnapshot().GetTimestamp();
-    Status s = hash_table_->SearchForWrite(
-        hint, key, StringDeleteRecord | StringDataRecord, &entry_ptr,
-        &hash_entry, &data_entry);
-
-    switch (s) {
-      case Status::Ok: {
-        if (entry_ptr->GetRecordType() == StringDeleteRecord) {
-          return s;
-        }
-        auto request_size = key.size() + sizeof(StringRecord);
-        SpaceEntry sized_space_entry = pmem_allocator_->Allocate(request_size);
-        if (sized_space_entry.size == 0) {
-          return Status::PmemOverflow;
-        }
-
-        void* pmem_ptr =
-            pmem_allocator_->offset2addr_checked(sized_space_entry.offset);
-
-        StringRecord::PersistStringRecord(
-            pmem_ptr, sized_space_entry.size, new_ts, StringDeleteRecord,
-            pmem_allocator_->addr2offset_checked(
-                hash_entry.GetIndex().string_record),
-            key, "");
-
-        hash_table_->Insert(hint, entry_ptr, StringDeleteRecord, pmem_ptr,
-                            HashIndexType::StringRecord);
-        hash_table_->UpdateEntryStatus(entry_ptr, HashEntryStatus::Expired);
-        ul.unlock();
-        delayFree(OldDataRecord{hash_entry.GetIndex().string_record, new_ts});
-        // We also delay free this delete record to recycle PMem and DRAM space
-        // delayFree(OldDeleteRecord{pmem_ptr, new_ts, entry_ptr, hint.spin});
-=======
   auto hint = hash_table_->GetHint(key);
   std::unique_lock<SpinMutex> ul(*hint.spin);
   version_controller_.HoldLocalSnapshot();
   defer(version_controller_.ReleaseLocalSnapshot());
   TimeStampType new_ts = version_controller_.GetLocalSnapshot().GetTimestamp();
->>>>>>> 5205f7f7
 
   auto ret = lookupKey<false>(key, StringDeleteRecord | StringDataRecord);
   if (ret.s == Status::Ok) {
@@ -1545,8 +1496,9 @@
     ul.unlock();
     delayFree(OldDataRecord{ret.entry.GetIndex().string_record, new_ts});
     // Free this delete record to recycle PMem and DRAM space
-    delayFree(OldDeleteRecord(pmem_ptr, ret.entry_ptr, PointerType::HashEntry,
-                              new_ts, hint.spin));
+    // delayFree(OldDeleteRecord(pmem_ptr, ret.entry_ptr,
+    // PointerType::HashEntry,
+    //                           new_ts, hint.spin));
   }
 
   return ret.s == Status::NotFound ? Status::Ok : ret.s;
@@ -1597,58 +1549,12 @@
                : kNullPMemOffset,
       key, value, expired_time);
 
-<<<<<<< HEAD
-  {
-    auto hint = hash_table_->GetHint(key);
-    TEST_SYNC_POINT("KVEngine::StringSetImpl::BeforeLock");
-    std::unique_lock<SpinMutex> ul(*hint.spin);
-    // Set current snapshot to this thread
-    version_controller_.HoldLocalSnapshot();
-    defer(version_controller_.ReleaseLocalSnapshot());
-    TimeStampType new_ts =
-        version_controller_.GetLocalSnapshot().GetTimestamp();
-
-    // Search position to write index in hash table.
-    Status s = hash_table_->SearchForWrite(
-        hint, key, StringDeleteRecord | StringDataRecord, &hash_entry_ptr,
-        &hash_entry, &data_entry);
-    if (s == Status::MemoryOverflow) {
-      return s;
-    }
-    bool found = s == Status::Ok;
-
-    void* block_base = pmem_allocator_->offset2addr(sized_space_entry.offset);
-
-    kvdk_assert(!found || new_ts > data_entry.meta.timestamp,
-                "old record has newer timestamp!");
-    // Persist key-value pair to PMem
-    StringRecord::PersistStringRecord(
-        block_base, sized_space_entry.size, new_ts, StringDataRecord,
-        found ? pmem_allocator_->addr2offset_checked(
-                    hash_entry.GetIndex().string_record)
-              : kNullPMemOffset,
-        key, value, expired_time);
-
-    auto updated_type = hash_entry_ptr->GetRecordType();
-
-    hash_table_->Insert(hint, hash_entry_ptr, StringDataRecord, block_base,
-                        PointerType::StringRecord, entry_status);
-
-    /* delete record is self-freed or this record is expired(already pushed into
-     * cleaner queue), so we don't need to free it here */
-    if (found && updated_type == StringDataRecord &&
-        !hash_entry_ptr->IsExpiredStatus()) {
-      ul.unlock();
-      delayFree(OldDataRecord{hash_entry.GetIndex().string_record, new_ts});
-    }
-=======
   hash_table_->Insert(hint, ret.entry_ptr, StringDataRecord, new_record,
                       PointerType::StringRecord);
   // Free existing record
   if (existing && !ret.entry.IsExpiredStatus() /*Check if expired_key already handled by background cleaner*/) {
     ul.unlock();
     delayFree(OldDataRecord{ret.entry.GetIndex().string_record, new_ts});
->>>>>>> 5205f7f7
   }
 
   return Status::Ok;
@@ -2095,34 +2001,19 @@
   }
 }
 
-<<<<<<< HEAD
 // void KVEngine::delayFree(const OldDeleteRecord& old_delete_record) {
 //   old_records_cleaner_.PushToCache(old_delete_record);
 //   // To avoid too many cached old records pending clean, we try to clean
 //   cached
 //   // records while pushing new one
-//   if (old_records_cleaner_.NumCachedOldRecords() > kMaxCachedOldRecords &&
-//       !bg_cleaner_processing_) {
-//     bg_work_signals_.old_records_cleaner_cv.notify_all();
+//   if (!need_clean_records_ &&
+//       old_records_cleaner_.NumCachedOldRecords() > kMaxCachedOldRecords) {
+//     need_clean_records_ = true;
 //   } else {
 //     old_records_cleaner_.TryCleanCachedOldRecords(
 //         kLimitForegroundCleanOldRecords);
 //   }
 // }
-=======
-void KVEngine::delayFree(const OldDeleteRecord& old_delete_record) {
-  old_records_cleaner_.PushToCache(old_delete_record);
-  // To avoid too many cached old records pending clean, we try to clean cached
-  // records while pushing new one
-  if (!need_clean_records_ &&
-      old_records_cleaner_.NumCachedOldRecords() > kMaxCachedOldRecords) {
-    need_clean_records_ = true;
-  } else {
-    old_records_cleaner_.TryCleanCachedOldRecords(
-        kLimitForegroundCleanOldRecords);
-  }
-}
->>>>>>> 5205f7f7
 
 void KVEngine::backgroundOldRecordCleaner() {
   TEST_SYNC_POINT_CALLBACK("KVEngine::backgroundOldRecordCleaner::NothingToDo",
@@ -2175,7 +2066,7 @@
 
 void KVEngine::CleanOutDated() {
   int64_t interval = static_cast<int64_t>(configs_.background_work_interval);
-  std::deque<OldDeleteRecord> expired_record_queue;
+  // std::deque<OldDeleteRecord> expired_record_queue;
   // Iterate hash table
   auto start_ts = std::chrono::system_clock::now();
   auto slot_iter = hash_table_->GetSlotIterator();
@@ -2191,9 +2082,9 @@
             hash_table_->UpdateEntryStatus(&(*bucket_iter),
                                            HashEntryStatus::Expired);
             // push expired cleaner
-            expired_record_queue.push_back(OldDeleteRecord{
-                bucket_iter->GetIndex().ptr, &(*bucket_iter),
-                PointerType::HashEntry, new_ts, slot_iter.GetSlotLock()});
+            // expired_record_queue.push_back(OldDeleteRecord{
+            //     bucket_iter->GetIndex().ptr, &(*bucket_iter),
+            //     PointerType::HashEntry, new_ts, slot_iter.GetSlotLock()});
           }
           break;
         }
@@ -2208,15 +2099,12 @@
       }
       bucket_iter++;
     }
-<<<<<<< HEAD
-    // old_records_cleaner_.PushToGloble(expired_record_queue);
-=======
-
-    if (!expired_record_queue.empty() &&
-        (expired_record_queue.size() >= kMaxCachedOldRecords)) {
-      old_records_cleaner_.PushToGlobal(expired_record_queue);
-      expired_record_queue.clear();
-    }
+
+    // if (!expired_record_queue.empty() &&
+    //     (expired_record_queue.size() >= kMaxCachedOldRecords)) {
+    //   old_records_cleaner_.PushToGlobal(expired_record_queue);
+    //   expired_record_queue.clear();
+    // }
     if (std::chrono::duration_cast<std::chrono::seconds>(
             std::chrono::system_clock::now() - start_ts)
                 .count() > interval ||
@@ -2226,13 +2114,12 @@
       need_clean_records_ = false;
       start_ts = std::chrono::system_clock::now();
     }
->>>>>>> 5205f7f7
     slot_iter.Next();
   }
-  if (!expired_record_queue.empty()) {
-    old_records_cleaner_.PushToGlobal(expired_record_queue);
-    expired_record_queue.clear();
-  }
+  // if (!expired_record_queue.empty()) {
+  //   old_records_cleaner_.PushToGlobal(expired_record_queue);
+  //   expired_record_queue.clear();
+  // }
 }
 }  // namespace KVDK_NAMESPACE
 
