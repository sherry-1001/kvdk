--- conflicted
+++ resolved
@@ -132,74 +132,7 @@
   }
 }
 
-<<<<<<< HEAD
-// SpaceEntry OldRecordsCleaner::purgeOldDeleteRecord(
-//     const OldDeleteRecord& old_delete_record) {
-//   DataEntry* data_entry =
-//       static_cast<DataEntry*>(old_delete_record.pmem_delete_record);
-//   switch (data_entry->meta.type) {
-//     case StringDataRecord:
-//     case StringDeleteRecord: {
-//       if (old_delete_record.hash_entry_ref->GetIndex().string_record ==
-//           old_delete_record.pmem_delete_record) {
-//         std::lock_guard<SpinMutex> lg(*old_delete_record.hash_entry_lock);
-//         if (old_delete_record.hash_entry_ref->GetIndex().string_record ==
-//             old_delete_record.pmem_delete_record) {
-//           kv_engine_->hash_table_->Erase(old_delete_record.hash_entry_ref);
-//         }
-//       }
-//       // we don't need to purge a delete record
-//       return SpaceEntry(kv_engine_->pmem_allocator_->addr2offset(data_entry),
-//                         data_entry->header.record_size);
-//     }
-//     case SortedDeleteRecord: {
-//       while (1) {
-//         HashEntry* hash_entry_ref = old_delete_record.hash_entry_ref;
-//         SpinMutex* hash_entry_lock = old_delete_record.hash_entry_lock;
-//         std::lock_guard<SpinMutex> lg(*hash_entry_lock);
-//         DLRecord* hash_indexed_pmem_record = nullptr;
-//         SkiplistNode* dram_node = nullptr;
-//         switch (hash_entry_ref->GetIndexType()) {
-//           case HashIndexType::DLRecord:
-//             hash_indexed_pmem_record = hash_entry_ref->GetIndex().dl_record;
-//             break;
-//           case HashIndexType::SkiplistNode:
-//             dram_node = hash_entry_ref->GetIndex().skiplist_node;
-//             hash_indexed_pmem_record = dram_node->record;
-//             break;
-//           case HashIndexType::Empty:
-//             break;
-//           default:
-//             GlobalLogger.Error(
-//                 "Wrong type %u in handle pending free skiplist delete
-//                 record\n", hash_entry_ref->GetIndexType());
-//             std::abort();
-//         }
-
-//         if (hash_indexed_pmem_record == old_delete_record.pmem_delete_record)
-//         {
-//           if (!Skiplist::Purge(
-//                   static_cast<DLRecord*>(old_delete_record.pmem_delete_record),
-//                   hash_entry_lock, dram_node,
-//                   kv_engine_->pmem_allocator_.get(),
-//                   kv_engine_->hash_table_.get())) {
-//             continue;
-//           }
-//           kv_engine_->hash_table_->Erase(hash_entry_ref);
-//         }
-
-//         return
-//         SpaceEntry(kv_engine_->pmem_allocator_->addr2offset(data_entry),
-//                           data_entry->header.record_size);
-//       }
-//     }
-//     default: {
-//       std::abort();
-//     }
-//   }
-// }
-=======
-SpaceEntry OldRecordsCleaner::purgeOldDeleteRecord(
+/*SpaceEntry OldRecordsCleaner::purgeOldDeleteRecord(
     OldDeleteRecord& old_delete_record) {
   DataEntry* data_entry =
       static_cast<DataEntry*>(old_delete_record.pmem_delete_record);
@@ -309,7 +242,6 @@
       std::abort();
     }
   }
-}
->>>>>>> 17afbe33
+}*/
 
 }  // namespace KVDK_NAMESPACE