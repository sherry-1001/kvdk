/* SPDX-License-Identifier: BSD-3-Clause
 * Copyright(c) 2021 Intel Corporation
 */
#pragma once

#include <condition_variable>
#include <deque>
#include <vector>

#include "../alias.hpp"
#include "../hash_table.hpp"
#include "../thread_manager.hpp"
#include "../utils/utils.hpp"
#include "kvdk/configs.hpp"
#include "version_controller.hpp"

namespace KVDK_NAMESPACE {
class KVEngine;

struct OldDataRecord {
  void* pmem_data_record;
  // Indicate timestamp of the oldest refered snapshot of kvdk instance while we
  // could safely clear index of this OldDataRecord, and free its space
  TimeStampType release_time;
};

struct OldDeleteRecord {
  union RecordIndex {
    RecordIndex(void* ptr, PointerType type)
        : hash_entry((HashEntry*)ptr, type) {}
    PointerWithTag<HashEntry, PointerType> hash_entry;
    PointerWithTag<SkiplistNode, PointerType> skiplist_node;
  };

  OldDeleteRecord(void* _pmem_delete_record, void* _record_index,
                  PointerType _index_type, TimeStampType _release_time,
                  SpinMutex* _key_lock)
      : pmem_delete_record(_pmem_delete_record),
        release_time(_release_time),
        key_lock(_key_lock),
        record_index(_record_index, _index_type) {}

  void* pmem_delete_record;
  // Indicate timestamp of the oldest refered snapshot of kvdk instance while we
  // could safely clear index of this OldDeleteRecord, and transfer it to
  // PendingFreeSpaceEntries
  TimeStampType release_time;
  SpinMutex* key_lock;
  // We may need to clean index for delete record, so we need track its index
  // and key lock
  //
  // The tag of pointer indicates the type of pointer, like hash ptr or skiplist
  // node
  RecordIndex record_index;
};

struct PendingFreeSpaceEntries {
  std::vector<SpaceEntry> entries;
  // Indicate timestamp of the oldest refered snapshot of kvdk instance while we
  // could safely free these entries
  TimeStampType release_time;
};

struct PendingFreeSpaceEntry {
  SpaceEntry entry;
  // Indicate timestamp of the oldest refered snapshot of kvdk instance while we
  // could safely free this entry
  TimeStampType release_time;
};

// OldRecordsCleaner is used to clean old version PMem records of kvdk
//
// To support multi-version machenism and consistent backup of kvdk,
// the updated/deleted records need to be ramained for a while until they are
// not refered by any snapshot
class OldRecordsCleaner {
 public:
  OldRecordsCleaner(KVEngine* kv_engine, uint32_t max_access_threads)
      : kv_engine_(kv_engine), cleaner_thread_cache_(max_access_threads) {
    assert(kv_engine_ != nullptr);
  }

  void PushToPendingFree(void* addr, TimeStampType ts);
  bool TryFreePendingSpace(
      const PendingFreeSpaceEntries& pending_free_space_entries);
  void PushToCache(const OldDataRecord& old_data_record);
  void PushToCache(const OldDeleteRecord& old_delete_record);
  void PushSpaceToGlobal(
      const PendingFreeSpaceEntries& pending_free_space_entry);
  // Try to clean global old records
  void TryGlobalClean(TimeStampType oldest_snapshot_ts);
  void TryCleanCachedOldRecords(size_t num_limit_clean);
  uint64_t NumCachedOldRecords() {
    assert(access_thread.id >= 0);
    auto& tc = cleaner_thread_cache_[access_thread.id];
    return tc.old_delete_records.size() + tc.old_data_records.size();
  }

  SpaceEntry PurgeOutDatedRecord(HashEntry* hash_entry,
                                 const SpinMutex* key_lock);

 private:
  struct CleanerThreadCache {
    std::deque<OldDeleteRecord> old_delete_records{};
    std::deque<OldDataRecord> old_data_records{};
    std::deque<PendingFreeSpaceEntry> pending_free_space_entries{};
    SpinMutex old_records_lock;
  };
  const uint64_t kLimitCachedDeleteRecords = 1000000;

  void maybeUpdateOldestSnapshot();
  // Purge a old data record and free space
  SpaceEntry purgeOldDataRecord(const OldDataRecord& old_data_record);
<<<<<<< HEAD
=======
  // Purge a old delete record and free space
  // Notice: this function will acquire slot lock in hash table, so deadlock may
  // occur if call this function while holding other locks
  SpaceEntry purgeOldDeleteRecord(OldDeleteRecord& old_delete_record);
>>>>>>> 585ba40e

  KVEngine* kv_engine_;

  Array<CleanerThreadCache> cleaner_thread_cache_;

  std::vector<std::deque<OldDataRecord>> global_old_data_records_;
  std::vector<std::deque<OldDeleteRecord>> global_old_delete_records_;
  std::deque<PendingFreeSpaceEntries> global_pending_free_space_entries_;
  TimeStampType clean_all_data_record_ts_{0};
};

}  // namespace KVDK_NAMESPACE<|MERGE_RESOLUTION|>--- conflicted
+++ resolved
@@ -84,16 +84,14 @@
   bool TryFreePendingSpace(
       const PendingFreeSpaceEntries& pending_free_space_entries);
   void PushToCache(const OldDataRecord& old_data_record);
-  void PushToCache(const OldDeleteRecord& old_delete_record);
-  void PushSpaceToGlobal(
-      const PendingFreeSpaceEntries& pending_free_space_entry);
   // Try to clean global old records
   void TryGlobalClean(TimeStampType oldest_snapshot_ts);
   void TryCleanCachedOldRecords(size_t num_limit_clean);
+  void TryGlobalCleanDataRecords(TimeStampType oldest_snapshot_ts);
   uint64_t NumCachedOldRecords() {
     assert(access_thread.id >= 0);
     auto& tc = cleaner_thread_cache_[access_thread.id];
-    return tc.old_delete_records.size() + tc.old_data_records.size();
+    return tc.old_data_records.size();
   }
 
   SpaceEntry PurgeOutDatedRecord(HashEntry* hash_entry,
@@ -101,7 +99,6 @@
 
  private:
   struct CleanerThreadCache {
-    std::deque<OldDeleteRecord> old_delete_records{};
     std::deque<OldDataRecord> old_data_records{};
     std::deque<PendingFreeSpaceEntry> pending_free_space_entries{};
     SpinMutex old_records_lock;
@@ -111,20 +108,17 @@
   void maybeUpdateOldestSnapshot();
   // Purge a old data record and free space
   SpaceEntry purgeOldDataRecord(const OldDataRecord& old_data_record);
-<<<<<<< HEAD
-=======
+
   // Purge a old delete record and free space
   // Notice: this function will acquire slot lock in hash table, so deadlock may
   // occur if call this function while holding other locks
-  SpaceEntry purgeOldDeleteRecord(OldDeleteRecord& old_delete_record);
->>>>>>> 585ba40e
+  // SpaceEntry purgeOldDeleteRecord(OldDeleteRecord& old_delete_record);
 
   KVEngine* kv_engine_;
 
   Array<CleanerThreadCache> cleaner_thread_cache_;
 
   std::vector<std::deque<OldDataRecord>> global_old_data_records_;
-  std::vector<std::deque<OldDeleteRecord>> global_old_delete_records_;
   std::deque<PendingFreeSpaceEntries> global_pending_free_space_entries_;
   TimeStampType clean_all_data_record_ts_{0};
 };
